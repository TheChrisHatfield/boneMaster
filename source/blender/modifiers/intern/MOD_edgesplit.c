--- conflicted
+++ resolved
@@ -1,32 +1,4 @@
 /*
-<<<<<<< HEAD
-* $Id$
-*
-* ***** BEGIN GPL LICENSE BLOCK *****
-*
-* This program is free software; you can redistribute it and/or
-* modify it under the terms of the GNU General Public License
-* as published by the Free Software Foundation; either version 2
-* of the License, or (at your option) any later version.
-*
-* This program is distributed in the hope that it will be useful,
-* but WITHOUT ANY WARRANTY; without even the implied warranty of
-* MERCHANTABILITY or FITNESS FOR A PARTICULAR PURPOSE.  See the
-* GNU General Public License for more details.
-*
-* You should have received a copy of the GNU General Public License
-* along with this program; if not, write to the Free Software  Foundation,
-* Inc., 51 Franklin Street, Fifth Floor, Boston, MA 02110-1301, USA.
-*
-* The Original Code is Copyright (C) 2005 by the Blender Foundation.
-* All rights reserved.
-*
-* Contributor(s): Joseph Eagar
-*
-* ***** END GPL LICENSE BLOCK *****
-*
-*/
-=======
  * ***** BEGIN GPL LICENSE BLOCK *****
  *
  * This program is free software; you can redistribute it and/or
@@ -55,7 +27,11 @@
  * ***** END GPL LICENSE BLOCK *****
  *
  */
->>>>>>> 4a04f720
+
+/** \file blender/modifiers/intern/MOD_edgesplit.c
+ *  \ingroup modifiers
+ */
+
 
 /* EdgeSplit modifier: Splits edges in the mesh according to sharpness flag
  * or edge angle (can be used to achieve autosmoothing) */
