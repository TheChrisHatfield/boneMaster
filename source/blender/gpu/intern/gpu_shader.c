--- conflicted
+++ resolved
@@ -46,7 +46,6 @@
 #define MAX_EXT_DEFINE_LENGTH 1024
 
 /* Non-generated shaders */
-<<<<<<< HEAD
 extern char datatoc_gpu_shader_uniform_color_frag_glsl[];
 extern char datatoc_gpu_shader_flat_color_frag_glsl[];
 extern char datatoc_gpu_shader_2D_uniform_color_vert_glsl[];
@@ -58,9 +57,7 @@
 extern char datatoc_gpu_shader_3D_smooth_color_vert_glsl[];
 extern char datatoc_gpu_shader_3D_smooth_color_frag_glsl[];
 
-=======
 extern char datatoc_gpu_shader_fire_frag_glsl[];
->>>>>>> e76e8fcd
 extern char datatoc_gpu_shader_smoke_vert_glsl[];
 extern char datatoc_gpu_shader_smoke_frag_glsl[];
 extern char datatoc_gpu_shader_vsm_store_vert_glsl[];
@@ -621,7 +618,7 @@
 		case GPU_SHADER_SMOKE_FIRE:
 			if (!GG.shaders.smoke_fire)
 				GG.shaders.smoke_fire = GPU_shader_create(
-				        datatoc_gpu_shader_smoke_vert_glsl, datatoc_gpu_shader_fire_frag_glsl,
+				        datatoc_gpu_shader_smoke_vert_glsl, datatoc_gpu_shader_smoke_frag_glsl,
 				        NULL, NULL, NULL, 0, 0, 0);
 			retval = GG.shaders.smoke_fire;
 			break;
