/*
 * ***** BEGIN GPL LICENSE BLOCK *****
 *
 * This program is free software; you can redistribute it and/or
 * modify it under the terms of the GNU General Public License
 * as published by the Free Software Foundation; either version 2
 * of the License, or (at your option) any later version.
 *
 * This program is distributed in the hope that it will be useful,
 * but WITHOUT ANY WARRANTY; without even the implied warranty of
 * MERCHANTABILITY or FITNESS FOR A PARTICULAR PURPOSE.  See the
 * GNU General Public License for more details.
 *
 * You should have received a copy of the GNU General Public License
 * along with this program; if not, write to the Free Software Foundation,
 * Inc., 51 Franklin Street, Fifth Floor, Boston, MA 02110-1301, USA.
 *
 * The Original Code is Copyright (C) 2001-2002 by NaN Holding BV.
 * All rights reserved.
 *
 * Contributor(s): Original design: Reevan McKay
 * Contributor(s): Full recode, Ton Roosendaal, Crete 2005
 * Contributor(s): Animation recode, Joshua Leung
 *
 * ***** END GPL LICENSE BLOCK *****
 */

/** \file DNA_action_types.h
 *  \ingroup DNA
 *
 * Define actions data-block for the animation system.
 * A collection of animation curves and drivers to be assigned to data-blocks
 * or sequenced in the non-linear-editor (NLA).
 */

#ifndef __DNA_ACTION_TYPES_H__
#define __DNA_ACTION_TYPES_H__

#include "DNA_listBase.h"
#include "DNA_ID.h"
#include "DNA_view2d_types.h"
#include "DNA_userdef_types.h" /* ThemeWireColor */

struct SpaceLink;
struct Object;
struct Collection;
struct GHash;

/* ************************************************ */
/* Visualization */

/* Motion Paths ------------------------------------ */
/* (used for Pose Channels and Objects) */

/* Data point for motion path (mpv) */
typedef struct bMotionPathVert {
	float co[3];                /* coordinates of point in 3D-space */
	int flag;                   /* quick settings */
} bMotionPathVert;

/* bMotionPathVert->flag */
typedef enum eMotionPathVert_Flag {
	/* vert is selected */
	MOTIONPATH_VERT_SEL     = (1 << 0),
	MOTIONPATH_VERT_KEY     = (1 << 1),
} eMotionPathVert_Flag;

/* ........ */

/* Motion Path data cache (mpath)
 *  - for elements providing transforms (i.e. Objects or PoseChannels)
 */
typedef struct bMotionPath {
	bMotionPathVert *points;    /* path samples */
	int length;                 /* the number of cached verts */

	int start_frame;            /* for drawing paths, the start frame number */
	int end_frame;              /* for drawing paths, the end frame number */

	float color[3];	            /* optional custom color */
	int line_thickness;         /* line thickness */
	int flag;                   /* baking settings - eMotionPath_Flag */

	/* Used for drawing. */
	struct Gwn_VertBuf *points_vbo;
	struct Gwn_Batch *batch_line;
	struct Gwn_Batch *batch_points;
	void *pad;
} bMotionPath;

/* bMotionPath->flag */
typedef enum eMotionPath_Flag {
	/* (for bones) path represents the head of the bone */
	MOTIONPATH_FLAG_BHEAD       = (1 << 0),
	/* motion path is being edited */
	MOTIONPATH_FLAG_EDIT        = (1 << 1),
	/* Custom colors */
	MOTIONPATH_FLAG_CUSTOM      = (1 << 2),
	/* Draw lines or only points */
	MOTIONPATH_FLAG_LINES       = (1 << 3)
} eMotionPath_Flag;

/* Visualization General --------------------------- */
/* for Objects or Poses (but NOT PoseChannels) */

/* Animation Visualization Settings (avs) */
typedef struct bAnimVizSettings {
	/* Onion-Skinning Settings ----------------- */
	int ghost_sf, ghost_ef;         /* start and end frames of ghost-drawing range (only used for GHOST_TYPE_RANGE) */
	int ghost_bc, ghost_ac;         /* number of frames before/after current frame to show */

	short ghost_type;               /* eOnionSkin_Types */
	short ghost_step;               /* number of frames between each ghost shown (not for GHOST_TYPE_KEYS) */

	short ghost_flag;               /* eOnionSkin_Flag */

	/* General Settings ------------------------ */
	short recalc;                   /* eAnimViz_RecalcFlags */

	/* Motion Path Settings ------------------- */
	short path_type;                /* eMotionPath_Types */
	short path_step;                /* number of frames between points indicated on the paths */

	short path_viewflag;            /* eMotionPaths_ViewFlag */
	short path_bakeflag;            /* eMotionPaths_BakeFlag */

	int path_sf, path_ef;           /* start and end frames of path-calculation range */
	int path_bc, path_ac;           /* number of frames before/after current frame to show */
} bAnimVizSettings;


/* bAnimVizSettings->recalc */
typedef enum eAnimViz_RecalcFlags {
	/* motionpaths need recalculating */
	ANIMVIZ_RECALC_PATHS    = (1 << 0)
} eAnimViz_RecalcFlags;


/* bAnimVizSettings->ghost_type */
typedef enum eOnionSkin_Types {
	/* no ghosts at all */
	GHOST_TYPE_NONE = 0,
	/* around current frame */
	GHOST_TYPE_ACFRA = 1,
	/* show ghosts within the specified frame range */
	GHOST_TYPE_RANGE = 2,
	/* show ghosts on keyframes within the specified range only */
	GHOST_TYPE_KEYS = 3
} eOnionSkin_Types;

/* bAnimVizSettings->ghost_flag */
typedef enum eOnionSkin_Flag {
	/* only show selected bones in ghosts */
	GHOST_FLAG_ONLYSEL  = (1 << 0)
} eOnionSkin_Flag;


/* bAnimVizSettings->path_type */
typedef enum eMotionPaths_Types {
	/* show the paths along their entire ranges */
	MOTIONPATH_TYPE_RANGE = 0,
	/* only show the parts of the paths around the current frame */
	MOTIONPATH_TYPE_ACFRA = 1,
} eMotionPath_Types;

/* bAnimVizSettings->path_viewflag */
typedef enum eMotionPaths_ViewFlag {
	/* show frames on path */
	MOTIONPATH_VIEW_FNUMS       = (1 << 0),
	/* show keyframes on path */
	MOTIONPATH_VIEW_KFRAS       = (1 << 1),
	/* show keyframe/frame numbers */
	MOTIONPATH_VIEW_KFNOS       = (1 << 2),
	/* find keyframes in whole action (instead of just in matching group name) */
	MOTIONPATH_VIEW_KFACT       = (1 << 3),
	/* draw lines on path */
	MOTIONPATH_VIEW_LINES       = (1 << 4)
} eMotionPath_ViewFlag;

/* bAnimVizSettings->path_bakeflag */
typedef enum eMotionPaths_BakeFlag {
	/* motion paths directly associated with this block of settings needs updating */
	MOTIONPATH_BAKE_NEEDS_RECALC    = (1 << 0),
	/* for bones - calculate head-points for curves instead of tips */
	MOTIONPATH_BAKE_HEADS           = (1 << 1),
	/* motion paths exist for AnimVizSettings instance - set when calc for first time, and unset when clearing */
	MOTIONPATH_BAKE_HAS_PATHS       = (1 << 2)
} eMotionPath_BakeFlag;

/* runtime */
#
#
typedef struct bPoseChannelDrawData {
	float solid_color[4];
	float wire_color[4];

	int bbone_matrix_len;
	/* keep last */
	float bbone_matrix[0][4][4];
} bPoseChannelDrawData;

/* ************************************************ */
/* Poses */

/* PoseChannel ------------------------------------ */

/* PoseChannel
 *
 * A PoseChannel stores the results of Actions and transform information
 * with respect to the restposition of Armature bones
 */
typedef struct bPoseChannel {
	struct bPoseChannel *next, *prev;

	IDProperty          *prop;      /* User-Defined Properties on this PoseChannel */

	ListBase constraints;           /* Constraints that act on this PoseChannel */
	char name[64];                  /* need to match bone name length: MAXBONENAME */

	short flag;                     /* dynamic, for detecting transform changes */
	short ikflag;                   /* settings for IK bones */
	short protectflag;              /* protect channels from being transformed */
	short agrp_index;               /* index of action-group this bone belongs to (0 = default/no group) */
	char constflag;                 /* for quick detecting which constraints affect this channel */
	char selectflag;                /* copy of bone flag, so you can work with library armatures, not for runtime use */
	char drawflag;
	char bboneflag;
	char pad0[4];

	struct Bone         *bone;      /* set on read file or rebuild pose */
	struct bPoseChannel *parent;    /* set on read file or rebuild pose */
	struct bPoseChannel *child;     /* set on read file or rebuild pose, the 'ik' child, for b-bones */

	struct ListBase iktree;         /* "IK trees" - only while evaluating pose */
	struct ListBase siktree;        /* Spline-IK "trees" - only while evaluating pose */

	bMotionPath *mpath;             /* motion path cache for this bone */
	struct Object *custom;          /* draws custom object instead of default bone shape */
	struct bPoseChannel *custom_tx; /* odd feature, display with another bones transform.
	                                 * needed in rare cases for advanced rigs,
	                                 * since the alternative is highly complicated - campbell */
	float custom_scale;

	char pad1[4];

	/* transforms - written in by actions or transform */
	float loc[3];
	float size[3];

	/* rotations - written in by actions or transform (but only one representation gets used at any time) */
	float eul[3];                       /* euler rotation */
	float quat[4];                      /* quaternion rotation */
	float rotAxis[3], rotAngle;         /* axis-angle rotation */
	short rotmode;                      /* eRotationModes - rotation representation to use */
	short pad;

	float chan_mat[4][4];           /* matrix result of loc/quat/size, and where we put deform in, see next line */
	float pose_mat[4][4];           /* constraints accumulate here. in the end, pose_mat = bone->arm_mat * chan_mat
	                                 * this matrix is object space */
	float disp_mat[4][4];           /* for display, pose_mat with bone length applied */
	float disp_tail_mat[4][4];      /* for display, pose_mat with bone length applied and translated to tail*/
	float constinv[4][4];           /* inverse result of constraints.
	                                 * doesn't include effect of restposition, parent, and local transform*/

	float pose_head[3];             /* actually pose_mat[3] */
	float pose_tail[3];             /* also used for drawing help lines... */

	float limitmin[3], limitmax[3]; /* DOF constraint, note! - these are stored in degrees, not radians */
	float stiffness[3];             /* DOF stiffness */
	float ikstretch;
	float ikrotweight;              /* weight of joint rotation constraint */
	float iklinweight;              /* weight of joint stretch constraint */

	/* curved bones settings - these are for animating, and are applied on top of the copies in pchan->bone */
	float roll1, roll2;
	float curveInX, curveInY;
	float curveOutX, curveOutY;
	float ease1, ease2;
	float scaleIn, scaleOut;

	struct bPoseChannel *bbone_prev; /* next/prev bones to use as handle references when calculating bbones (optional) */
	struct bPoseChannel *bbone_next;

	void        *temp;              /* use for outliner */
	/* Runtime data for color and bbone segment matrix. */
	bPoseChannelDrawData *draw_data;

	/* Points to an original pose channel. */
	struct bPoseChannel *orig_pchan;
} bPoseChannel;


/* PoseChannel (transform) flags */
typedef enum ePchan_Flag {
	/* has transforms */
	POSE_LOC        =   (1 << 0),
	POSE_ROT        =   (1 << 1),
	POSE_SIZE       =   (1 << 2),

	/* old IK/cache stuff
	 * - used to be here from (1 << 3) to (1 << 8)
	 *   but has been repurposed since 2.77.2
	 *   as they haven't been used in over 10 years
	 */

	/* has BBone deforms */
	POSE_BBONE_SHAPE =  (1 << 3),

	/* IK/Pose solving */
	POSE_CHAIN      =   (1 << 9),
	POSE_DONE       =   (1 << 10),
	/* visualization */
	POSE_KEY        =   (1 << 11),
	POSE_STRIDE     =   (1 << 12),
	/* standard IK solving */
	POSE_IKTREE     =   (1 << 13),
#if 0
	/* has Spline IK */
	POSE_HAS_IKS    =   (1 << 14),
#endif
	/* spline IK solving */
	POSE_IKSPLINE   =   (1 << 15)
} ePchan_Flag;

/* PoseChannel constflag (constraint detection) */
typedef enum ePchan_ConstFlag {
	PCHAN_HAS_IK        = (1 << 0),
	PCHAN_HAS_CONST     = (1 << 1),
	/* only used for drawing Posemode, not stored in channel */
	PCHAN_HAS_ACTION    = (1 << 2),
	PCHAN_HAS_TARGET    = (1 << 3),
	/* only for drawing Posemode too */
	PCHAN_HAS_STRIDE    = (1 << 4),
	/* spline IK */
	PCHAN_HAS_SPLINEIK  = (1 << 5)
} ePchan_ConstFlag;

/* PoseChannel->ikflag */
typedef enum ePchan_IkFlag {
	BONE_IK_NO_XDOF = (1 << 0),
	BONE_IK_NO_YDOF = (1 << 1),
	BONE_IK_NO_ZDOF = (1 << 2),

	BONE_IK_XLIMIT  = (1 << 3),
	BONE_IK_YLIMIT  = (1 << 4),
	BONE_IK_ZLIMIT  = (1 << 5),

	BONE_IK_ROTCTL  = (1 << 6),
	BONE_IK_LINCTL  = (1 << 7),

	BONE_IK_NO_XDOF_TEMP = (1 << 10),
	BONE_IK_NO_YDOF_TEMP = (1 << 11),
	BONE_IK_NO_ZDOF_TEMP = (1 << 12)
} ePchan_IkFlag;

/* PoseChannel->drawflag */
typedef enum ePchan_DrawFlag {
	PCHAN_DRAW_NO_CUSTOM_BONE_SIZE = (1 << 0),
} ePchan_DrawFlag;

#define PCHAN_CUSTOM_DRAW_SIZE(pchan) \
	(pchan)->custom_scale * (((pchan)->drawflag & PCHAN_DRAW_NO_CUSTOM_BONE_SIZE) ? 1.0f : (pchan)->bone->length)

/* PoseChannel->bboneflag */
typedef enum ePchan_BBoneFlag {
	/* Use custom reference bones (for roll and handle alignment), instead of immediate neighbors */
	PCHAN_BBONE_CUSTOM_HANDLES    = (1 << 1),
	/* Evaluate start handle as being "relative" */
	PCHAN_BBONE_CUSTOM_START_REL  = (1 << 2),
	/* Evaluate end handle as being "relative" */
	PCHAN_BBONE_CUSTOM_END_REL    = (1 << 3),
} ePchan_BBoneFlag;

/* PoseChannel->rotmode and Object->rotmode */
typedef enum eRotationModes {
	/* quaternion rotations (default, and for older Blender versions) */
	ROT_MODE_QUAT   = 0,
	/* euler rotations - keep in sync with enum in BLI_math.h */
	ROT_MODE_EUL = 1,       /* Blender 'default' (classic) - must be as 1 to sync with BLI_math_rotation.h defines */
	ROT_MODE_XYZ = 1,
	ROT_MODE_XZY = 2,
	ROT_MODE_YXZ = 3,
	ROT_MODE_YZX = 4,
	ROT_MODE_ZXY = 5,
	ROT_MODE_ZYX = 6,
	/* NOTE: space is reserved here for 18 other possible
	 * euler rotation orders not implemented
	 */
	/* axis angle rotations */
	ROT_MODE_AXISANGLE = -1,

	ROT_MODE_MIN = ROT_MODE_AXISANGLE,  /* sentinel for Py API */
	ROT_MODE_MAX = ROT_MODE_ZYX
} eRotationModes;

/* Pose ------------------------------------ */

/* Pose-Object.
 *
 * It is only found under ob->pose. It is not library data, even
 * though there is a define for it (hack for the outliner).
 */
typedef struct bPose {
	ListBase chanbase;          /* list of pose channels, PoseBones in RNA */
	struct GHash *chanhash;     /* ghash for quicker string lookups */

	/* Flat array of pose channels. It references pointers from
	 * chanbase. Used for quick pose channel lookup from an index.
	 */
	bPoseChannel **chan_array;

	short flag, pad;
	unsigned int proxy_layer;   /* proxy layer: copy from armature, gets synced */
	int pad1;

	float ctime;                /* local action time of this pose */
	float stride_offset[3];     /* applied to object */
	float cyclic_offset[3];     /* result of match and cycles, applied in BKE_pose_where_is() */


	ListBase agroups;           /* list of bActionGroups */

	int active_group;           /* index of active group (starts from 1) */
	int iksolver;               /* ik solver to use, see ePose_IKSolverType */
	void *ikdata;               /* temporary IK data, depends on the IK solver. Not saved in file */
	void *ikparam;              /* IK solver parameters, structure depends on iksolver */

	bAnimVizSettings avs;       /* settings for visualization of bone animation */
	char proxy_act_bone[64];    /* proxy active bone name, MAXBONENAME */
} bPose;


/* Pose->flag */
typedef enum ePose_Flags {
	/* results in BKE_pose_rebuild being called */
	POSE_RECALC = (1 << 0),
	/* prevents any channel from getting overridden by anim from IPO */
	POSE_LOCKED = (1 << 1),
	/* clears the POSE_LOCKED flag for the next time the pose is evaluated */
	POSE_DO_UNLOCK  = (1 << 2),
	/* pose has constraints which depend on time (used when depsgraph updates for a new frame) */
	POSE_CONSTRAINTS_TIMEDEPEND = (1 << 3),
	/* recalculate bone paths */
	POSE_RECALCPATHS = (1 << 4),
	/* set by BKE_pose_rebuild to give a chance to the IK solver to rebuild IK tree */
	POSE_WAS_REBUILT = (1 << 5),
	POSE_FLAG_DEPRECATED = (1 << 6), /* deprecated. */
	/* pose constraint flags needs to be updated */
	POSE_CONSTRAINTS_NEED_UPDATE_FLAGS = (1 << 7),
} ePose_Flags;

/* IK Solvers ------------------------------------ */

/* bPose->iksolver and bPose->ikparam->iksolver */
typedef enum ePose_IKSolverType {
	IKSOLVER_STANDARD = 0,
	IKSOLVER_ITASC = 1
} ePose_IKSolverType;

/* header for all bPose->ikparam structures */
typedef struct bIKParam {
	int iksolver;
} bIKParam;

/* bPose->ikparam when bPose->iksolver=1 */
typedef struct bItasc {
	int iksolver;
	float precision;
	short numiter;
	short numstep;
	float minstep;
	float maxstep;
	short solver;
	short flag;
	float feedback;
	float maxvel;   /* max velocity to SDLS solver */
	float dampmax;  /* maximum damping for DLS solver */
	float dampeps;  /* threshold of singular value from which the damping start progressively */
} bItasc;

/* bItasc->flag */
typedef enum eItasc_Flags {
	ITASC_AUTO_STEP           = (1 << 0),
	ITASC_INITIAL_REITERATION = (1 << 1),
	ITASC_REITERATION         = (1 << 2),
	ITASC_SIMULATION          = (1 << 3)
} eItasc_Flags;

/* bItasc->solver */
typedef enum eItasc_Solver {
	ITASC_SOLVER_SDLS = 0,  /* selective damped least square, suitable for CopyPose constraint */
	ITASC_SOLVER_DLS  = 1,  /* damped least square with numerical filtering of damping */
} eItasc_Solver;

/* ************************************************ */
/* Action */

/* Groups -------------------------------------- */

/* Action-Channel Group (agrp)
 *
 * These are stored as a list per-Action, and are only used to
 * group that Action's channels in an Animation Editor.
 *
 * Even though all FCurves live in a big list per Action, each group they are in also
 * holds references to the achans within that list which belong to it. Care must be taken to
 * ensure that action-groups never end up being the sole 'owner' of a channel.
 *
 * This is also exploited for bone-groups. Bone-Groups are stored per bPose, and are used
 * primarily to color bones in the 3d-view. There are other benefits too, but those are mostly related
 * to Action-Groups.
 *
 * Note that these two uses each have their own RNA 'ActionGroup' and 'BoneGroup'.
 */
typedef struct bActionGroup {
	struct bActionGroup *next, *prev;

	ListBase channels;          /* Note: this must not be touched by standard listbase functions which would clear links to other channels */

	int flag;                   /* settings for this action-group */
	int customCol;              /* index of custom color set to use when used for bones (0=default - used for all old files, -1=custom set) */
	char name[64];              /* name of the group */

	ThemeWireColor cs;          /* color set to use when customCol == -1 */
} bActionGroup;

/* Action Group flags */
typedef enum eActionGroup_Flag {
	/* group is selected */
	AGRP_SELECTED   = (1 << 0),
	/* group is 'active' / last selected one */
	AGRP_ACTIVE     = (1 << 1),
	/* keyframes/channels belonging to it cannot be edited */
	AGRP_PROTECTED  = (1 << 2),
	/* for UI (DopeSheet), sub-channels are shown */
	AGRP_EXPANDED   = (1 << 3),
	/* sub-channels are not evaluated */
	AGRP_MUTED      = (1 << 4),
	/* sub-channels are not visible in Graph Editor */
	AGRP_NOTVISIBLE = (1 << 5),
	/* for UI (Graph Editor), sub-channels are shown */
	AGRP_EXPANDED_G = (1 << 6),

	/* sub channel modifiers off */
	AGRP_MODIFIERS_OFF = (1 << 7),

	AGRP_TEMP       = (1 << 30),
	AGRP_MOVED      = (1u << 31)
} eActionGroup_Flag;


/* Actions -------------------------------------- */

/* Action - reusable F-Curve 'bag'  (act)
 *
 * This contains F-Curves that may affect settings from more than one ID blocktype and/or
 * datablock (i.e. sub-data linked/used directly to the ID block that the animation data is linked to),
 * but with the restriction that the other unrelated data (i.e. data that is not directly used or linked to
 * by the source ID block).
 *
 * It serves as a 'unit' of reusable animation information (i.e. keyframes/motion data), that
 * affects a group of related settings (as defined by the user).
 */
typedef struct bAction {
	ID id;              /* ID-serialisation for relinking */

	ListBase curves;    /* function-curves (FCurve) */
	ListBase chanbase DNA_DEPRECATED;  /* legacy data - Action Channels (bActionChannel) in pre-2.5 animation system */
	ListBase groups;    /* groups of function-curves (bActionGroup) */
	ListBase markers;   /* markers local to the Action (used to provide Pose-Libraries) */

	int flag;           /* settings for this action */
	int active_marker;  /* index of the active marker */

	int idroot;         /* type of ID-blocks that action can be assigned to (if 0, will be set to whatever ID first evaluates it) */
	int pad;
} bAction;


/* Flags for the action */
typedef enum eAction_Flags {
	/* flags for displaying in UI */
	ACT_COLLAPSED   = (1 << 0),
	ACT_SELECTED    = (1 << 1),

	/* flags for evaluation/editing */
	ACT_MUTED       = (1 << 9),
	ACT_PROTECTED   = (1 << 10),
	ACT_DISABLED    = (1 << 11)
} eAction_Flags;


/* ************************************************ */
/* Action/Dopesheet Editor */

/* Storage for Dopesheet/Grease-Pencil Editor data */
typedef struct bDopeSheet {
	ID      *source;            /* currently ID_SCE (for Dopesheet), and ID_SC (for Grease Pencil) */
	ListBase chanbase; /* cache for channels (only initialized when pinned) */           // XXX not used!
<<<<<<< HEAD
	
	struct Collection *filter_grp;   /* object group for ADS_FILTER_ONLYOBGROUP filtering option */
=======

	struct Group *filter_grp;   /* object group for ADS_FILTER_ONLYOBGROUP filtering option */
>>>>>>> a24b4e60
	char searchstr[64];         /* string to search for in displayed names of F-Curves for ADS_FILTER_BY_FCU_NAME filtering option */

	int filterflag;             /* flags to use for filtering data */
	int flag;                   /* standard flags */

	int renameIndex;            /* index+1 of channel to rename - only gets set by renaming operator */
	int pad;
} bDopeSheet;


/* DopeSheet filter-flag */
typedef enum eDopeSheet_FilterFlag {
	/* general filtering */
	ADS_FILTER_ONLYSEL          = (1 << 0),   /* only include channels relating to selected data */

	/* temporary filters */
	ADS_FILTER_ONLYDRIVERS      = (1 << 1),   /* for 'Drivers' editor - only include Driver data from AnimData */
	ADS_FILTER_ONLYNLA          = (1 << 2),   /* for 'NLA' editor - only include NLA data from AnimData */
	ADS_FILTER_SELEDIT          = (1 << 3),   /* for Graph Editor - used to indicate whether to include a filtering flag or not */

	/* general filtering */
	ADS_FILTER_SUMMARY          = (1 << 4),   /* for 'DopeSheet' Editors - include 'summary' line */
	ADS_FILTER_ONLYOBGROUP      = (1 << 5),   /* only the objects in the specified object group get used */

	/* datatype-based filtering */
	ADS_FILTER_NOSHAPEKEYS      = (1 << 6),
	ADS_FILTER_NOMESH           = (1 << 7),
	ADS_FILTER_NOOBJ            = (1 << 8),   /* for animdata on object level, if we only want to concentrate on materials/etc. */
	ADS_FILTER_NOLAT            = (1 << 9),
	ADS_FILTER_NOCAM            = (1 << 10),
	ADS_FILTER_NOMAT            = (1 << 11),
	ADS_FILTER_NOLAM            = (1 << 12),
	ADS_FILTER_NOCUR            = (1 << 13),
	ADS_FILTER_NOWOR            = (1 << 14),
	ADS_FILTER_NOSCE            = (1 << 15),
	ADS_FILTER_NOPART           = (1 << 16),
	ADS_FILTER_NOMBA            = (1 << 17),
	ADS_FILTER_NOARM            = (1 << 18),
	ADS_FILTER_NONTREE          = (1 << 19),
	ADS_FILTER_NOTEX            = (1 << 20),
	ADS_FILTER_NOSPK            = (1 << 21),
	ADS_FILTER_NOLINESTYLE      = (1 << 22),
	ADS_FILTER_NOMODIFIERS      = (1 << 23),
	ADS_FILTER_NOGPENCIL        = (1 << 24),
	/* NOTE: all new datablock filters will have to go in filterflag2 (see below) */

	/* NLA-specific filters */
	ADS_FILTER_NLA_NOACT        = (1 << 25),  /* if the AnimData block has no NLA data, don't include to just show Action-line */

	/* general filtering 3 */
	ADS_FILTER_INCL_HIDDEN      = (1 << 26),  /* include 'hidden' channels too (i.e. those from hidden Objects/Bones) */
	ADS_FILTER_BY_FCU_NAME      = (1 << 27),  /* for F-Curves, filter by the displayed name (i.e. to isolate all Location curves only) */
	ADS_FILTER_ONLY_ERRORS		= (1 << 28),  /* show only F-Curves which are disabled/have errors - for debugging drivers */

	/* GPencil Mode */
	ADS_FILTER_GP_3DONLY        = (1 << 29),  /* GP Mode - Only show datablocks used in the scene */

	/* combination filters (some only used at runtime) */
	ADS_FILTER_NOOBDATA = (ADS_FILTER_NOCAM | ADS_FILTER_NOMAT | ADS_FILTER_NOLAM | ADS_FILTER_NOCUR | ADS_FILTER_NOPART | ADS_FILTER_NOARM | ADS_FILTER_NOSPK | ADS_FILTER_NOMODIFIERS)
} eDopeSheet_FilterFlag;

/* DopeSheet general flags */
typedef enum eDopeSheet_Flag {
	ADS_FLAG_SUMMARY_COLLAPSED  = (1 << 0),   /* when summary is shown, it is collapsed, so all other channels get hidden */
	ADS_FLAG_SHOW_DBFILTERS     = (1 << 1),   /* show filters for datablocks */

	ADS_FLAG_FUZZY_NAMES        = (1 << 2),   /* use fuzzy/partial string matches when ADS_FILTER_BY_FCU_NAME is enabled (WARNING: expensive operation) */
	ADS_FLAG_NO_DB_SORT         = (1 << 3),   /* do not sort datablocks (mostly objects) by name (NOTE: potentially expensive operation) */

	/* NOTE: datablock filter flags continued (1 << 10) onwards... */
} eDopeSheet_Flag;



/* Action Editor Space. This is defined here instead of in DNA_space_types.h */
typedef struct SpaceAction {
	struct SpaceLink *next, *prev;
	ListBase regionbase;        /* storage of regions for inactive spaces */
	char spacetype;
	char link_flag;
	char _pad0[6];
	/* End 'SpaceLink' header. */

	View2D v2d DNA_DEPRECATED;  /* copied to region */

	bAction     *action;        /* the currently active action */
	bDopeSheet ads;             /* the currently active context (when not showing action) */

	char mode, autosnap;        /* mode: editing context; autosnap: automatic keyframe snapping mode   */
	short flag;                 /* flag: bitmapped settings; */
	float timeslide;            /* for Time-Slide transform mode drawing - current frame? */
	
	int cache_display;          /* (eTimeline_Cache_Flag) */
	int pad;
} SpaceAction;

/* SpaceAction flag */
typedef enum eSAction_Flag {
	/* during transform (only set for TimeSlide) */
	SACTION_MOVING  = (1 << 0),
	/* show sliders */
	SACTION_SLIDERS = (1 << 1),
	/* draw time in seconds instead of time in frames */
	SACTION_DRAWTIME = (1 << 2),
	/* don't filter action channels according to visibility */
	//SACTION_NOHIDE = (1<<3), // XXX deprecated... old animation system
	/* don't kill overlapping keyframes after transform */
	SACTION_NOTRANSKEYCULL = (1 << 4),
	/* don't include keyframes that are out of view */
	//SACTION_HORIZOPTIMISEON = (1<<5), // XXX deprecated... old irrelevant trick
	/* show pose-markers (local to action) in Action Editor mode  */
	SACTION_POSEMARKERS_SHOW = (1 << 6),
	/* don't draw action channels using group colors (where applicable) */
	SACTION_NODRAWGCOLORS = (1 << 7),
	/* don't draw current frame number beside frame indicator */
	SACTION_NODRAWCFRANUM = (1 << 8),
	/* temporary flag to force channel selections to be synced with main */
	SACTION_TEMP_NEEDCHANSYNC = (1 << 9),
	/* don't perform realtime updates */
	SACTION_NOREALTIMEUPDATES = (1 << 10),
	/* move markers as well as keyframes */
	SACTION_MARKERS_MOVE = (1 << 11)
} eSAction_Flag;

/* SpaceAction Mode Settings */
typedef enum eAnimEdit_Context {
	/* action on the active object */
	SACTCONT_ACTION = 0,
	/* list of all shapekeys on the active object, linked with their F-Curves */
	SACTCONT_SHAPEKEY = 1,
	/* editing of gpencil data */
	SACTCONT_GPENCIL = 2,
	/* dopesheet (default) */
	SACTCONT_DOPESHEET = 3,
	/* mask */
	SACTCONT_MASK = 4,
	/* cache file */
	SACTCONT_CACHEFILE = 5,
	/* timeline - replacement for the standalone "timeline editor" */
	SACTCONT_TIMELINE = 6,
} eAnimEdit_Context;

/* SpaceAction AutoSnap Settings (also used by other Animation Editors) */
typedef enum eAnimEdit_AutoSnap {
	/* no auto-snap */
	SACTSNAP_OFF = 0,
	/* snap to 1.0 frame/second intervals */
	SACTSNAP_STEP = 1,
	/* snap to actual frames/seconds (nla-action time) */
	SACTSNAP_FRAME = 2,
	/* snap to nearest marker */
	SACTSNAP_MARKER = 3,
	/* snap to actual seconds (nla-action time) */
	SACTSNAP_SECOND = 4,
	/* snap to 1.0 second increments */
	SACTSNAP_TSTEP = 5
} eAnimEdit_AutoSnap;

/* SAction->cache_display */
typedef enum eTimeline_Cache_Flag {
	TIME_CACHE_DISPLAY       = (1 << 0),
	TIME_CACHE_SOFTBODY      = (1 << 1),
	TIME_CACHE_PARTICLES     = (1 << 2),
	TIME_CACHE_CLOTH         = (1 << 3),
	TIME_CACHE_SMOKE         = (1 << 4),
	TIME_CACHE_DYNAMICPAINT  = (1 << 5),
	TIME_CACHE_RIGIDBODY     = (1 << 6),
} eTimeline_Cache_Flag;


/* ************************************************ */
/* Legacy Data */

/* WARNING: Action Channels are now deprecated... they were part of the old animation system!
 *        (ONLY USED FOR DO_VERSIONS...)
 *
 * Action Channels belong to Actions. They are linked with an IPO block, and can also own
 * Constraint Channels in certain situations.
 *
 * Action-Channels can only belong to one group at a time, but they still live the Action's
 * list of achans (to preserve backwards compatibility, and also minimize the code
 * that would need to be recoded). Grouped achans are stored at the start of the list, according
 * to the position of the group in the list, and their position within the group.
 */
typedef struct bActionChannel {
	struct bActionChannel   *next, *prev;
	bActionGroup            *grp;           /* Action Group this Action Channel belongs to */

	struct Ipo              *ipo;           /* IPO block this action channel references */
	ListBase constraintChannels;            /* Constraint Channels (when Action Channel represents an Object or Bone) */

	int flag;               /* settings accessed via bitmapping */
	char name[64];          /* channel name, MAX_NAME */
	int temp;               /* temporary setting - may be used to indicate group that channel belongs to during syncing  */
} bActionChannel;

/* Action Channel flags (ONLY USED FOR DO_VERSIONS...) */
typedef enum eActionChannelFlag {
	ACHAN_SELECTED  = (1 << 0),
	ACHAN_HIGHLIGHTED = (1 << 1),
	ACHAN_HIDDEN    = (1 << 2),
	ACHAN_PROTECTED = (1 << 3),
	ACHAN_EXPANDED  = (1 << 4),
	ACHAN_SHOWIPO   = (1 << 5),
	ACHAN_SHOWCONS  = (1 << 6),
	ACHAN_MOVED     = (1u << 31)
} eActionChannelFlag;

#endif  /* __DNA_ACTION_TYPES_H__ */<|MERGE_RESOLUTION|>--- conflicted
+++ resolved
@@ -597,13 +597,8 @@
 typedef struct bDopeSheet {
 	ID      *source;            /* currently ID_SCE (for Dopesheet), and ID_SC (for Grease Pencil) */
 	ListBase chanbase; /* cache for channels (only initialized when pinned) */           // XXX not used!
-<<<<<<< HEAD
-	
+
 	struct Collection *filter_grp;   /* object group for ADS_FILTER_ONLYOBGROUP filtering option */
-=======
-
-	struct Group *filter_grp;   /* object group for ADS_FILTER_ONLYOBGROUP filtering option */
->>>>>>> a24b4e60
 	char searchstr[64];         /* string to search for in displayed names of F-Curves for ADS_FILTER_BY_FCU_NAME filtering option */
 
 	int filterflag;             /* flags to use for filtering data */
@@ -695,7 +690,7 @@
 	char mode, autosnap;        /* mode: editing context; autosnap: automatic keyframe snapping mode   */
 	short flag;                 /* flag: bitmapped settings; */
 	float timeslide;            /* for Time-Slide transform mode drawing - current frame? */
-	
+
 	int cache_display;          /* (eTimeline_Cache_Flag) */
 	int pad;
 } SpaceAction;
