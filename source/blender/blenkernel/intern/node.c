--- conflicted
+++ resolved
@@ -1198,11 +1198,8 @@
 		node->preview->xsize= xsize;
 		node->preview->ysize= ysize;
 	}
-<<<<<<< HEAD
-=======
 	else
 		memset(node->preview->rect, 0, 4*xsize + xsize*ysize*sizeof(float)*4);
->>>>>>> 16c1a294
 }
 
 void ntreeInitPreview(bNodeTree *ntree, int xsize, int ysize)
@@ -1251,18 +1248,12 @@
 	if(preview) {
 		if(x>=0 && y>=0) {
 			if(x<preview->xsize && y<preview->ysize) {
-<<<<<<< HEAD
-				float *tar= preview->rect+ 4*((preview->xsize*y) + x);
-				//if(tar[0]==0.0f) {
-				QUATCOPY(tar, col);
-=======
 				unsigned char *tar= preview->rect+ 4*((preview->xsize*y) + x);
 				//if(tar[0]==0.0f) {
 				tar[0]= FTOCHAR(col[0]);
 				tar[1]= FTOCHAR(col[1]);
 				tar[2]= FTOCHAR(col[2]);
 				tar[3]= FTOCHAR(col[3]);
->>>>>>> 16c1a294
 				//}
 			}
 			//else printf("prv out bound x y %d %d\n", x, y);
@@ -2643,11 +2634,7 @@
 				if(outsocket_exists(lnode->new_node, lsock->new_sock)) {
 					lsock->new_sock->ns.data= lsock->ns.data;
 					lsock->ns.data= NULL;
-<<<<<<< HEAD
-					lsock->new_sock= NULL;
-=======
 						lsock->new_sock= NULL;
->>>>>>> 16c1a294
 				}
 			}
 		}
