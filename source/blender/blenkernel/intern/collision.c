/*  collision.c
*
*
* ***** BEGIN GPL LICENSE BLOCK *****
*
* This program is free software; you can redistribute it and/or
* modify it under the terms of the GNU General Public License
* as published by the Free Software Foundation; either version 2
* of the License, or (at your option) any later version.
*
* This program is distributed in the hope that it will be useful,
* but WITHOUT ANY WARRANTY; without even the implied warranty of
* MERCHANTABILITY or FITNESS FOR A PARTICULAR PURPOSE.  See the
* GNU General Public License for more details.
*
* You should have received a copy of the GNU General Public License
* along with this program; if not, write to the Free Software Foundation,
* Inc., 59 Temple Place - Suite 330, Boston, MA  02111-1307, USA.
*
* The Original Code is Copyright (C) Blender Foundation
* All rights reserved.
*
* The Original Code is: all of this file.
*
* Contributor(s): none yet.
*
* ***** END GPL LICENSE BLOCK *****
*/

#include "MEM_guardedalloc.h"

#include "BKE_cloth.h"

#include "DNA_cloth_types.h"
#include "DNA_group_types.h"
#include "DNA_mesh_types.h"
#include "DNA_object_types.h"
#include "DNA_object_force.h"
#include "DNA_scene_types.h"

#include "BKE_DerivedMesh.h"
#include "BKE_global.h"
#include "BKE_mesh.h"
#include "BKE_object.h"
#include "BKE_modifier.h"
#include "BKE_utildefines.h"
#include "BKE_DerivedMesh.h"
<<<<<<< HEAD

=======
#ifdef USE_BULLET
>>>>>>> 16c1a294
#include "Bullet-C-Api.h"
#endif
#include "BLI_kdopbvh.h"
#include "BKE_collision.h"


/***********************************
Collision modifier code start
***********************************/

/* step is limited from 0 (frame start position) to 1 (frame end position) */
void collision_move_object ( CollisionModifierData *collmd, float step, float prevstep )
{
	float tv[3] = {0,0,0};
	unsigned int i = 0;

	for ( i = 0; i < collmd->numverts; i++ )
	{
		VECSUB ( tv, collmd->xnew[i].co, collmd->x[i].co );
		VECADDS ( collmd->current_x[i].co, collmd->x[i].co, tv, prevstep );
		VECADDS ( collmd->current_xnew[i].co, collmd->x[i].co, tv, step );
		VECSUB ( collmd->current_v[i].co, collmd->current_xnew[i].co, collmd->current_x[i].co );
	}
	bvhtree_update_from_mvert ( collmd->bvhtree, collmd->mfaces, collmd->numfaces, collmd->current_x, collmd->current_xnew, collmd->numverts, 1 );
}

BVHTree *bvhtree_build_from_mvert ( MFace *mfaces, unsigned int numfaces, MVert *x, unsigned int numverts, float epsilon )
{
	BVHTree *tree;
	float co[12];
	int i;
	MFace *tface = mfaces;

	tree = BLI_bvhtree_new ( numfaces*2, epsilon, 4, 26 );

	// fill tree
	for ( i = 0; i < numfaces; i++, tface++ )
	{
		VECCOPY ( &co[0*3], x[tface->v1].co );
		VECCOPY ( &co[1*3], x[tface->v2].co );
		VECCOPY ( &co[2*3], x[tface->v3].co );
		if ( tface->v4 )
			VECCOPY ( &co[3*3], x[tface->v4].co );

		BLI_bvhtree_insert ( tree, i, co, ( mfaces->v4 ? 4 : 3 ) );
	}

	// balance tree
	BLI_bvhtree_balance ( tree );

	return tree;
}

void bvhtree_update_from_mvert ( BVHTree * bvhtree, MFace *faces, int numfaces, MVert *x, MVert *xnew, int numverts, int moving )
{
	int i;
	MFace *mfaces = faces;
	float co[12], co_moving[12];
	int ret = 0;

	if ( !bvhtree )
		return;

	if ( x )
	{
		for ( i = 0; i < numfaces; i++, mfaces++ )
		{
			VECCOPY ( &co[0*3], x[mfaces->v1].co );
			VECCOPY ( &co[1*3], x[mfaces->v2].co );
			VECCOPY ( &co[2*3], x[mfaces->v3].co );
			if ( mfaces->v4 )
				VECCOPY ( &co[3*3], x[mfaces->v4].co );

			// copy new locations into array
			if ( moving && xnew )
			{
				// update moving positions
				VECCOPY ( &co_moving[0*3], xnew[mfaces->v1].co );
				VECCOPY ( &co_moving[1*3], xnew[mfaces->v2].co );
				VECCOPY ( &co_moving[2*3], xnew[mfaces->v3].co );
				if ( mfaces->v4 )
					VECCOPY ( &co_moving[3*3], xnew[mfaces->v4].co );

				ret = BLI_bvhtree_update_node ( bvhtree, i, co, co_moving, ( mfaces->v4 ? 4 : 3 ) );
			}
			else
			{
				ret = BLI_bvhtree_update_node ( bvhtree, i, co, NULL, ( mfaces->v4 ? 4 : 3 ) );
			}

			// check if tree is already full
			if ( !ret )
				break;
		}

		BLI_bvhtree_update_tree ( bvhtree );
	}
}

/***********************************
Collision modifier code end
***********************************/

/**
* gsl_poly_solve_cubic -
*
* copied from SOLVE_CUBIC.C --> GSL
*/

#define mySWAP(a,b) do { double tmp = b ; b = a ; a = tmp ; } while(0)

int 
gsl_poly_solve_cubic (double a, double b, double c, 
					  double *x0, double *x1, double *x2)
{
	double q = (a * a - 3 * b);
	double r = (2 * a * a * a - 9 * a * b + 27 * c);

	double Q = q / 9;
	double R = r / 54;

	double Q3 = Q * Q * Q;
	double R2 = R * R;

	double CR2 = 729 * r * r;
	double CQ3 = 2916 * q * q * q;

	if (R == 0 && Q == 0)
	{
		*x0 = - a / 3 ;
		*x1 = - a / 3 ;
		*x2 = - a / 3 ;
		return 3 ;
	}
	else if (CR2 == CQ3) 
	{
		/* this test is actually R2 == Q3, written in a form suitable
		for exact computation with integers */

		/* Due to finite precision some double roots may be missed, and
		considered to be a pair of complex roots z = x +/- epsilon i
		close to the real axis. */

		double sqrtQ = sqrt (Q);

		if (R > 0)
		{
			*x0 = -2 * sqrtQ  - a / 3;
			*x1 = sqrtQ - a / 3;
			*x2 = sqrtQ - a / 3;
		}
		else
		{
			*x0 = - sqrtQ  - a / 3;
			*x1 = - sqrtQ - a / 3;
			*x2 = 2 * sqrtQ - a / 3;
		}
		return 3 ;
	}
	else if (CR2 < CQ3) /* equivalent to R2 < Q3 */
	{
		double sqrtQ = sqrt (Q);
		double sqrtQ3 = sqrtQ * sqrtQ * sqrtQ;
		double theta = acos (R / sqrtQ3);
		double norm = -2 * sqrtQ;
		*x0 = norm * cos (theta / 3) - a / 3;
		*x1 = norm * cos ((theta + 2.0 * M_PI) / 3) - a / 3;
		*x2 = norm * cos ((theta - 2.0 * M_PI) / 3) - a / 3;

		/* Sort *x0, *x1, *x2 into increasing order */

		if (*x0 > *x1)
			mySWAP(*x0, *x1) ;

		if (*x1 > *x2)
		{
			mySWAP(*x1, *x2) ;

			if (*x0 > *x1)
				mySWAP(*x0, *x1) ;
		}

		return 3;
	}
	else
	{
		double sgnR = (R >= 0 ? 1 : -1);
		double A = -sgnR * pow (fabs (R) + sqrt (R2 - Q3), 1.0/3.0);
		double B = Q / A ;
		*x0 = A + B - a / 3;
		return 1;
	}
}



/**
* gsl_poly_solve_quadratic
*
* copied from GSL
*/
int 
gsl_poly_solve_quadratic (double a, double b, double c, 
						  double *x0, double *x1)
{
	double disc = b * b - 4 * a * c;

	if (a == 0) /* Handle linear case */
	{
		if (b == 0)
		{
			return 0;
		}
		else
		{
			*x0 = -c / b;
			return 1;
		};
	}

	if (disc > 0)
	{
		if (b == 0)
		{
			double r = fabs (0.5 * sqrt (disc) / a);
			*x0 = -r;
			*x1 =  r;
		}
		else
		{
			double sgnb = (b > 0 ? 1 : -1);
			double temp = -0.5 * (b + sgnb * sqrt (disc));
			double r1 = temp / a ;
			double r2 = c / temp ;

			if (r1 < r2) 
			{
				*x0 = r1 ;
				*x1 = r2 ;
			} 
			else 
			{
				*x0 = r2 ;
				*x1 = r1 ;
			}
		}
		return 2;
	}
	else if (disc == 0) 
	{
		*x0 = -0.5 * b / a ;
		*x1 = -0.5 * b / a ;
		return 2 ;
	}
	else
	{
		return 0;
	}
}




/*
* See Bridson et al. "Robust Treatment of Collision, Contact and Friction for Cloth Animation"
*     page 4, left column
*/
static int cloth_get_collision_time ( double a[3], double b[3], double c[3], double d[3], double e[3], double f[3], double solution[3] )
{
	int num_sols = 0;

	// x^0 - checked 
	double g = 	a[0] * c[1] * e[2] - a[0] * c[2] * e[1] +
		a[1] * c[2] * e[0] - a[1] * c[0] * e[2] + 
		a[2] * c[0] * e[1] - a[2] * c[1] * e[0];

	// x^1
	double h = -b[2] * c[1] * e[0] + b[1] * c[2] * e[0] - a[2] * d[1] * e[0] +
		a[1] * d[2] * e[0] + b[2] * c[0] * e[1] - b[0] * c[2] * e[1] +
		a[2] * d[0] * e[1] - a[0] * d[2] * e[1] - b[1] * c[0] * e[2] +
		b[0] * c[1] * e[2] - a[1] * d[0] * e[2] + a[0] * d[1] * e[2] -
		a[2] * c[1] * f[0] + a[1] * c[2] * f[0] + a[2] * c[0] * f[1] -
		a[0] * c[2] * f[1] - a[1] * c[0] * f[2] + a[0] * c[1] * f[2];

	// x^2
	double i = -b[2] * d[1] * e[0] + b[1] * d[2] * e[0] +
		b[2] * d[0] * e[1] - b[0] * d[2] * e[1] -
		b[1] * d[0] * e[2] + b[0] * d[1] * e[2] -
		b[2] * c[1] * f[0] + b[1] * c[2] * f[0] -
		a[2] * d[1] * f[0] + a[1] * d[2] * f[0] +
		b[2] * c[0] * f[1] - b[0] * c[2] * f[1] + 
		a[2] * d[0] * f[1] - a[0] * d[2] * f[1] -
		b[1] * c[0] * f[2] + b[0] * c[1] * f[2] -
		a[1] * d[0] * f[2] + a[0] * d[1] * f[2];

	// x^3 - checked
	double j = -b[2] * d[1] * f[0] + b[1] * d[2] * f[0] +
		b[2] * d[0] * f[1] - b[0] * d[2] * f[1] -
		b[1] * d[0] * f[2] + b[0] * d[1] * f[2];

	/*
	printf("r1: %lf\n", a[0] * c[1] * e[2] - a[0] * c[2] * e[1]);
	printf("r2: %lf\n", a[1] * c[2] * e[0] - a[1] * c[0] * e[2]);
	printf("r3: %lf\n", a[2] * c[0] * e[1] - a[2] * c[1] * e[0]);

	printf("x1 x: %f, y: %f, z: %f\n", a[0], a[1], a[2]);
	printf("x2 x: %f, y: %f, z: %f\n", c[0], c[1], c[2]);
	printf("x3 x: %f, y: %f, z: %f\n", e[0], e[1], e[2]);

	printf("v1 x: %f, y: %f, z: %f\n", b[0], b[1], b[2]);
	printf("v2 x: %f, y: %f, z: %f\n", d[0], d[1], d[2]);
	printf("v3 x: %f, y: %f, z: %f\n", f[0], f[1], f[2]);

	printf("t^3: %lf, t^2: %lf, t^1: %lf, t^0: %lf\n", j, i, h, g);
	
*/
	// Solve cubic equation to determine times t1, t2, t3, when the collision will occur.
	if ( ABS ( j ) > DBL_EPSILON )
	{
		i /= j;
		h /= j;
		g /= j;
		num_sols = gsl_poly_solve_cubic ( i, h, g, &solution[0], &solution[1], &solution[2] );
	}
	else
	{
		num_sols = gsl_poly_solve_quadratic ( i, h, g, &solution[0], &solution[1] );
		solution[2] = -1.0;
	}

	// printf("num_sols: %d, sol1: %lf, sol2: %lf, sol3: %lf\n", num_sols, solution[0],  solution[1],  solution[2]);

	// Discard negative solutions
	if ( ( num_sols >= 1 ) && ( solution[0] < DBL_EPSILON ) )
	{
		--num_sols;
		solution[0] = solution[num_sols];
	}
	if ( ( num_sols >= 2 ) && ( solution[1] < DBL_EPSILON ) )
	{
		--num_sols;
		solution[1] = solution[num_sols];
	}
	if ( ( num_sols == 3 ) && ( solution[2] < DBL_EPSILON ) )
	{
		--num_sols;
	}

	// Sort
	if ( num_sols == 2 )
	{
		if ( solution[0] > solution[1] )
		{
			double tmp = solution[0];
			solution[0] = solution[1];
			solution[1] = tmp;
		}
	}
	else if ( num_sols == 3 )
	{

		// Bubblesort
		if ( solution[0] > solution[1] )
		{
			double tmp = solution[0]; solution[0] = solution[1]; solution[1] = tmp;
		}
		if ( solution[1] > solution[2] )
		{
			double tmp = solution[1]; solution[1] = solution[2]; solution[2] = tmp;
		}
		if ( solution[0] > solution[1] )
		{
			double tmp = solution[0]; solution[0] = solution[1]; solution[1] = tmp;
		}
	}

	return num_sols;
}


// w3 is not perfect
static void collision_compute_barycentric ( float pv[3], float p1[3], float p2[3], float p3[3], float *w1, float *w2, float *w3 )
{
	double	tempV1[3], tempV2[3], tempV4[3];
	double	a,b,c,d,e,f;

	VECSUB ( tempV1, p1, p3 );
	VECSUB ( tempV2, p2, p3 );
	VECSUB ( tempV4, pv, p3 );

	a = INPR ( tempV1, tempV1 );
	b = INPR ( tempV1, tempV2 );
	c = INPR ( tempV2, tempV2 );
	e = INPR ( tempV1, tempV4 );
	f = INPR ( tempV2, tempV4 );

	d = ( a * c - b * b );

	if ( ABS ( d ) < ALMOST_ZERO )
	{
		*w1 = *w2 = *w3 = 1.0 / 3.0;
		return;
	}

	w1[0] = ( float ) ( ( e * c - b * f ) / d );

	if ( w1[0] < 0 )
		w1[0] = 0;

	w2[0] = ( float ) ( ( f - b * ( double ) w1[0] ) / c );

	if ( w2[0] < 0 )
		w2[0] = 0;

	w3[0] = 1.0f - w1[0] - w2[0];
}

DO_INLINE void collision_interpolateOnTriangle ( float to[3], float v1[3], float v2[3], float v3[3], double w1, double w2, double w3 )
{
	to[0] = to[1] = to[2] = 0;
	VECADDMUL ( to, v1, w1 );
	VECADDMUL ( to, v2, w2 );
	VECADDMUL ( to, v3, w3 );
}


int cloth_collision_response_static ( ClothModifierData *clmd, CollisionModifierData *collmd, CollPair *collpair, CollPair *collision_end )
{
	int result = 0;
	Cloth *cloth1;
	float w1, w2, w3, u1, u2, u3;
	float v1[3], v2[3], relativeVelocity[3];
	float magrelVel;
	float epsilon2 = BLI_bvhtree_getepsilon ( collmd->bvhtree );

	cloth1 = clmd->clothObject;

	for ( ; collpair != collision_end; collpair++ )
	{
		// only handle static collisions here
		if ( collpair->flag & COLLISION_IN_FUTURE )
			continue;

		// compute barycentric coordinates for both collision points
		collision_compute_barycentric ( collpair->pa,
			cloth1->verts[collpair->ap1].txold,
			cloth1->verts[collpair->ap2].txold,
			cloth1->verts[collpair->ap3].txold,
			&w1, &w2, &w3 );

		// was: txold
		collision_compute_barycentric ( collpair->pb,
			collmd->current_x[collpair->bp1].co,
			collmd->current_x[collpair->bp2].co,
			collmd->current_x[collpair->bp3].co,
			&u1, &u2, &u3 );

		// Calculate relative "velocity".
		collision_interpolateOnTriangle ( v1, cloth1->verts[collpair->ap1].tv, cloth1->verts[collpair->ap2].tv, cloth1->verts[collpair->ap3].tv, w1, w2, w3 );

		collision_interpolateOnTriangle ( v2, collmd->current_v[collpair->bp1].co, collmd->current_v[collpair->bp2].co, collmd->current_v[collpair->bp3].co, u1, u2, u3 );

		VECSUB ( relativeVelocity, v2, v1 );

		// Calculate the normal component of the relative velocity (actually only the magnitude - the direction is stored in 'normal').
		magrelVel = INPR ( relativeVelocity, collpair->normal );

		// printf("magrelVel: %f\n", magrelVel);

		// Calculate masses of points.
		// TODO

		// If v_n_mag < 0 the edges are approaching each other.
		if ( magrelVel > ALMOST_ZERO )
		{
			// Calculate Impulse magnitude to stop all motion in normal direction.
			float magtangent = 0, repulse = 0, d = 0;
			double impulse = 0.0;
			float vrel_t_pre[3];
			float temp[3];

			// calculate tangential velocity
			VECCOPY ( temp, collpair->normal );
			VecMulf ( temp, magrelVel );
			VECSUB ( vrel_t_pre, relativeVelocity, temp );

			// Decrease in magnitude of relative tangential velocity due to coulomb friction
			// in original formula "magrelVel" should be the "change of relative velocity in normal direction"
			magtangent = MIN2 ( clmd->coll_parms->friction * 0.01 * magrelVel,sqrt ( INPR ( vrel_t_pre,vrel_t_pre ) ) );

			// Apply friction impulse.
			if ( magtangent > ALMOST_ZERO )
			{
				Normalize ( vrel_t_pre );

				impulse = magtangent / ( 1.0 + w1*w1 + w2*w2 + w3*w3 ); // 2.0 * 
				VECADDMUL ( cloth1->verts[collpair->ap1].impulse, vrel_t_pre, w1 * impulse );
				VECADDMUL ( cloth1->verts[collpair->ap2].impulse, vrel_t_pre, w2 * impulse );
				VECADDMUL ( cloth1->verts[collpair->ap3].impulse, vrel_t_pre, w3 * impulse );
			}

			// Apply velocity stopping impulse
			// I_c = m * v_N / 2.0
			// no 2.0 * magrelVel normally, but looks nicer DG
			impulse =  magrelVel / ( 1.0 + w1*w1 + w2*w2 + w3*w3 );

			VECADDMUL ( cloth1->verts[collpair->ap1].impulse, collpair->normal, w1 * impulse );
			cloth1->verts[collpair->ap1].impulse_count++;

			VECADDMUL ( cloth1->verts[collpair->ap2].impulse, collpair->normal, w2 * impulse );
			cloth1->verts[collpair->ap2].impulse_count++;

			VECADDMUL ( cloth1->verts[collpair->ap3].impulse, collpair->normal, w3 * impulse );
			cloth1->verts[collpair->ap3].impulse_count++;

			// Apply repulse impulse if distance too short
			// I_r = -min(dt*kd, m(0,1d/dt - v_n))
			d = clmd->coll_parms->epsilon*8.0/9.0 + epsilon2*8.0/9.0 - collpair->distance;
			if ( ( magrelVel < 0.1*d*clmd->sim_parms->stepsPerFrame ) && ( d > ALMOST_ZERO ) )
			{
				repulse = MIN2 ( d*1.0/clmd->sim_parms->stepsPerFrame, 0.1*d*clmd->sim_parms->stepsPerFrame - magrelVel );

				// stay on the safe side and clamp repulse
				if ( impulse > ALMOST_ZERO )
					repulse = MIN2 ( repulse, 5.0*impulse );
				repulse = MAX2 ( impulse, repulse );

				impulse = repulse / ( 1.0 + w1*w1 + w2*w2 + w3*w3 ); // original 2.0 / 0.25
				VECADDMUL ( cloth1->verts[collpair->ap1].impulse, collpair->normal,  impulse );
				VECADDMUL ( cloth1->verts[collpair->ap2].impulse, collpair->normal,  impulse );
				VECADDMUL ( cloth1->verts[collpair->ap3].impulse, collpair->normal,  impulse );
			}

			result = 1;
		}
	}
	return result;
}

//Determines collisions on overlap, collisions are writen to collpair[i] and collision+number_collision_found is returned
CollPair* cloth_collision ( ModifierData *md1, ModifierData *md2, BVHTreeOverlap *overlap, CollPair *collpair )
{
	ClothModifierData *clmd = ( ClothModifierData * ) md1;
	CollisionModifierData *collmd = ( CollisionModifierData * ) md2;
	MFace *face1=NULL, *face2 = NULL;
#ifdef USE_BULLET
	ClothVertex *verts1 = clmd->clothObject->verts;
#endif
	double distance = 0;
	float epsilon1 = clmd->coll_parms->epsilon;
	float epsilon2 = BLI_bvhtree_getepsilon ( collmd->bvhtree );
	int i;

	face1 = & ( clmd->clothObject->mfaces[overlap->indexA] );
	face2 = & ( collmd->mfaces[overlap->indexB] );

	// check all 4 possible collisions
	for ( i = 0; i < 4; i++ )
	{
		if ( i == 0 )
		{
			// fill faceA
			collpair->ap1 = face1->v1;
			collpair->ap2 = face1->v2;
			collpair->ap3 = face1->v3;

			// fill faceB
			collpair->bp1 = face2->v1;
			collpair->bp2 = face2->v2;
			collpair->bp3 = face2->v3;
		}
		else if ( i == 1 )
		{
			if ( face1->v4 )
			{
				// fill faceA
				collpair->ap1 = face1->v1;
				collpair->ap2 = face1->v4;
				collpair->ap3 = face1->v3;

				// fill faceB
				collpair->bp1 = face2->v1;
				collpair->bp2 = face2->v2;
				collpair->bp3 = face2->v3;
			}
			else
				i++;
		}
		if ( i == 2 )
		{
			if ( face2->v4 )
			{
				// fill faceA
				collpair->ap1 = face1->v1;
				collpair->ap2 = face1->v2;
				collpair->ap3 = face1->v3;

				// fill faceB
				collpair->bp1 = face2->v1;
				collpair->bp2 = face2->v4;
				collpair->bp3 = face2->v3;
			}
			else
				break;
		}
		else if ( i == 3 )
		{
			if ( face1->v4 && face2->v4 )
			{
				// fill faceA
				collpair->ap1 = face1->v1;
				collpair->ap2 = face1->v4;
				collpair->ap3 = face1->v3;

				// fill faceB
				collpair->bp1 = face2->v1;
				collpair->bp2 = face2->v4;
				collpair->bp3 = face2->v3;
			}
			else
				break;
		}

#ifdef USE_BULLET
		// calc distance + normal
		distance = plNearestPoints (
			verts1[collpair->ap1].txold, verts1[collpair->ap2].txold, verts1[collpair->ap3].txold, collmd->current_x[collpair->bp1].co, collmd->current_x[collpair->bp2].co, collmd->current_x[collpair->bp3].co, collpair->pa,collpair->pb,collpair->vector );
#else
		// just be sure that we don't add anything
		distance = 2.0 * ( epsilon1 + epsilon2 + ALMOST_ZERO );
#endif

		if ( distance <= ( epsilon1 + epsilon2 + ALMOST_ZERO ) )
		{
			VECCOPY ( collpair->normal, collpair->vector );
			Normalize ( collpair->normal );

			collpair->distance = distance;
			collpair->flag = 0;
			collpair++;
		}/*
		else
		{
			float w1, w2, w3, u1, u2, u3;
			float v1[3], v2[3], relativeVelocity[3];

			// calc relative velocity
			
			// compute barycentric coordinates for both collision points
			collision_compute_barycentric ( collpair->pa,
			verts1[collpair->ap1].txold,
			verts1[collpair->ap2].txold,
			verts1[collpair->ap3].txold,
			&w1, &w2, &w3 );

			// was: txold
			collision_compute_barycentric ( collpair->pb,
			collmd->current_x[collpair->bp1].co,
			collmd->current_x[collpair->bp2].co,
			collmd->current_x[collpair->bp3].co,
			&u1, &u2, &u3 );

			// Calculate relative "velocity".
			collision_interpolateOnTriangle ( v1, verts1[collpair->ap1].tv, verts1[collpair->ap2].tv, verts1[collpair->ap3].tv, w1, w2, w3 );

			collision_interpolateOnTriangle ( v2, collmd->current_v[collpair->bp1].co, collmd->current_v[collpair->bp2].co, collmd->current_v[collpair->bp3].co, u1, u2, u3 );

			VECSUB ( relativeVelocity, v2, v1 );

			if(sqrt(INPR(relativeVelocity, relativeVelocity)) >= distance)
			{
				// check for collision in the future
				collpair->flag |= COLLISION_IN_FUTURE;
				collpair++;
			}
		}*/
	}
	return collpair;
}

static int cloth_collision_response_moving( ClothModifierData *clmd, CollisionModifierData *collmd, CollPair *collpair, CollPair *collision_end )
{
	int result = 0;
	Cloth *cloth1;
	float w1, w2, w3, u1, u2, u3;
	float v1[3], v2[3], relativeVelocity[3];
	float magrelVel;

	cloth1 = clmd->clothObject;

	for ( ; collpair != collision_end; collpair++ )
	{
		// compute barycentric coordinates for both collision points
		collision_compute_barycentric ( collpair->pa,
			cloth1->verts[collpair->ap1].txold,
			cloth1->verts[collpair->ap2].txold,
			cloth1->verts[collpair->ap3].txold,
			&w1, &w2, &w3 );

		// was: txold
		collision_compute_barycentric ( collpair->pb,
			collmd->current_x[collpair->bp1].co,
			collmd->current_x[collpair->bp2].co,
			collmd->current_x[collpair->bp3].co,
			&u1, &u2, &u3 );

		// Calculate relative "velocity".
		collision_interpolateOnTriangle ( v1, cloth1->verts[collpair->ap1].tv, cloth1->verts[collpair->ap2].tv, cloth1->verts[collpair->ap3].tv, w1, w2, w3 );

		collision_interpolateOnTriangle ( v2, collmd->current_v[collpair->bp1].co, collmd->current_v[collpair->bp2].co, collmd->current_v[collpair->bp3].co, u1, u2, u3 );

		VECSUB ( relativeVelocity, v2, v1 );

		// Calculate the normal component of the relative velocity (actually only the magnitude - the direction is stored in 'normal').
		magrelVel = INPR ( relativeVelocity, collpair->normal );

		// printf("magrelVel: %f\n", magrelVel);

		// Calculate masses of points.
		// TODO

		// If v_n_mag < 0 the edges are approaching each other.
		if ( magrelVel > ALMOST_ZERO )
		{
			// Calculate Impulse magnitude to stop all motion in normal direction.
			float magtangent = 0;
			double impulse = 0.0;
			float vrel_t_pre[3];
			float temp[3];

			// calculate tangential velocity
			VECCOPY ( temp, collpair->normal );
			VecMulf ( temp, magrelVel );
			VECSUB ( vrel_t_pre, relativeVelocity, temp );

			// Decrease in magnitude of relative tangential velocity due to coulomb friction
			// in original formula "magrelVel" should be the "change of relative velocity in normal direction"
			magtangent = MIN2 ( clmd->coll_parms->friction * 0.01 * magrelVel,sqrt ( INPR ( vrel_t_pre,vrel_t_pre ) ) );

			// Apply friction impulse.
			if ( magtangent > ALMOST_ZERO )
			{
				Normalize ( vrel_t_pre );

				impulse = 2.0 * magtangent / ( 1.0 + w1*w1 + w2*w2 + w3*w3 );
				VECADDMUL ( cloth1->verts[collpair->ap1].impulse, vrel_t_pre, w1 * impulse );
				VECADDMUL ( cloth1->verts[collpair->ap2].impulse, vrel_t_pre, w2 * impulse );
				VECADDMUL ( cloth1->verts[collpair->ap3].impulse, vrel_t_pre, w3 * impulse );
			}

			// Apply velocity stopping impulse
			// I_c = m * v_N / 2.0
			// no 2.0 * magrelVel normally, but looks nicer DG
			impulse =  magrelVel / ( 1.0 + w1*w1 + w2*w2 + w3*w3 );

			VECADDMUL ( cloth1->verts[collpair->ap1].impulse, collpair->normal, w1 * impulse );
			cloth1->verts[collpair->ap1].impulse_count++;

			VECADDMUL ( cloth1->verts[collpair->ap2].impulse, collpair->normal, w2 * impulse );
			cloth1->verts[collpair->ap2].impulse_count++;

			VECADDMUL ( cloth1->verts[collpair->ap3].impulse, collpair->normal, w3 * impulse );
			cloth1->verts[collpair->ap3].impulse_count++;

			// Apply repulse impulse if distance too short
			// I_r = -min(dt*kd, m(0,1d/dt - v_n))
			/*
			d = clmd->coll_parms->epsilon*8.0/9.0 + epsilon2*8.0/9.0 - collpair->distance;
			if ( ( magrelVel < 0.1*d*clmd->sim_parms->stepsPerFrame ) && ( d > ALMOST_ZERO ) )
			{
			repulse = MIN2 ( d*1.0/clmd->sim_parms->stepsPerFrame, 0.1*d*clmd->sim_parms->stepsPerFrame - magrelVel );

			// stay on the safe side and clamp repulse
			if ( impulse > ALMOST_ZERO )
			repulse = MIN2 ( repulse, 5.0*impulse );
			repulse = MAX2 ( impulse, repulse );

			impulse = repulse / ( 1.0 + w1*w1 + w2*w2 + w3*w3 ); // original 2.0 / 0.25
			VECADDMUL ( cloth1->verts[collpair->ap1].impulse, collpair->normal,  impulse );
			VECADDMUL ( cloth1->verts[collpair->ap2].impulse, collpair->normal,  impulse );
			VECADDMUL ( cloth1->verts[collpair->ap3].impulse, collpair->normal,  impulse );
			}
			*/
			result = 1;
		}
	}
	return result;
}

static float projectPointOntoLine(float *p, float *a, float *b) 
{
   float ba[3], pa[3];
   VECSUB(ba, b, a);
   VECSUB(pa, p, a);
   return INPR(pa, ba) / INPR(ba, ba);
}

static void calculateEENormal(float *np1, float *np2, float *np3, float *np4,float *out_normal) 
{
	float line1[3], line2[3];
	float length;

	VECSUB(line1, np2, np1);
	VECSUB(line2, np3, np1);

	// printf("l1: %f, l1: %f, l2: %f, l2: %f\n", line1[0], line1[1], line2[0], line2[1]);

	Crossf(out_normal, line1, line2);

	

	length = Normalize(out_normal);
	if (length <= FLT_EPSILON)
	{ // lines are collinear
		VECSUB(out_normal, np2, np1);
		Normalize(out_normal);
	}
}

static void findClosestPointsEE(float *x1, float *x2, float *x3, float *x4, float *w1, float *w2)
{
	float temp[3], temp2[3];
	
	double a, b, c, e, f; 

	VECSUB(temp, x2, x1);
	a = INPR(temp, temp);

	VECSUB(temp2, x4, x3);
	b = -INPR(temp, temp2);

	c = INPR(temp2, temp2);

	VECSUB(temp2, x3, x1);
	e = INPR(temp, temp2);

	VECSUB(temp, x4, x3);
	f = -INPR(temp, temp2);

	*w1 = (e * c - b * f) / (a * c - b * b);
	*w2 = (f - b * *w1) / c;

}

// calculates the distance of 2 edges
static float edgedge_distance(float np11[3], float np12[3], float np21[3], float np22[3], float *out_a1, float *out_a2, float *out_normal)
{
	float line1[3], line2[3], cross[3];
	float length;
	float temp[3], temp2[3];
	float dist_a1, dist_a2;
	
	VECSUB(line1, np12, np11);
	VECSUB(line2, np22, np21);

	Crossf(cross, line1, line2);
	length = INPR(cross, cross);

	if (length < FLT_EPSILON) 
	{
		*out_a2 = projectPointOntoLine(np11, np21, np22);
		if ((*out_a2 >= -FLT_EPSILON) && (*out_a2 <= 1.0 + FLT_EPSILON)) 
		{
			*out_a1 = 0;
			calculateEENormal(np11, np12, np21, np22, out_normal);
			VECSUB(temp, np22, np21);
			VecMulf(temp, *out_a2);
			VECADD(temp2, temp, np21);
			VECADD(temp2, temp2, np11);
			return INPR(temp2, temp2);
		}

		CLAMP(*out_a2, 0.0, 1.0);
		if (*out_a2 > .5) 
		{ // == 1.0
			*out_a1 = projectPointOntoLine(np22, np11, np12);
			if ((*out_a1 >= -FLT_EPSILON) && (*out_a1 <= 1.0 + FLT_EPSILON)) 
			{
				calculateEENormal(np11, np12, np21, np22, out_normal);

				// return (np22 - (np11 + (np12 - np11) * out_a1)).lengthSquared();
				VECSUB(temp, np12, np11);
				VecMulf(temp, *out_a1);
				VECADD(temp2, temp, np11);
				VECSUB(temp2, np22, temp2);
				return INPR(temp2, temp2);
			}
		} 
		else 
		{ // == 0.0
			*out_a1 = projectPointOntoLine(np21, np11, np12);
			if ((*out_a1 >= -FLT_EPSILON) && (*out_a1 <= 1.0 + FLT_EPSILON)) 
			{
				calculateEENormal(np11, np11, np21, np22, out_normal);

				// return (np21 - (np11 + (np12 - np11) * out_a1)).lengthSquared();
				VECSUB(temp, np12, np11);
				VecMulf(temp, *out_a1);
				VECADD(temp2, temp, np11);
				VECSUB(temp2, np21, temp2);
				return INPR(temp2, temp2);
			}
		}

		CLAMP(*out_a1, 0.0, 1.0);
		calculateEENormal(np11, np12, np21, np22, out_normal);
		if(*out_a1 > .5)
		{
			if(*out_a2 > .5)
			{
				VECSUB(temp, np12, np22);
			}
			else
			{
				VECSUB(temp, np12, np21);
			}
		}
		else
		{
			if(*out_a2 > .5)
			{
				VECSUB(temp, np11, np22);
			}
			else
			{
				VECSUB(temp, np11, np21);
			}
		}

		return INPR(temp, temp);
	}
	else
	{
		
		// If the lines aren't parallel (but coplanar) they have to intersect

		findClosestPointsEE(np11, np12, np21, np22, out_a1, out_a2);

		// If both points are on the finite edges, we're done.
		if (*out_a1 >= 0.0 && *out_a1 <= 1.0 && *out_a2 >= 0.0 && *out_a2 <= 1.0) 
		{
			float p1[3], p2[3];
			
			// p1= np11 + (np12 - np11) * out_a1;
			VECSUB(temp, np12, np11);
			VecMulf(temp, *out_a1);
			VECADD(p1, np11, temp);
			
			// p2 = np21 + (np22 - np21) * out_a2;
			VECSUB(temp, np22, np21);
			VecMulf(temp, *out_a2);
			VECADD(p2, np21, temp);

			calculateEENormal(np11, np12, np21, np22, out_normal);
			VECSUB(temp, p1, p2);
			return INPR(temp, temp);
		}

		
		/*
		* Clamp both points to the finite edges.
		* The one that moves most during clamping is one part of the solution.
		*/
		dist_a1 = *out_a1;
		CLAMP(dist_a1, 0.0, 1.0);
		dist_a2 = *out_a2;
		CLAMP(dist_a2, 0.0, 1.0);

		// Now project the "most clamped" point on the other line.
		if (dist_a1 > dist_a2) 
		{ 
			/* keep out_a1 */
			float p1[3];

			// p1 = np11 + (np12 - np11) * out_a1;
			VECSUB(temp, np12, np11);
			VecMulf(temp, *out_a1);
			VECADD(p1, np11, temp);

			*out_a2 = projectPointOntoLine(p1, np21, np22);
			CLAMP(*out_a2, 0.0, 1.0);

			calculateEENormal(np11, np12, np21, np22, out_normal);

			// return (p1 - (np21 + (np22 - np21) * out_a2)).lengthSquared();
			VECSUB(temp, np22, np21);
			VecMulf(temp, *out_a2);
			VECADD(temp, temp, np21);
			VECSUB(temp, p1, temp);
			return INPR(temp, temp);
		} 
		else 
		{	
			/* keep out_a2 */
			float p2[3];
			
			// p2 = np21 + (np22 - np21) * out_a2;
			VECSUB(temp, np22, np21);
			VecMulf(temp, *out_a2);
			VECADD(p2, np21, temp);

			*out_a1 = projectPointOntoLine(p2, np11, np12);
			CLAMP(*out_a1, 0.0, 1.0);

			calculateEENormal(np11, np12, np21, np22, out_normal);
			
			// return ((np11 + (np12 - np11) * out_a1) - p2).lengthSquared();
			VECSUB(temp, np12, np11);
			VecMulf(temp, *out_a1);
			VECADD(temp, temp, np11);
			VECSUB(temp, temp, p2);
			return INPR(temp, temp);
		}
	}
	
	printf("Error in edgedge_distance: end of function\n");
	return 0;
}

static int cloth_collision_moving_edges ( ClothModifierData *clmd, CollisionModifierData *collmd, CollPair *collpair )
{
	EdgeCollPair edgecollpair;
	Cloth *cloth1=NULL;
	ClothVertex *verts1=NULL;
	unsigned int i = 0, k = 0;
	int numsolutions = 0;
	double x1[3], v1[3], x2[3], v2[3], x3[3], v3[3];
	double solution[3], solution2[3];
	MVert *verts2 = collmd->current_x; // old x
	MVert *velocity2 = collmd->current_v; // velocity
	float distance = 0;
	float triA[3][3], triB[3][3];
	int result = 0;

	cloth1 = clmd->clothObject;
	verts1 = cloth1->verts;

	for(i = 0; i < 9; i++)
	{
		// 9 edge - edge possibilities

		if(i == 0) // cloth edge: 1-2; coll edge: 1-2
		{
			edgecollpair.p11 = collpair->ap1;
			edgecollpair.p12 = collpair->ap2;

			edgecollpair.p21 = collpair->bp1;
			edgecollpair.p22 = collpair->bp2;
		}
		else if(i == 1) // cloth edge: 1-2; coll edge: 2-3
		{
			edgecollpair.p11 = collpair->ap1;
			edgecollpair.p12 = collpair->ap2;

			edgecollpair.p21 = collpair->bp2;
			edgecollpair.p22 = collpair->bp3;
		}
		else if(i == 2) // cloth edge: 1-2; coll edge: 1-3
		{
			edgecollpair.p11 = collpair->ap1;
			edgecollpair.p12 = collpair->ap2;

			edgecollpair.p21 = collpair->bp1;
			edgecollpair.p22 = collpair->bp3;
		}
		else if(i == 3) // cloth edge: 2-3; coll edge: 1-2
		{
			edgecollpair.p11 = collpair->ap2;
			edgecollpair.p12 = collpair->ap3;

			edgecollpair.p21 = collpair->bp1;
			edgecollpair.p22 = collpair->bp2;
		}
		else if(i == 4) // cloth edge: 2-3; coll edge: 2-3
		{
			edgecollpair.p11 = collpair->ap2;
			edgecollpair.p12 = collpair->ap3;

			edgecollpair.p21 = collpair->bp2;
			edgecollpair.p22 = collpair->bp3;
		}
		else if(i == 5) // cloth edge: 2-3; coll edge: 1-3
		{
			edgecollpair.p11 = collpair->ap2;
			edgecollpair.p12 = collpair->ap3;

			edgecollpair.p21 = collpair->bp1;
			edgecollpair.p22 = collpair->bp3;
		}
		else if(i ==6) // cloth edge: 1-3; coll edge: 1-2
		{
			edgecollpair.p11 = collpair->ap1;
			edgecollpair.p12 = collpair->ap3;

			edgecollpair.p21 = collpair->bp1;
			edgecollpair.p22 = collpair->bp2;
		}
		else if(i ==7) // cloth edge: 1-3; coll edge: 2-3
		{
			edgecollpair.p11 = collpair->ap1;
			edgecollpair.p12 = collpair->ap3;

			edgecollpair.p21 = collpair->bp2;
			edgecollpair.p22 = collpair->bp3;
		}
		else if(i == 8) // cloth edge: 1-3; coll edge: 1-3
		{
			edgecollpair.p11 = collpair->ap1;
			edgecollpair.p12 = collpair->ap3;

			edgecollpair.p21 = collpair->bp1;
			edgecollpair.p22 = collpair->bp3;
		}
		/*
		if((edgecollpair.p11 == 3) && (edgecollpair.p12 == 16))
			printf("Ahier!\n");
		if((edgecollpair.p11 == 16) && (edgecollpair.p12 == 3))
			printf("Ahier!\n");
		*/

		// if ( !cloth_are_edges_adjacent ( clmd, collmd, &edgecollpair ) )
		{
			// always put coll points in p21/p22
			VECSUB ( x1, verts1[edgecollpair.p12].txold, verts1[edgecollpair.p11].txold );
			VECSUB ( v1, verts1[edgecollpair.p12].tv, verts1[edgecollpair.p11].tv );

			VECSUB ( x2, verts2[edgecollpair.p21].co, verts1[edgecollpair.p11].txold );
			VECSUB ( v2, velocity2[edgecollpair.p21].co, verts1[edgecollpair.p11].tv );

			VECSUB ( x3, verts2[edgecollpair.p22].co, verts1[edgecollpair.p11].txold );
			VECSUB ( v3, velocity2[edgecollpair.p22].co, verts1[edgecollpair.p11].tv );

			numsolutions = cloth_get_collision_time ( x1, v1, x2, v2, x3, v3, solution );

			if((edgecollpair.p11 == 3 && edgecollpair.p12==16)|| (edgecollpair.p11==16 && edgecollpair.p12==3))
			{
				if(edgecollpair.p21==6 || edgecollpair.p22 == 6)
				{
					printf("dist: %f, sol[k]: %lf, sol2[k]: %lf\n", distance, solution[k], solution2[k]);
					printf("a1: %f, a2: %f, b1: %f, b2: %f\n", x1[0], x2[0], x3[0], v1[0]);
					printf("b21: %d, b22: %d\n", edgecollpair.p21, edgecollpair.p22);
				}
			}

			for ( k = 0; k < numsolutions; k++ )
			{
				// printf("sol %d: %lf\n", k, solution[k]);
				if ( ( solution[k] >= ALMOST_ZERO ) && ( solution[k] <= 1.0 ) && ( solution[k] >  ALMOST_ZERO))
				{
					float a,b;
					float out_normal[3];
					float distance;
					float impulse = 0;
					float I_mag;

					// move verts
					VECADDS(triA[0], verts1[edgecollpair.p11].txold, verts1[edgecollpair.p11].tv, solution[k]);
					VECADDS(triA[1], verts1[edgecollpair.p12].txold, verts1[edgecollpair.p12].tv, solution[k]);

					VECADDS(triB[0], collmd->current_x[edgecollpair.p21].co, collmd->current_v[edgecollpair.p21].co, solution[k]);
					VECADDS(triB[1], collmd->current_x[edgecollpair.p22].co, collmd->current_v[edgecollpair.p22].co, solution[k]);

					// TODO: check for collisions
					distance = edgedge_distance(triA[0], triA[1], triB[0], triB[1], &a, &b, out_normal);
					
					if ((distance <= clmd->coll_parms->epsilon + BLI_bvhtree_getepsilon ( collmd->bvhtree ) + ALMOST_ZERO) && (INPR(out_normal, out_normal) > 0))
					{
						float vrel_1_to_2[3], temp[3], temp2[3], out_normalVelocity;
						float desiredVn;

						VECCOPY(vrel_1_to_2, verts1[edgecollpair.p11].tv);
						VecMulf(vrel_1_to_2, 1.0 - a);
						VECCOPY(temp, verts1[edgecollpair.p12].tv);
						VecMulf(temp, a);

						VECADD(vrel_1_to_2, vrel_1_to_2, temp);

						VECCOPY(temp, verts1[edgecollpair.p21].tv);
						VecMulf(temp, 1.0 - b);
						VECCOPY(temp2, verts1[edgecollpair.p22].tv);
						VecMulf(temp2, b);
						VECADD(temp, temp, temp2);

						VECSUB(vrel_1_to_2, vrel_1_to_2, temp);

						out_normalVelocity = INPR(vrel_1_to_2, out_normal);
/*
						// this correction results in wrong normals sometimes?
						if(out_normalVelocity < 0.0)
						{
							out_normalVelocity*= -1.0;
							VecNegf(out_normal);
						}
*/
						/* Inelastic repulsion impulse. */

						// Calculate which normal velocity we need. 
						desiredVn = (out_normalVelocity * (float)solution[k] - (.1 * (clmd->coll_parms->epsilon + BLI_bvhtree_getepsilon ( collmd->bvhtree )) - sqrt(distance)) - ALMOST_ZERO);

						// Now calculate what impulse we need to reach that velocity. 
						I_mag = (out_normalVelocity - desiredVn) / 2.0; // / (1/m1 + 1/m2);

						// Finally apply that impulse. 
						impulse = (2.0 * -I_mag) / (a*a + (1.0-a)*(1.0-a) + b*b + (1.0-b)*(1.0-b));

						VECADDMUL ( verts1[edgecollpair.p11].impulse, out_normal, (1.0-a) * impulse );
						verts1[edgecollpair.p11].impulse_count++;

						VECADDMUL ( verts1[edgecollpair.p12].impulse, out_normal, a * impulse );
						verts1[edgecollpair.p12].impulse_count++;

						// return true;
						result = 1;
						break;
					}
					else
					{
						// missing from collision.hpp
					}
					// mintime = MIN2(mintime, (float)solution[k]);

					break;
				}
			}
		}
	}
	return result;
}

static int cloth_collision_moving ( ClothModifierData *clmd, CollisionModifierData *collmd, CollPair *collpair, CollPair *collision_end )
{
	Cloth *cloth1;
	cloth1 = clmd->clothObject;

	for ( ; collpair != collision_end; collpair++ )
	{
		// only handle moving collisions here
		if (!( collpair->flag & COLLISION_IN_FUTURE ))
			continue;

		cloth_collision_moving_edges ( clmd, collmd, collpair);
		// cloth_collision_moving_tris ( clmd, collmd, collpair);
	}

	return 1;
}


// return all collision objects in scene
// collision object will exclude self 
<<<<<<< HEAD
CollisionModifierData **get_collisionobjects(Scene *scene, Object *self, int *numcollobj)
=======
Object **get_collisionobjects(Scene *scene, Object *self, int *numcollobj)
>>>>>>> 16c1a294
{
	Base *base=NULL;
	Object **objs = NULL;
	Object *coll_ob = NULL;
	CollisionModifierData *collmd = NULL;
	int numobj = 0, maxobj = 100;
	
	objs = MEM_callocN(sizeof(Object *)*maxobj, "CollisionObjectsArray");
	// check all collision objects
	for ( base = scene->base.first; base; base = base->next )
	{
		/*Only proceed for mesh object in same layer */
		if(!(base->object->type==OB_MESH && (base->lay & self->lay))) 
			continue;
		
		coll_ob = base->object;
		
		if(coll_ob == self)
				continue;
		
		if(coll_ob->pd && coll_ob->pd->deflect)
		{
			collmd = ( CollisionModifierData * ) modifiers_findByType ( coll_ob, eModifierType_Collision );
		}
		else
			collmd = NULL;
		
		if ( collmd )
		{	
			if(numobj >= maxobj)
			{
				// realloc
				int oldmax = maxobj;
				Object **tmp;
				maxobj *= 2;
				tmp = MEM_callocN(sizeof(Object *)*maxobj, "CollisionObjectsArray");
				memcpy(tmp, objs, sizeof(Object *)*oldmax);
				MEM_freeN(objs);
				objs = tmp;
				
			}
			
			objs[numobj] = coll_ob;
			numobj++;
		}
		else
		{
			if ( coll_ob->dup_group )
			{
				GroupObject *go;
				Group *group = coll_ob->dup_group;

				for ( go= group->gobject.first; go; go= go->next )
				{
					coll_ob = go->ob;
					collmd = NULL;
					
					if(coll_ob == self)
						continue;
					
					if(coll_ob->pd && coll_ob->pd->deflect)
					{
						collmd = ( CollisionModifierData * ) modifiers_findByType ( coll_ob, eModifierType_Collision );
					}
					else
						collmd = NULL;

					if ( !collmd )
						continue;
					
					if( !collmd->bvhtree)
						continue;

					if(numobj >= maxobj)
					{
						// realloc
						int oldmax = maxobj;
						Object **tmp;
						maxobj *= 2;
						tmp = MEM_callocN(sizeof(Object *)*maxobj, "CollisionObjectsArray");
						memcpy(tmp, objs, sizeof(Object *)*oldmax);
						MEM_freeN(objs);
						objs = tmp;
					}
					
					objs[numobj] = coll_ob;
					numobj++;
				}
			}
		}	
	}
	*numcollobj = numobj;
	return objs;
}

ListBase *get_collider_cache(Scene *scene, Object *self)
{
	Base *base=NULL;
	ListBase *objs = NULL;
	Object *coll_ob = NULL;
	CollisionModifierData *collmd = NULL;
	ColliderCache *col;
	
	// check all collision objects
	for ( base = scene->base.first; base; base = base->next )
	{
		/*Only proceed for mesh object in same layer */
		if(base->object->type!=OB_MESH)
			continue;

		if(self && (base->lay & self->lay)==0) 
			continue;

		
		coll_ob = base->object;
		
		if(coll_ob == self)
				continue;
		
		if(coll_ob->pd && coll_ob->pd->deflect)
		{
			collmd = ( CollisionModifierData * ) modifiers_findByType ( coll_ob, eModifierType_Collision );
		}
		else
			collmd = NULL;
		
		if ( collmd )
		{	
			if(objs == NULL)
				objs = MEM_callocN(sizeof(ListBase), "ColliderCache array");

			col = MEM_callocN(sizeof(ColliderCache), "ColliderCache");
			col->ob = coll_ob;
			col->collmd = collmd;
			/* make sure collider is properly set up */
			collision_move_object(collmd, 1.0, 0.0);
			BLI_addtail(objs, col);
		}
		else if ( coll_ob->dup_group )
			{
				GroupObject *go;
				Group *group = coll_ob->dup_group;

				for ( go= group->gobject.first; go; go= go->next )
				{
					coll_ob = go->ob;
					collmd = NULL;
					
					if(coll_ob == self)
						continue;
					
					if(coll_ob->pd && coll_ob->pd->deflect)
					{
						collmd = ( CollisionModifierData * ) modifiers_findByType ( coll_ob, eModifierType_Collision );
					}
					else
						collmd = NULL;

					if ( !collmd )
						continue;
					
					if( !collmd->bvhtree)
						continue;

					if(objs == NULL)
						objs = MEM_callocN(sizeof(ListBase), "ColliderCache array");

					col = MEM_callocN(sizeof(ColliderCache), "ColliderCache");
					col->ob = coll_ob;
					col->collmd = collmd;
					/* make sure collider is properly set up */
					collision_move_object(collmd, 1.0, 0.0);
					BLI_addtail(objs, col);
				}
			}
	}
	return objs;
}
void free_collider_cache(ListBase **colliders)
{
	if(*colliders) {
		BLI_freelistN(*colliders);
		MEM_freeN(*colliders);
		*colliders = NULL;
	}
}
static void cloth_bvh_objcollisions_nearcheck ( ClothModifierData * clmd, CollisionModifierData *collmd, CollPair **collisions, CollPair **collisions_index, int numresult, BVHTreeOverlap *overlap)
{
	int i;
	
	*collisions = ( CollPair* ) MEM_mallocN ( sizeof ( CollPair ) * numresult * 4, "collision array" ); //*4 since cloth_collision_static can return more than 1 collision
	*collisions_index = *collisions;

	for ( i = 0; i < numresult; i++ )
	{
		*collisions_index = cloth_collision ( ( ModifierData * ) clmd, ( ModifierData * ) collmd, overlap+i, *collisions_index );
	}
}

static int cloth_bvh_objcollisions_resolve ( ClothModifierData * clmd, CollisionModifierData *collmd, CollPair *collisions, CollPair *collisions_index)
{
	Cloth *cloth = clmd->clothObject;
	int i=0, j = 0, numfaces = 0, numverts = 0;
	ClothVertex *verts = NULL;
	int ret = 0;
	int result = 0;
	float tnull[3] = {0,0,0};
	
	numfaces = clmd->clothObject->numfaces;
	numverts = clmd->clothObject->numverts;
 
	verts = cloth->verts;
	
	// process all collisions (calculate impulses, TODO: also repulses if distance too short)
	result = 1;
	for ( j = 0; j < 5; j++ ) // 5 is just a value that ensures convergence
	{
		result = 0;

		if ( collmd->bvhtree )
		{
			result += cloth_collision_response_static ( clmd, collmd, collisions, collisions_index );

			// apply impulses in parallel
			if ( result )
			{
				for ( i = 0; i < numverts; i++ )
				{
					// calculate "velocities" (just xnew = xold + v; no dt in v)
					if ( verts[i].impulse_count )
					{
						VECADDMUL ( verts[i].tv, verts[i].impulse, 1.0f / verts[i].impulse_count );
						VECCOPY ( verts[i].impulse, tnull );
						verts[i].impulse_count = 0;

						ret++;
					}
				}
			}
		}
	}
	return ret;
}

// cloth - object collisions
int cloth_bvh_objcollision (Object *ob, ClothModifierData * clmd, float step, float dt )
{
	Cloth *cloth=NULL;
	BVHTree *cloth_bvh=NULL;
	int i=0, numfaces = 0, numverts = 0, k, l, j;
	int rounds = 0; // result counts applied collisions; ic is for debug output;
	ClothVertex *verts = NULL;
	int ret = 0, ret2 = 0;
	Object **collobjs = NULL;
	int numcollobj = 0;

	if ( ( clmd->sim_parms->flags & CLOTH_SIMSETTINGS_FLAG_COLLOBJ ) || ! ( ( ( Cloth * ) clmd->clothObject )->bvhtree ) )
	{
		return 0;
	}

	cloth = clmd->clothObject;
	verts = cloth->verts;
	cloth_bvh = ( BVHTree * ) cloth->bvhtree;
	numfaces = clmd->clothObject->numfaces;
	numverts = clmd->clothObject->numverts;

	////////////////////////////////////////////////////////////
	// static collisions
	////////////////////////////////////////////////////////////

	// update cloth bvh
	bvhtree_update_from_cloth ( clmd, 1 ); // 0 means STATIC, 1 means MOVING (see later in this function)
	bvhselftree_update_from_cloth ( clmd, 0 ); // 0 means STATIC, 1 means MOVING (see later in this function)
	
	collobjs = get_collisionobjects(clmd->scene, ob, &numcollobj);
	
	if(!collobjs)
		return 0;

	do
	{
		CollPair **collisions, **collisions_index;
		
		ret2 = 0;

		collisions = MEM_callocN(sizeof(CollPair *) *numcollobj , "CollPair");
		collisions_index = MEM_callocN(sizeof(CollPair *) *numcollobj , "CollPair");
		
		// check all collision objects
		for(i = 0; i < numcollobj; i++)
		{
			Object *collob= collobjs[i];
			CollisionModifierData *collmd = (CollisionModifierData*)modifiers_findByType(collob, eModifierType_Collision);
			BVHTreeOverlap *overlap = NULL;
			int result = 0;
			
			if(!collmd->bvhtree)
				continue;
			
			/* move object to position (step) in time */
			collision_move_object ( collmd, step + dt, step );
			
			/* search for overlapping collision pairs */
			overlap = BLI_bvhtree_overlap ( cloth_bvh, collmd->bvhtree, &result );
				
			// go to next object if no overlap is there
			if(!result || !overlap)
			{
				if ( overlap )
					MEM_freeN ( overlap );
				continue;
			}
			
			/* check if collisions really happen (costly near check) */
			cloth_bvh_objcollisions_nearcheck ( clmd, collmd, &collisions[i], &collisions_index[i], result, overlap);
			
			// resolve nearby collisions
			ret += cloth_bvh_objcollisions_resolve ( clmd, collmd, collisions[i],  collisions_index[i]);
			ret2 += ret;
			
			if ( overlap )
				MEM_freeN ( overlap );
		}
		rounds++;
		
		for(i = 0; i < numcollobj; i++)
		{
			if ( collisions[i] ) MEM_freeN ( collisions[i] );
		}
			
		MEM_freeN(collisions);
		MEM_freeN(collisions_index);

		////////////////////////////////////////////////////////////
		// update positions
		// this is needed for bvh_calc_DOP_hull_moving() [kdop.c]
		////////////////////////////////////////////////////////////

		// verts come from clmd
		for ( i = 0; i < numverts; i++ )
		{
			if ( clmd->sim_parms->flags & CLOTH_SIMSETTINGS_FLAG_GOAL )
			{
				if ( verts [i].flags & CLOTH_VERT_FLAG_PINNED )
				{
					continue;
				}
			}

			VECADD ( verts[i].tx, verts[i].txold, verts[i].tv );
		}
		////////////////////////////////////////////////////////////
		
		
		////////////////////////////////////////////////////////////
		// Test on *simple* selfcollisions
		////////////////////////////////////////////////////////////
		if ( clmd->coll_parms->flags & CLOTH_COLLSETTINGS_FLAG_SELF )
		{
			for(l = 0; l < clmd->coll_parms->self_loop_count; l++)
			{
				// TODO: add coll quality rounds again
				BVHTreeOverlap *overlap = NULL;
				int result = 0;
	
				// collisions = 1;
				verts = cloth->verts; // needed for openMP
	
				numfaces = clmd->clothObject->numfaces;
				numverts = clmd->clothObject->numverts;
	
				verts = cloth->verts;
	
				if ( cloth->bvhselftree )
				{
					// search for overlapping collision pairs 
					overlap = BLI_bvhtree_overlap ( cloth->bvhselftree, cloth->bvhselftree, &result );
	
	// #pragma omp parallel for private(k, i, j) schedule(static)
					for ( k = 0; k < result; k++ )
					{
						float temp[3];
						float length = 0;
						float mindistance;
	
						i = overlap[k].indexA;
						j = overlap[k].indexB;
	
						mindistance = clmd->coll_parms->selfepsilon* ( cloth->verts[i].avg_spring_len + cloth->verts[j].avg_spring_len );
	
						if ( clmd->sim_parms->flags & CLOTH_SIMSETTINGS_FLAG_GOAL )
						{
							if ( ( cloth->verts [i].flags & CLOTH_VERT_FLAG_PINNED )
										&& ( cloth->verts [j].flags & CLOTH_VERT_FLAG_PINNED ) )
							{
								continue;
							}
						}
	
						VECSUB ( temp, verts[i].tx, verts[j].tx );
	
						if ( ( ABS ( temp[0] ) > mindistance ) || ( ABS ( temp[1] ) > mindistance ) || ( ABS ( temp[2] ) > mindistance ) ) continue;
	
						// check for adjacent points (i must be smaller j)
						if ( BLI_edgehash_haskey ( cloth->edgehash, MIN2(i, j), MAX2(i, j) ) )
						{
							continue;
						}
	
						length = Normalize ( temp );
	
						if ( length < mindistance )
						{
							float correction = mindistance - length;
	
							if ( cloth->verts [i].flags & CLOTH_VERT_FLAG_PINNED )
							{
								VecMulf ( temp, -correction );
								VECADD ( verts[j].tx, verts[j].tx, temp );
							}
							else if ( cloth->verts [j].flags & CLOTH_VERT_FLAG_PINNED )
							{
								VecMulf ( temp, correction );
								VECADD ( verts[i].tx, verts[i].tx, temp );
							}
							else
							{
								VecMulf ( temp, -correction*0.5 );
								VECADD ( verts[j].tx, verts[j].tx, temp );
	
								VECSUB ( verts[i].tx, verts[i].tx, temp );
							}
							ret = 1;
							ret2 += ret;
						}
						else
						{
							// check for approximated time collisions
						}
					}
	
					if ( overlap )
						MEM_freeN ( overlap );
	
				}
			}
			////////////////////////////////////////////////////////////

			////////////////////////////////////////////////////////////
			// SELFCOLLISIONS: update velocities
			////////////////////////////////////////////////////////////
			if ( ret2 )
			{
				for ( i = 0; i < cloth->numverts; i++ )
				{
					if ( ! ( verts [i].flags & CLOTH_VERT_FLAG_PINNED ) )
					{
						VECSUB ( verts[i].tv, verts[i].tx, verts[i].txold );
					}
				}
			}
			////////////////////////////////////////////////////////////
		}
	}
	while ( ret2 && ( clmd->coll_parms->loop_count>rounds ) );
	
	if(collobjs)
		MEM_freeN(collobjs);

	return MIN2 ( ret, 1 );
}<|MERGE_RESOLUTION|>--- conflicted
+++ resolved
@@ -45,11 +45,7 @@
 #include "BKE_modifier.h"
 #include "BKE_utildefines.h"
 #include "BKE_DerivedMesh.h"
-<<<<<<< HEAD
-
-=======
 #ifdef USE_BULLET
->>>>>>> 16c1a294
 #include "Bullet-C-Api.h"
 #endif
 #include "BLI_kdopbvh.h"
@@ -1300,11 +1296,7 @@
 
 // return all collision objects in scene
 // collision object will exclude self 
-<<<<<<< HEAD
-CollisionModifierData **get_collisionobjects(Scene *scene, Object *self, int *numcollobj)
-=======
 Object **get_collisionobjects(Scene *scene, Object *self, int *numcollobj)
->>>>>>> 16c1a294
 {
 	Base *base=NULL;
 	Object **objs = NULL;
