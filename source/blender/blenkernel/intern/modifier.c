/*
* $Id$
*
* ***** BEGIN GPL LICENSE BLOCK *****
*
* This program is free software; you can redistribute it and/or
* modify it under the terms of the GNU General Public License
* as published by the Free Software Foundation; either version 2
* of the License, or (at your option) any later version.
*
* This program is distributed in the hope that it will be useful,
* but WITHOUT ANY WARRANTY; without even the implied warranty of
* MERCHANTABILITY or FITNESS FOR A PARTICULAR PURPOSE.  See the
* GNU General Public License for more details.
*
* You should have received a copy of the GNU General Public License
* along with this program; if not, write to the Free Software  Foundation,
* Inc., 59 Temple Place - Suite 330, Boston, MA  02111-1307, USA.
*
* The Original Code is Copyright (C) 2005 by the Blender Foundation.
* All rights reserved.
*
* The Original Code is: all of this file.
*
* Contributor(s): Daniel Dunbar
*                 Ton Roosendaal,
*                 Ben Batt,
*                 Brecht Van Lommel,
*                 Campbell Barton
*
* ***** END GPL LICENSE BLOCK *****
*
* Modifier stack implementation.
*
* BKE_modifier.h contains the function prototypes for this file.
*
*/

#include "string.h"
#include "stdarg.h"
#include "math.h"
#include "float.h"
#include "ctype.h"

#include "BLI_arithb.h"
#include "BLI_blenlib.h"
#include "BLI_kdopbvh.h"
#include "BLI_kdtree.h"
#include "BLI_linklist.h"
#include "BLI_rand.h"
#include "BLI_edgehash.h"
#include "BLI_ghash.h"
#include "BLI_memarena.h"

#include "MEM_guardedalloc.h"

#include "DNA_action_types.h"
#include "DNA_armature_types.h"
#include "DNA_camera_types.h"
#include "DNA_cloth_types.h"
#include "DNA_curve_types.h"
#include "DNA_effect_types.h"
#include "DNA_material_types.h"
#include "DNA_mesh_types.h"
#include "DNA_meshdata_types.h"
#include "DNA_modifier_types.h"
#include "DNA_object_types.h"
#include "DNA_object_force.h"
#include "DNA_particle_types.h"
#include "DNA_scene_types.h"
#include "DNA_texture_types.h"

#include "BLI_editVert.h"

#include "MTC_matrixops.h"
#include "MTC_vectorops.h"

#include "BKE_main.h"
#include "BKE_anim.h"
<<<<<<< HEAD
=======
#include "BKE_bad_level_calls.h"
#include "BKE_bmesh.h"
#include "BKE_booleanops.h"
#include "BKE_cloth.h"
#include "BKE_collision.h"
#include "BKE_cdderivedmesh.h"
>>>>>>> 7e4db234
#include "BKE_curve.h"
#include "BKE_customdata.h"
#include "BKE_DerivedMesh.h"
#include "BKE_displist.h"
#include "BKE_fluidsim.h"
#include "BKE_global.h"
#include "BKE_lattice.h"
#include "BKE_library.h"
#include "BKE_material.h"
#include "BKE_mesh.h"
#include "BKE_modifier.h"
#include "BKE_object.h"
#include "BKE_particle.h"
#include "BKE_pointcache.h"
#include "BKE_softbody.h"
#include "BKE_subsurf.h"
#include "BKE_texture.h"
#include "BKE_utildefines.h"

#include "depsgraph_private.h"
#include "BKE_deform.h"
#include "BKE_shrinkwrap.h"
#include "BKE_simple_deform.h"

//XXX #include "LOD_DependKludge.h"
#include "LOD_decimation.h"

#include "CCGSubSurf.h"

#include "RE_shader_ext.h"

//XXX #include "BIF_meshlaplacian.h"

/***/

static int noneModifier_isDisabled(ModifierData *md)
{
	return 1;
}

/* Curve */

static void curveModifier_initData(ModifierData *md)
{
	CurveModifierData *cmd = (CurveModifierData*) md;

	cmd->defaxis = MOD_CURVE_POSX;
}

static void curveModifier_copyData(ModifierData *md, ModifierData *target)
{
	CurveModifierData *cmd = (CurveModifierData*) md;
	CurveModifierData *tcmd = (CurveModifierData*) target;

	tcmd->defaxis = cmd->defaxis;
	tcmd->object = cmd->object;
	strncpy(tcmd->name, cmd->name, 32);
}

CustomDataMask curveModifier_requiredDataMask(ModifierData *md)
{
	CurveModifierData *cmd = (CurveModifierData *)md;
	CustomDataMask dataMask = 0;

	/* ask for vertexgroups if we need them */
	if(cmd->name[0]) dataMask |= (1 << CD_MDEFORMVERT);

	return dataMask;
}

static int curveModifier_isDisabled(ModifierData *md)
{
	CurveModifierData *cmd = (CurveModifierData*) md;

	return !cmd->object;
}

static void curveModifier_foreachObjectLink(
					    ModifierData *md, Object *ob,
	 void (*walk)(void *userData, Object *ob, Object **obpoin),
		void *userData)
{
	CurveModifierData *cmd = (CurveModifierData*) md;

	walk(userData, ob, &cmd->object);
}

static void curveModifier_updateDepgraph(
					 ModifierData *md, DagForest *forest,
      Object *ob, DagNode *obNode)
{
	CurveModifierData *cmd = (CurveModifierData*) md;

	if (cmd->object) {
		DagNode *curNode = dag_get_node(forest, cmd->object);

		dag_add_relation(forest, curNode, obNode,
				 DAG_RL_DATA_DATA | DAG_RL_OB_DATA, "Curve Modifier");
	}
}

static void curveModifier_deformVerts(
				      ModifierData *md, Object *ob, DerivedMesh *derivedData,
	  float (*vertexCos)[3], int numVerts)
{
	CurveModifierData *cmd = (CurveModifierData*) md;

	curve_deform_verts(cmd->object, ob, derivedData, vertexCos, numVerts,
			   cmd->name, cmd->defaxis);
}

static void curveModifier_deformVertsEM(
					ModifierData *md, Object *ob, EditMesh *editData,
     DerivedMesh *derivedData, float (*vertexCos)[3], int numVerts)
{
	DerivedMesh *dm = derivedData;

	if(!derivedData) dm = CDDM_from_editmesh(editData, ob->data);

	curveModifier_deformVerts(md, ob, dm, vertexCos, numVerts);

	if(!derivedData) dm->release(dm);
}

/* Lattice */

static void latticeModifier_copyData(ModifierData *md, ModifierData *target)
{
	LatticeModifierData *lmd = (LatticeModifierData*) md;
	LatticeModifierData *tlmd = (LatticeModifierData*) target;

	tlmd->object = lmd->object;
	strncpy(tlmd->name, lmd->name, 32);
}

CustomDataMask latticeModifier_requiredDataMask(ModifierData *md)
{
	LatticeModifierData *lmd = (LatticeModifierData *)md;
	CustomDataMask dataMask = 0;

	/* ask for vertexgroups if we need them */
	if(lmd->name[0]) dataMask |= (1 << CD_MDEFORMVERT);

	return dataMask;
}

static int latticeModifier_isDisabled(ModifierData *md)
{
	LatticeModifierData *lmd = (LatticeModifierData*) md;

	return !lmd->object;
}

static void latticeModifier_foreachObjectLink(
					      ModifierData *md, Object *ob,
	   void (*walk)(void *userData, Object *ob, Object **obpoin),
		  void *userData)
{
	LatticeModifierData *lmd = (LatticeModifierData*) md;

	walk(userData, ob, &lmd->object);
}

static void latticeModifier_updateDepgraph(ModifierData *md, DagForest *forest,
					   Object *ob, DagNode *obNode)
{
	LatticeModifierData *lmd = (LatticeModifierData*) md;

	if(lmd->object) {
		DagNode *latNode = dag_get_node(forest, lmd->object);

		dag_add_relation(forest, latNode, obNode,
				 DAG_RL_DATA_DATA | DAG_RL_OB_DATA, "Lattice Modifier");
	}
}

static void modifier_vgroup_cache(ModifierData *md, float (*vertexCos)[3])
{
	md= md->next;
	if(md) {
		if(md->type==eModifierType_Armature) {
			ArmatureModifierData *amd = (ArmatureModifierData*) md;
			if(amd->multi)
				amd->prevCos= MEM_dupallocN(vertexCos);
		}
		/* lattice/mesh modifier too */
	}
}


static void latticeModifier_deformVerts(
					ModifierData *md, Object *ob, DerivedMesh *derivedData,
     float (*vertexCos)[3], int numVerts)
{
	LatticeModifierData *lmd = (LatticeModifierData*) md;


	modifier_vgroup_cache(md, vertexCos); /* if next modifier needs original vertices */
	
	lattice_deform_verts(lmd->object, ob, derivedData,
			     vertexCos, numVerts, lmd->name);
}

static void latticeModifier_deformVertsEM(
					  ModifierData *md, Object *ob, EditMesh *editData,
       DerivedMesh *derivedData, float (*vertexCos)[3], int numVerts)
{
	DerivedMesh *dm = derivedData;

	if(!derivedData) dm = CDDM_from_editmesh(editData, ob->data);

	latticeModifier_deformVerts(md, ob, dm, vertexCos, numVerts);

	if(!derivedData) dm->release(dm);
}

/* Subsurf */

static void subsurfModifier_initData(ModifierData *md)
{
	SubsurfModifierData *smd = (SubsurfModifierData*) md;

	smd->levels = 1;
	smd->renderLevels = 2;
	smd->flags |= eSubsurfModifierFlag_SubsurfUv;
}

static void subsurfModifier_copyData(ModifierData *md, ModifierData *target)
{
	SubsurfModifierData *smd = (SubsurfModifierData*) md;
	SubsurfModifierData *tsmd = (SubsurfModifierData*) target;

	tsmd->flags = smd->flags;
	tsmd->levels = smd->levels;
	tsmd->renderLevels = smd->renderLevels;
	tsmd->subdivType = smd->subdivType;
}

static void subsurfModifier_freeData(ModifierData *md)
{
	SubsurfModifierData *smd = (SubsurfModifierData*) md;

	if(smd->mCache) {
		ccgSubSurf_free(smd->mCache);
	}
	if(smd->emCache) {
		ccgSubSurf_free(smd->emCache);
	}
}

static DerivedMesh *subsurfModifier_applyModifier(
		ModifierData *md, Object *ob, DerivedMesh *derivedData,
  int useRenderParams, int isFinalCalc)
{
	SubsurfModifierData *smd = (SubsurfModifierData*) md;
	DerivedMesh *result;

	result = subsurf_make_derived_from_derived(derivedData, smd,
			useRenderParams, NULL,
   isFinalCalc, 0);

	return result;
}

static DerivedMesh *subsurfModifier_applyModifierEM(
		ModifierData *md, Object *ob, EditMesh *editData,
  DerivedMesh *derivedData)
{
	SubsurfModifierData *smd = (SubsurfModifierData*) md;
	DerivedMesh *result;

	result = subsurf_make_derived_from_derived(derivedData, smd, 0,
			NULL, 0, 1);

	return result;
}

/* Build */

static void buildModifier_initData(ModifierData *md)
{
	BuildModifierData *bmd = (BuildModifierData*) md;

	bmd->start = 1.0;
	bmd->length = 100.0;
}

static void buildModifier_copyData(ModifierData *md, ModifierData *target)
{
	BuildModifierData *bmd = (BuildModifierData*) md;
	BuildModifierData *tbmd = (BuildModifierData*) target;

	tbmd->start = bmd->start;
	tbmd->length = bmd->length;
	tbmd->randomize = bmd->randomize;
	tbmd->seed = bmd->seed;
}

static int buildModifier_dependsOnTime(ModifierData *md)
{
	return 1;
}

static DerivedMesh *buildModifier_applyModifier(ModifierData *md, Object *ob,
		DerivedMesh *derivedData,
  int useRenderParams, int isFinalCalc)
{
	DerivedMesh *dm = derivedData;
	DerivedMesh *result;
	BuildModifierData *bmd = (BuildModifierData*) md;
	int i;
	int numFaces, numEdges;
	int maxVerts, maxEdges, maxFaces;
	int *vertMap, *edgeMap, *faceMap;
	float frac;
	GHashIterator *hashIter;
	/* maps vert indices in old mesh to indices in new mesh */
	GHash *vertHash = BLI_ghash_new(BLI_ghashutil_inthash,
					BLI_ghashutil_intcmp);
	/* maps edge indices in new mesh to indices in old mesh */
	GHash *edgeHash = BLI_ghash_new(BLI_ghashutil_inthash,
					BLI_ghashutil_intcmp);

	maxVerts = dm->getNumVerts(dm);
	vertMap = MEM_callocN(sizeof(*vertMap) * maxVerts,
			      "build modifier vertMap");
	for(i = 0; i < maxVerts; ++i) vertMap[i] = i;

	maxEdges = dm->getNumEdges(dm);
	edgeMap = MEM_callocN(sizeof(*edgeMap) * maxEdges,
			      "build modifier edgeMap");
	for(i = 0; i < maxEdges; ++i) edgeMap[i] = i;

	maxFaces = dm->getNumFaces(dm);
	faceMap = MEM_callocN(sizeof(*faceMap) * maxFaces,
			      "build modifier faceMap");
	for(i = 0; i < maxFaces; ++i) faceMap[i] = i;

	if (ob) {
		frac = bsystem_time(ob, (float)G.scene->r.cfra,
				    bmd->start - 1.0f) / bmd->length;
	} else {
		frac = G.scene->r.cfra - bmd->start / bmd->length;
	}
	CLAMP(frac, 0.0, 1.0);

	numFaces = dm->getNumFaces(dm) * frac;
	numEdges = dm->getNumEdges(dm) * frac;

	/* if there's at least one face, build based on faces */
	if(numFaces) {
		int maxEdges;

		if(bmd->randomize)
			BLI_array_randomize(faceMap, sizeof(*faceMap),
					    maxFaces, bmd->seed);

		/* get the set of all vert indices that will be in the final mesh,
		* mapped to the new indices
		*/
		for(i = 0; i < numFaces; ++i) {
			MFace mf;
			dm->getFace(dm, faceMap[i], &mf);

			if(!BLI_ghash_haskey(vertHash, SET_INT_IN_POINTER(mf.v1)))
				BLI_ghash_insert(vertHash, SET_INT_IN_POINTER(mf.v1),
					SET_INT_IN_POINTER(BLI_ghash_size(vertHash)));
			if(!BLI_ghash_haskey(vertHash, SET_INT_IN_POINTER(mf.v2)))
				BLI_ghash_insert(vertHash, SET_INT_IN_POINTER(mf.v2),
					SET_INT_IN_POINTER(BLI_ghash_size(vertHash)));
			if(!BLI_ghash_haskey(vertHash, SET_INT_IN_POINTER(mf.v3)))
				BLI_ghash_insert(vertHash, SET_INT_IN_POINTER(mf.v3),
					SET_INT_IN_POINTER(BLI_ghash_size(vertHash)));
			if(mf.v4 && !BLI_ghash_haskey(vertHash, SET_INT_IN_POINTER(mf.v4)))
				BLI_ghash_insert(vertHash, SET_INT_IN_POINTER(mf.v4),
					SET_INT_IN_POINTER(BLI_ghash_size(vertHash)));
		}

		/* get the set of edges that will be in the new mesh (i.e. all edges
		* that have both verts in the new mesh)
		*/
		maxEdges = dm->getNumEdges(dm);
		for(i = 0; i < maxEdges; ++i) {
			MEdge me;
			dm->getEdge(dm, i, &me);

			if(BLI_ghash_haskey(vertHash, SET_INT_IN_POINTER(me.v1))
						&& BLI_ghash_haskey(vertHash, SET_INT_IN_POINTER(me.v2)))
				BLI_ghash_insert(edgeHash,
					SET_INT_IN_POINTER(BLI_ghash_size(edgeHash)), SET_INT_IN_POINTER(i));
		}
	} else if(numEdges) {
		if(bmd->randomize)
			BLI_array_randomize(edgeMap, sizeof(*edgeMap),
					    maxEdges, bmd->seed);

		/* get the set of all vert indices that will be in the final mesh,
		* mapped to the new indices
		*/
		for(i = 0; i < numEdges; ++i) {
			MEdge me;
			dm->getEdge(dm, edgeMap[i], &me);

			if(!BLI_ghash_haskey(vertHash, SET_INT_IN_POINTER(me.v1)))
				BLI_ghash_insert(vertHash, SET_INT_IN_POINTER(me.v1),
					SET_INT_IN_POINTER(BLI_ghash_size(vertHash)));
			if(!BLI_ghash_haskey(vertHash, SET_INT_IN_POINTER(me.v2)))
				BLI_ghash_insert(vertHash, SET_INT_IN_POINTER(me.v2),
					SET_INT_IN_POINTER(BLI_ghash_size(vertHash)));
		}

		/* get the set of edges that will be in the new mesh
		*/
		for(i = 0; i < numEdges; ++i) {
			MEdge me;
			dm->getEdge(dm, edgeMap[i], &me);

			BLI_ghash_insert(edgeHash, SET_INT_IN_POINTER(BLI_ghash_size(edgeHash)),
					 SET_INT_IN_POINTER(edgeMap[i]));
		}
	} else {
		int numVerts = dm->getNumVerts(dm) * frac;

		if(bmd->randomize)
			BLI_array_randomize(vertMap, sizeof(*vertMap),
					    maxVerts, bmd->seed);

		/* get the set of all vert indices that will be in the final mesh,
		* mapped to the new indices
		*/
		for(i = 0; i < numVerts; ++i)
			BLI_ghash_insert(vertHash, SET_INT_IN_POINTER(vertMap[i]), SET_INT_IN_POINTER(i));
	}

	/* now we know the number of verts, edges and faces, we can create
	* the mesh
	*/
	result = CDDM_from_template(dm, BLI_ghash_size(vertHash),
				    BLI_ghash_size(edgeHash), numFaces);

	/* copy the vertices across */
	for(hashIter = BLI_ghashIterator_new(vertHash);
		   !BLI_ghashIterator_isDone(hashIter);
		   BLI_ghashIterator_step(hashIter)) {
			   MVert source;
			   MVert *dest;
			   int oldIndex = GET_INT_FROM_POINTER(BLI_ghashIterator_getKey(hashIter));
			   int newIndex = GET_INT_FROM_POINTER(BLI_ghashIterator_getValue(hashIter));

			   dm->getVert(dm, oldIndex, &source);
			   dest = CDDM_get_vert(result, newIndex);

			   DM_copy_vert_data(dm, result, oldIndex, newIndex, 1);
			   *dest = source;
		   }
		   BLI_ghashIterator_free(hashIter);

		   /* copy the edges across, remapping indices */
		   for(i = 0; i < BLI_ghash_size(edgeHash); ++i) {
			   MEdge source;
			   MEdge *dest;
			   int oldIndex = GET_INT_FROM_POINTER(BLI_ghash_lookup(edgeHash, SET_INT_IN_POINTER(i)));

			   dm->getEdge(dm, oldIndex, &source);
			   dest = CDDM_get_edge(result, i);

			   source.v1 = GET_INT_FROM_POINTER(BLI_ghash_lookup(vertHash, SET_INT_IN_POINTER(source.v1)));
			   source.v2 = GET_INT_FROM_POINTER(BLI_ghash_lookup(vertHash, SET_INT_IN_POINTER(source.v2)));

			   DM_copy_edge_data(dm, result, oldIndex, i, 1);
			   *dest = source;
		   }

		   /* copy the faces across, remapping indices */
		   for(i = 0; i < numFaces; ++i) {
			   MFace source;
			   MFace *dest;
			   int orig_v4;

			   dm->getFace(dm, faceMap[i], &source);
			   dest = CDDM_get_face(result, i);

			   orig_v4 = source.v4;

			   source.v1 = GET_INT_FROM_POINTER(BLI_ghash_lookup(vertHash, SET_INT_IN_POINTER(source.v1)));
			   source.v2 = GET_INT_FROM_POINTER(BLI_ghash_lookup(vertHash, SET_INT_IN_POINTER(source.v2)));
			   source.v3 = GET_INT_FROM_POINTER(BLI_ghash_lookup(vertHash, SET_INT_IN_POINTER(source.v3)));
			   if(source.v4)
				   source.v4 = GET_INT_FROM_POINTER(BLI_ghash_lookup(vertHash, SET_INT_IN_POINTER(source.v4)));

			   DM_copy_face_data(dm, result, faceMap[i], i, 1);
			   *dest = source;

			   test_index_face(dest, &result->faceData, i, (orig_v4 ? 4 : 3));
		   }

		   CDDM_calc_normals(result);

		   BLI_ghash_free(vertHash, NULL, NULL);
		   BLI_ghash_free(edgeHash, NULL, NULL);

		   MEM_freeN(vertMap);
		   MEM_freeN(edgeMap);
		   MEM_freeN(faceMap);

		   return result;
}

/* Mask */

static void maskModifier_copyData(ModifierData *md, ModifierData *target)
{
	MaskModifierData *mmd = (MaskModifierData*) md;
	MaskModifierData *tmmd = (MaskModifierData*) target;
	
	strcpy(tmmd->vgroup, mmd->vgroup);
}

static CustomDataMask maskModifier_requiredDataMask(ModifierData *md)
{
	return (1 << CD_MDEFORMVERT);
}

static void maskModifier_foreachObjectLink(
					      ModifierData *md, Object *ob,
	   void (*walk)(void *userData, Object *ob, Object **obpoin),
		  void *userData)
{
	MaskModifierData *mmd = (MaskModifierData *)md;
	walk(userData, ob, &mmd->ob_arm);
}

static void maskModifier_updateDepgraph(ModifierData *md, DagForest *forest,
					   Object *ob, DagNode *obNode)
{
	MaskModifierData *mmd = (MaskModifierData *)md;

	if (mmd->ob_arm) 
	{
		DagNode *armNode = dag_get_node(forest, mmd->ob_arm);
		
		dag_add_relation(forest, armNode, obNode,
				DAG_RL_DATA_DATA | DAG_RL_OB_DATA, "Mask Modifier");
	}
}

static DerivedMesh *maskModifier_applyModifier(ModifierData *md, Object *ob,
		DerivedMesh *derivedData,
  int useRenderParams, int isFinalCalc)
{
	MaskModifierData *mmd= (MaskModifierData *)md;
	DerivedMesh *dm= derivedData, *result= NULL;
	GHash *vertHash=NULL, *edgeHash, *faceHash;
	GHashIterator *hashIter;
	MDeformVert *dvert= NULL;
	int numFaces=0, numEdges=0, numVerts=0;
	int maxVerts, maxEdges, maxFaces;
	int i;
	
	/* Overview of Method:
	 *	1. Get the vertices that are in the vertexgroup of interest 
	 *	2. Filter out unwanted geometry (i.e. not in vertexgroup), by populating mappings with new vs old indices
	 *	3. Make a new mesh containing only the mapping data
	 */
	
	/* get original number of verts, edges, and faces */
	maxVerts= dm->getNumVerts(dm);
	maxEdges= dm->getNumEdges(dm);
	maxFaces= dm->getNumFaces(dm);
	
	/* check if we can just return the original mesh 
	 *	- must have verts and therefore verts assigned to vgroups to do anything useful
	 */
	if ( !(ELEM(mmd->mode, MOD_MASK_MODE_ARM, MOD_MASK_MODE_VGROUP)) ||
		 (maxVerts == 0) || (ob->defbase.first == NULL) )
	{
		return derivedData;
	}
	
	/* if mode is to use selected armature bones, aggregate the bone groups */
	if (mmd->mode == MOD_MASK_MODE_ARM) /* --- using selected bones --- */
	{
		GHash *vgroupHash, *boneHash;
		Object *oba= mmd->ob_arm;
		bPoseChannel *pchan;
		bDeformGroup *def;
		
		/* check that there is armature object with bones to use, otherwise return original mesh */
		if (ELEM(NULL, mmd->ob_arm, mmd->ob_arm->pose))
			return derivedData;		
		
		/* hashes for finding mapping of:
		 * 	- vgroups to indicies -> vgroupHash  (string, int)
		 *	- bones to vgroup indices -> boneHash (index of vgroup, dummy)
		 */
		vgroupHash= BLI_ghash_new(BLI_ghashutil_strhash, BLI_ghashutil_strcmp);
		boneHash= BLI_ghash_new(BLI_ghashutil_inthash, BLI_ghashutil_intcmp);
		
		/* build mapping of names of vertex groups to indices */
		for (i = 0, def = ob->defbase.first; def; def = def->next, i++) 
			BLI_ghash_insert(vgroupHash, def->name, SET_INT_IN_POINTER(i));
		
		/* get selected-posechannel <-> vertexgroup index mapping */
		for (pchan= oba->pose->chanbase.first; pchan; pchan= pchan->next) 
		{
			/* check if bone is selected */
			// TODO: include checks for visibility too?
			// FIXME: the depsgraph needs extensions to make this work in realtime...
			if ( (pchan->bone) && (pchan->bone->flag & BONE_SELECTED) ) 
			{
				/* check if hash has group for this bone */
				if (BLI_ghash_haskey(vgroupHash, pchan->name)) 
				{
					int defgrp_index= GET_INT_FROM_POINTER(BLI_ghash_lookup(vgroupHash, pchan->name));
					
					/* add index to hash (store under key only) */
					BLI_ghash_insert(boneHash, SET_INT_IN_POINTER(defgrp_index), pchan);
				}
			}
		}
		
		/* if no bones selected, free hashes and return original mesh */
		if (BLI_ghash_size(boneHash) == 0)
		{
			BLI_ghash_free(vgroupHash, NULL, NULL);
			BLI_ghash_free(boneHash, NULL, NULL);
			
			return derivedData;
		}
		
		/* repeat the previous check, but for dverts */
		dvert= dm->getVertDataArray(dm, CD_MDEFORMVERT);
		if (dvert == NULL)
		{
			BLI_ghash_free(vgroupHash, NULL, NULL);
			BLI_ghash_free(boneHash, NULL, NULL);
			
			return derivedData;
		}
		
		/* hashes for quickly providing a mapping from old to new - use key=oldindex, value=newindex */
		vertHash= BLI_ghash_new(BLI_ghashutil_inthash, BLI_ghashutil_intcmp);
		
		/* add vertices which exist in vertexgroups into vertHash for filtering */
		for (i = 0; i < maxVerts; i++) 
		{
			MDeformWeight *def_weight = NULL;
			int j;
			
			for (j= 0; j < dvert[i].totweight; j++) 
			{
				if (BLI_ghash_haskey(boneHash, SET_INT_IN_POINTER(dvert[i].dw[j].def_nr))) 
				{
					def_weight = &dvert[i].dw[j];
					break;
				}
			}
			
			/* check if include vert in vertHash */
			if (mmd->flag & MOD_MASK_INV) {
				/* if this vert is in the vgroup, don't include it in vertHash */
				if (def_weight) continue;
			}
			else {
				/* if this vert isn't in the vgroup, don't include it in vertHash */
				if (!def_weight) continue;
			}
			
			/* add to ghash for verts (numVerts acts as counter for mapping) */
			BLI_ghash_insert(vertHash, SET_INT_IN_POINTER(i), SET_INT_IN_POINTER(numVerts));
			numVerts++;
		}
		
		/* free temp hashes */
		BLI_ghash_free(vgroupHash, NULL, NULL);
		BLI_ghash_free(boneHash, NULL, NULL);
	}
	else		/* --- Using Nominated VertexGroup only --- */ 
	{
		int defgrp_index = -1;
		
		/* get index of vertex group */
		if (mmd->vgroup[0]) 
		{
			bDeformGroup *def;
			
			/* find index by comparing names - SLOW... */
			for (i = 0, def = ob->defbase.first; def; def = def->next, i++) 
			{
				if (!strcmp(def->name, mmd->vgroup)) 
				{
					defgrp_index = i;
					break;
				}
			}
		}
		
		/* get dverts */
		if (defgrp_index >= 0)
			dvert = dm->getVertDataArray(dm, CD_MDEFORMVERT);
			
		/* if no vgroup (i.e. dverts) found, return the initial mesh */
		if ((defgrp_index < 0) || (dvert == NULL))
			return dm;
			
		/* hashes for quickly providing a mapping from old to new - use key=oldindex, value=newindex */
		vertHash= BLI_ghash_new(BLI_ghashutil_inthash, BLI_ghashutil_intcmp);
		
		/* add vertices which exist in vertexgroup into ghash for filtering */
		for (i = 0; i < maxVerts; i++) 
		{
			MDeformWeight *def_weight = NULL;
			int j;
			
			for (j= 0; j < dvert[i].totweight; j++) 
			{
				if (dvert[i].dw[j].def_nr == defgrp_index) 
				{
					def_weight = &dvert[i].dw[j];
					break;
				}
			}
			
			/* check if include vert in vertHash */
			if (mmd->flag & MOD_MASK_INV) {
				/* if this vert is in the vgroup, don't include it in vertHash */
				if (def_weight) continue;
			}
			else {
				/* if this vert isn't in the vgroup, don't include it in vertHash */
				if (!def_weight) continue;
			}
			
			/* add to ghash for verts (numVerts acts as counter for mapping) */
			BLI_ghash_insert(vertHash, SET_INT_IN_POINTER(i), SET_INT_IN_POINTER(numVerts));
			numVerts++;
		}
	}
	
	/* hashes for quickly providing a mapping from old to new - use key=oldindex, value=newindex */
	edgeHash= BLI_ghash_new(BLI_ghashutil_inthash, BLI_ghashutil_intcmp);
	faceHash= BLI_ghash_new(BLI_ghashutil_inthash, BLI_ghashutil_intcmp);
	
	/* loop over edges and faces, and do the same thing to 
	 * ensure that they only reference existing verts 
	 */
	for (i = 0; i < maxEdges; i++) 
	{
		MEdge me;
		dm->getEdge(dm, i, &me);
		
		/* only add if both verts will be in new mesh */
		if ( BLI_ghash_haskey(vertHash, SET_INT_IN_POINTER(me.v1)) &&
			 BLI_ghash_haskey(vertHash, SET_INT_IN_POINTER(me.v2)) )
		{
			BLI_ghash_insert(edgeHash, SET_INT_IN_POINTER(i), SET_INT_IN_POINTER(numEdges));
			numEdges++;
		}
	}
	for (i = 0; i < maxFaces; i++) 
	{
		MFace mf;
		dm->getFace(dm, i, &mf);
		
		/* all verts must be available */
		if ( BLI_ghash_haskey(vertHash, SET_INT_IN_POINTER(mf.v1)) &&
			 BLI_ghash_haskey(vertHash, SET_INT_IN_POINTER(mf.v2)) &&
			 BLI_ghash_haskey(vertHash, SET_INT_IN_POINTER(mf.v3)) &&
			(mf.v4==0 || BLI_ghash_haskey(vertHash, SET_INT_IN_POINTER(mf.v4))) )
		{
			BLI_ghash_insert(faceHash, SET_INT_IN_POINTER(i), SET_INT_IN_POINTER(numFaces));
			numFaces++;
		}
	}
	
	
	/* now we know the number of verts, edges and faces, 
	 * we can create the new (reduced) mesh
	 */
	result = CDDM_from_template(dm, numVerts, numEdges, numFaces);
	
	
	/* using ghash-iterators, map data into new mesh */
		/* vertices */
	for ( hashIter = BLI_ghashIterator_new(vertHash);
		  !BLI_ghashIterator_isDone(hashIter);
		  BLI_ghashIterator_step(hashIter) ) 
	{
		MVert source;
		MVert *dest;
		int oldIndex = GET_INT_FROM_POINTER(BLI_ghashIterator_getKey(hashIter));
		int newIndex = GET_INT_FROM_POINTER(BLI_ghashIterator_getValue(hashIter));
		
		dm->getVert(dm, oldIndex, &source);
		dest = CDDM_get_vert(result, newIndex);
		
		DM_copy_vert_data(dm, result, oldIndex, newIndex, 1);
		*dest = source;
	}
	BLI_ghashIterator_free(hashIter);
		
		/* edges */
	for ( hashIter = BLI_ghashIterator_new(edgeHash);
		  !BLI_ghashIterator_isDone(hashIter);
		  BLI_ghashIterator_step(hashIter) ) 
	{
		MEdge source;
		MEdge *dest;
		int oldIndex = GET_INT_FROM_POINTER(BLI_ghashIterator_getKey(hashIter));
		int newIndex = GET_INT_FROM_POINTER(BLI_ghashIterator_getValue(hashIter));
		
		dm->getEdge(dm, oldIndex, &source);
		dest = CDDM_get_edge(result, newIndex);
		
		source.v1 = GET_INT_FROM_POINTER(BLI_ghash_lookup(vertHash, SET_INT_IN_POINTER(source.v1)));
		source.v2 = GET_INT_FROM_POINTER(BLI_ghash_lookup(vertHash, SET_INT_IN_POINTER(source.v2)));
		
		DM_copy_edge_data(dm, result, oldIndex, newIndex, 1);
		*dest = source;
	}
	BLI_ghashIterator_free(hashIter);
	
		/* faces */
	for ( hashIter = BLI_ghashIterator_new(faceHash);
		  !BLI_ghashIterator_isDone(hashIter);
		  BLI_ghashIterator_step(hashIter) ) 
	{
		MFace source;
		MFace *dest;
		int oldIndex = GET_INT_FROM_POINTER(BLI_ghashIterator_getKey(hashIter));
		int newIndex = GET_INT_FROM_POINTER(BLI_ghashIterator_getValue(hashIter));
		int orig_v4;
		
		dm->getFace(dm, oldIndex, &source);
		dest = CDDM_get_face(result, newIndex);
		
		orig_v4 = source.v4;
		
		source.v1 = GET_INT_FROM_POINTER(BLI_ghash_lookup(vertHash, SET_INT_IN_POINTER(source.v1)));
		source.v2 = GET_INT_FROM_POINTER(BLI_ghash_lookup(vertHash, SET_INT_IN_POINTER(source.v2)));
		source.v3 = GET_INT_FROM_POINTER(BLI_ghash_lookup(vertHash, SET_INT_IN_POINTER(source.v3)));
		if (source.v4)
		   source.v4 = GET_INT_FROM_POINTER(BLI_ghash_lookup(vertHash, SET_INT_IN_POINTER(source.v4)));
		
		DM_copy_face_data(dm, result, oldIndex, newIndex, 1);
		*dest = source;
		
		test_index_face(dest, &result->faceData, newIndex, (orig_v4 ? 4 : 3));
	}
	BLI_ghashIterator_free(hashIter);
	
	/* recalculate normals */
	CDDM_calc_normals(result);
	
	/* free hashes */
	BLI_ghash_free(vertHash, NULL, NULL);
	BLI_ghash_free(edgeHash, NULL, NULL);
	BLI_ghash_free(faceHash, NULL, NULL);
	
	/* return the new mesh */
	return result;
}

/* Array */
/* Array modifier: duplicates the object multiple times along an axis
*/

static void arrayModifier_initData(ModifierData *md)
{
	ArrayModifierData *amd = (ArrayModifierData*) md;

	/* default to 2 duplicates distributed along the x-axis by an
	offset of 1 object-width
	*/
	amd->start_cap = amd->end_cap = amd->curve_ob = amd->offset_ob = NULL;
	amd->count = 2;
	amd->offset[0] = amd->offset[1] = amd->offset[2] = 0;
	amd->scale[0] = 1;
	amd->scale[1] = amd->scale[2] = 0;
	amd->length = 0;
	amd->merge_dist = 0.01;
	amd->fit_type = MOD_ARR_FIXEDCOUNT;
	amd->offset_type = MOD_ARR_OFF_RELATIVE;
	amd->flags = 0;
}

static void arrayModifier_copyData(ModifierData *md, ModifierData *target)
{
	ArrayModifierData *amd = (ArrayModifierData*) md;
	ArrayModifierData *tamd = (ArrayModifierData*) target;

	tamd->start_cap = amd->start_cap;
	tamd->end_cap = amd->end_cap;
	tamd->curve_ob = amd->curve_ob;
	tamd->offset_ob = amd->offset_ob;
	tamd->count = amd->count;
	VECCOPY(tamd->offset, amd->offset);
	VECCOPY(tamd->scale, amd->scale);
	tamd->length = amd->length;
	tamd->merge_dist = amd->merge_dist;
	tamd->fit_type = amd->fit_type;
	tamd->offset_type = amd->offset_type;
	tamd->flags = amd->flags;
}

static void arrayModifier_foreachObjectLink(
					    ModifierData *md, Object *ob,
	 void (*walk)(void *userData, Object *ob, Object **obpoin),
		void *userData)
{
	ArrayModifierData *amd = (ArrayModifierData*) md;

	walk(userData, ob, &amd->start_cap);
	walk(userData, ob, &amd->end_cap);
	walk(userData, ob, &amd->curve_ob);
	walk(userData, ob, &amd->offset_ob);
}

static void arrayModifier_updateDepgraph(ModifierData *md, DagForest *forest,
					 Object *ob, DagNode *obNode)
{
	ArrayModifierData *amd = (ArrayModifierData*) md;

	if (amd->start_cap) {
		DagNode *curNode = dag_get_node(forest, amd->start_cap);

		dag_add_relation(forest, curNode, obNode,
				 DAG_RL_DATA_DATA | DAG_RL_OB_DATA, "Array Modifier");
	}
	if (amd->end_cap) {
		DagNode *curNode = dag_get_node(forest, amd->end_cap);

		dag_add_relation(forest, curNode, obNode,
				 DAG_RL_DATA_DATA | DAG_RL_OB_DATA, "Array Modifier");
	}
	if (amd->curve_ob) {
		DagNode *curNode = dag_get_node(forest, amd->curve_ob);

		dag_add_relation(forest, curNode, obNode,
				 DAG_RL_DATA_DATA | DAG_RL_OB_DATA, "Array Modifier");
	}
	if (amd->offset_ob) {
		DagNode *curNode = dag_get_node(forest, amd->offset_ob);

		dag_add_relation(forest, curNode, obNode,
				 DAG_RL_DATA_DATA | DAG_RL_OB_DATA, "Array Modifier");
	}
}

float vertarray_size(MVert *mvert, int numVerts, int axis)
{
	int i;
	float min_co, max_co;

	/* if there are no vertices, width is 0 */
	if(numVerts == 0) return 0;

	/* find the minimum and maximum coordinates on the desired axis */
	min_co = max_co = mvert->co[axis];
	++mvert;
	for(i = 1; i < numVerts; ++i, ++mvert) {
		if(mvert->co[axis] < min_co) min_co = mvert->co[axis];
		if(mvert->co[axis] > max_co) max_co = mvert->co[axis];
	}

	return max_co - min_co;
}

typedef struct IndexMapEntry {
	/* the new vert index that this old vert index maps to */
	int new;
	/* -1 if this vert isn't merged, otherwise the old vert index it
	* should be replaced with
	*/
	int merge;
	/* 1 if this vert's first copy is merged with the last copy of its
	* merge target, otherwise 0
	*/
	short merge_final;
} IndexMapEntry;

/* indexMap - an array of IndexMap entries
 * oldIndex - the old index to map
 * copyNum - the copy number to map to (original = 0, first copy = 1, etc.)
 */
static int calc_mapping(IndexMapEntry *indexMap, int oldIndex, int copyNum)
{
	if(indexMap[oldIndex].merge < 0) {
		/* vert wasn't merged, so use copy of this vert */
		return indexMap[oldIndex].new + copyNum;
	} else if(indexMap[oldIndex].merge == oldIndex) {
		/* vert was merged with itself */
		return indexMap[oldIndex].new;
	} else {
		/* vert was merged with another vert */
		/* follow the chain of merges to the end, or until we've passed
		* a number of vertices equal to the copy number
		*/
		if(copyNum <= 0)
			return indexMap[oldIndex].new;
		else
			return calc_mapping(indexMap, indexMap[oldIndex].merge,
					    copyNum - 1);
	}
}

static DerivedMesh *arrayModifier_doArray(ArrayModifierData *amd,
					  Object *ob, DerivedMesh *dm,
       int initFlags)
{
	int i, j;
	/* offset matrix */
	float offset[4][4];
	float final_offset[4][4];
	float tmp_mat[4][4];
	float length = amd->length;
	int count = amd->count;
	int numVerts, numEdges, numFaces;
	int maxVerts, maxEdges, maxFaces;
	int finalVerts, finalEdges, finalFaces;
	DerivedMesh *result, *start_cap = NULL, *end_cap = NULL;
	MVert *mvert, *src_mvert;
	MEdge *medge;
	MFace *mface;

	IndexMapEntry *indexMap;

	EdgeHash *edges;

	/* need to avoid infinite recursion here */
	if(amd->start_cap && amd->start_cap != ob)
		start_cap = mesh_get_derived_final(amd->start_cap, CD_MASK_MESH);
	if(amd->end_cap && amd->end_cap != ob)
		end_cap = mesh_get_derived_final(amd->end_cap, CD_MASK_MESH);

	MTC_Mat4One(offset);

	indexMap = MEM_callocN(sizeof(*indexMap) * dm->getNumVerts(dm),
			       "indexmap");

	src_mvert = dm->getVertArray(dm);

	maxVerts = dm->getNumVerts(dm);

	if(amd->offset_type & MOD_ARR_OFF_CONST)
		VecAddf(offset[3], offset[3], amd->offset);
	if(amd->offset_type & MOD_ARR_OFF_RELATIVE) {
		for(j = 0; j < 3; j++)
			offset[3][j] += amd->scale[j] * vertarray_size(src_mvert,
					maxVerts, j);
	}

	if((amd->offset_type & MOD_ARR_OFF_OBJ) && (amd->offset_ob)) {
		float obinv[4][4];
		float result_mat[4][4];

		if(ob)
			MTC_Mat4Invert(obinv, ob->obmat);
		else
			MTC_Mat4One(obinv);

		MTC_Mat4MulSerie(result_mat, offset,
				 obinv, amd->offset_ob->obmat,
     NULL, NULL, NULL, NULL, NULL);
		MTC_Mat4CpyMat4(offset, result_mat);
	}

	if(amd->fit_type == MOD_ARR_FITCURVE && amd->curve_ob) {
		Curve *cu = amd->curve_ob->data;
		if(cu) {
			float tmp_mat[3][3];
			float scale;
			
			object_to_mat3(amd->curve_ob, tmp_mat);
			scale = Mat3ToScalef(tmp_mat);
				
			if(!cu->path) {
				cu->flag |= CU_PATH; // needed for path & bevlist
				makeDispListCurveTypes(amd->curve_ob, 0);
			}
			if(cu->path)
				length = scale*cu->path->totdist;
		}
	}

	/* calculate the maximum number of copies which will fit within the
	prescribed length */
	if(amd->fit_type == MOD_ARR_FITLENGTH
		  || amd->fit_type == MOD_ARR_FITCURVE) {
		float dist = sqrt(MTC_dot3Float(offset[3], offset[3]));

		if(dist > 1e-6f)
			/* this gives length = first copy start to last copy end
			add a tiny offset for floating point rounding errors */
			count = (length + 1e-6f) / dist;
		else
			/* if the offset has no translation, just make one copy */
			count = 1;
		  }

		  if(count < 1)
			  count = 1;

	/* allocate memory for count duplicates (including original) plus
		  * start and end caps
	*/
		  finalVerts = dm->getNumVerts(dm) * count;
		  finalEdges = dm->getNumEdges(dm) * count;
		  finalFaces = dm->getNumFaces(dm) * count;
		  if(start_cap) {
			  finalVerts += start_cap->getNumVerts(start_cap);
			  finalEdges += start_cap->getNumEdges(start_cap);
			  finalFaces += start_cap->getNumFaces(start_cap);
		  }
		  if(end_cap) {
			  finalVerts += end_cap->getNumVerts(end_cap);
			  finalEdges += end_cap->getNumEdges(end_cap);
			  finalFaces += end_cap->getNumFaces(end_cap);
		  }
		  result = CDDM_from_template(dm, finalVerts, finalEdges, finalFaces);

		  /* calculate the offset matrix of the final copy (for merging) */ 
		  MTC_Mat4One(final_offset);

		  for(j=0; j < count - 1; j++) {
			  MTC_Mat4MulMat4(tmp_mat, final_offset, offset);
			  MTC_Mat4CpyMat4(final_offset, tmp_mat);
		  }

		  numVerts = numEdges = numFaces = 0;
		  mvert = CDDM_get_verts(result);

		  for (i = 0; i < maxVerts; i++) {
			  indexMap[i].merge = -1; /* default to no merge */
			  indexMap[i].merge_final = 0; /* default to no merge */
		  }

		  for (i = 0; i < maxVerts; i++) {
			  MVert *inMV;
			  MVert *mv = &mvert[numVerts];
			  MVert *mv2;
			  float co[3];

			  inMV = &src_mvert[i];

			  DM_copy_vert_data(dm, result, i, numVerts, 1);
			  *mv = *inMV;
			  numVerts++;

			  indexMap[i].new = numVerts - 1;

			  VECCOPY(co, mv->co);
		
		/* Attempts to merge verts from one duplicate with verts from the
			  * next duplicate which are closer than amd->merge_dist.
			  * Only the first such vert pair is merged.
			  * If verts are merged in the first duplicate pair, they are merged
			  * in all pairs.
		*/
			  if((count > 1) && (amd->flags & MOD_ARR_MERGE)) {
				  float tmp_co[3];
				  VECCOPY(tmp_co, mv->co);
				  MTC_Mat4MulVecfl(offset, tmp_co);

				  for(j = 0; j < maxVerts; j++) {
					  /* if vertex already merged, don't use it */
					  if( indexMap[j].merge != -1 ) continue;

					  inMV = &src_mvert[j];
					  /* if this vert is within merge limit, merge */
					  if(VecLenCompare(tmp_co, inMV->co, amd->merge_dist)) {
						  indexMap[i].merge = j;

						  /* test for merging with final copy of merge target */
						  if(amd->flags & MOD_ARR_MERGEFINAL) {
							  VECCOPY(tmp_co, inMV->co);
							  inMV = &src_mvert[i];
							  MTC_Mat4MulVecfl(final_offset, tmp_co);
							  if(VecLenCompare(tmp_co, inMV->co, amd->merge_dist))
								  indexMap[i].merge_final = 1;
						  }
						  break;
					  }
				  }
			  }

			  /* if no merging, generate copies of this vert */
			  if(indexMap[i].merge < 0) {
				  for(j=0; j < count - 1; j++) {
					  mv2 = &mvert[numVerts];

					  DM_copy_vert_data(result, result, numVerts - 1, numVerts, 1);
					  *mv2 = *mv;
					  numVerts++;

					  MTC_Mat4MulVecfl(offset, co);
					  VECCOPY(mv2->co, co);
				  }
			  } else if(indexMap[i].merge != i && indexMap[i].merge_final) {
			/* if this vert is not merging with itself, and it is merging
				  * with the final copy of its merge target, remove the first copy
			*/
				  numVerts--;
				  DM_free_vert_data(result, numVerts, 1);
			  }
		  }

		  /* make a hashtable so we can avoid duplicate edges from merging */
		  edges = BLI_edgehash_new();

		  maxEdges = dm->getNumEdges(dm);
		  medge = CDDM_get_edges(result);
		  for(i = 0; i < maxEdges; i++) {
			  MEdge inMED;
			  MEdge med;
			  MEdge *med2;
			  int vert1, vert2;

			  dm->getEdge(dm, i, &inMED);

			  med = inMED;
			  med.v1 = indexMap[inMED.v1].new;
			  med.v2 = indexMap[inMED.v2].new;

		/* if vertices are to be merged with the final copies of their
			  * merge targets, calculate that final copy
		*/
			  if(indexMap[inMED.v1].merge_final) {
				  med.v1 = calc_mapping(indexMap, indexMap[inMED.v1].merge,
						  count - 1);
			  }
			  if(indexMap[inMED.v2].merge_final) {
				  med.v2 = calc_mapping(indexMap, indexMap[inMED.v2].merge,
						  count - 1);
			  }

			  if(med.v1 == med.v2) continue;

			  if (initFlags) {
				  med.flag |= ME_EDGEDRAW | ME_EDGERENDER;
			  }

			  if(!BLI_edgehash_haskey(edges, med.v1, med.v2)) {
				  DM_copy_edge_data(dm, result, i, numEdges, 1);
				  medge[numEdges] = med;
				  numEdges++;

				  BLI_edgehash_insert(edges, med.v1, med.v2, NULL);
			  }

			  for(j = 1; j < count; j++)
			  {
				  vert1 = calc_mapping(indexMap, inMED.v1, j);
				  vert2 = calc_mapping(indexMap, inMED.v2, j);
				  /* avoid duplicate edges */
				  if(!BLI_edgehash_haskey(edges, vert1, vert2)) {
					  med2 = &medge[numEdges];

					  DM_copy_edge_data(dm, result, i, numEdges, 1);
					  *med2 = med;
					  numEdges++;

					  med2->v1 = vert1;
					  med2->v2 = vert2;

					  BLI_edgehash_insert(edges, med2->v1, med2->v2, NULL);
				  }
			  }
		  }

		  maxFaces = dm->getNumFaces(dm);
		  mface = CDDM_get_faces(result);
		  for (i=0; i < maxFaces; i++) {
			  MFace inMF;
			  MFace *mf = &mface[numFaces];

			  dm->getFace(dm, i, &inMF);

			  DM_copy_face_data(dm, result, i, numFaces, 1);
			  *mf = inMF;

			  mf->v1 = indexMap[inMF.v1].new;
			  mf->v2 = indexMap[inMF.v2].new;
			  mf->v3 = indexMap[inMF.v3].new;
			  if(inMF.v4)
				  mf->v4 = indexMap[inMF.v4].new;

		/* if vertices are to be merged with the final copies of their
			  * merge targets, calculate that final copy
		*/
			  if(indexMap[inMF.v1].merge_final)
				  mf->v1 = calc_mapping(indexMap, indexMap[inMF.v1].merge, count-1);
			  if(indexMap[inMF.v2].merge_final)
				  mf->v2 = calc_mapping(indexMap, indexMap[inMF.v2].merge, count-1);
			  if(indexMap[inMF.v3].merge_final)
				  mf->v3 = calc_mapping(indexMap, indexMap[inMF.v3].merge, count-1);
			  if(inMF.v4 && indexMap[inMF.v4].merge_final)
				  mf->v4 = calc_mapping(indexMap, indexMap[inMF.v4].merge, count-1);

			  if(test_index_face(mf, &result->faceData, numFaces, inMF.v4?4:3) < 3)
				  continue;

			  numFaces++;

			  /* if the face has fewer than 3 vertices, don't create it */
			  if(mf->v3 == 0 || (mf->v1 && (mf->v1 == mf->v3 || mf->v1 == mf->v4))) {
				  numFaces--;
				  DM_free_face_data(result, numFaces, 1);
			  }

			  for(j = 1; j < count; j++)
			  {
				  MFace *mf2 = &mface[numFaces];

				  DM_copy_face_data(dm, result, i, numFaces, 1);
				  *mf2 = *mf;

				  mf2->v1 = calc_mapping(indexMap, inMF.v1, j);
				  mf2->v2 = calc_mapping(indexMap, inMF.v2, j);
				  mf2->v3 = calc_mapping(indexMap, inMF.v3, j);
				  if (inMF.v4)
					  mf2->v4 = calc_mapping(indexMap, inMF.v4, j);

				  test_index_face(mf2, &result->faceData, numFaces, inMF.v4?4:3);
				  numFaces++;

				  /* if the face has fewer than 3 vertices, don't create it */
				  if(mf2->v3 == 0 || (mf2->v1 && (mf2->v1 == mf2->v3 || mf2->v1 ==
								 mf2->v4))) {
					  numFaces--;
					  DM_free_face_data(result, numFaces, 1);
								 }
			  }
		  }

		  /* add start and end caps */
		  if(start_cap) {
			  float startoffset[4][4];
			  MVert *cap_mvert;
			  MEdge *cap_medge;
			  MFace *cap_mface;
			  int *origindex;
			  int *vert_map;
			  int capVerts, capEdges, capFaces;

			  capVerts = start_cap->getNumVerts(start_cap);
			  capEdges = start_cap->getNumEdges(start_cap);
			  capFaces = start_cap->getNumFaces(start_cap);
			  cap_mvert = start_cap->getVertArray(start_cap);
			  cap_medge = start_cap->getEdgeArray(start_cap);
			  cap_mface = start_cap->getFaceArray(start_cap);

			  Mat4Invert(startoffset, offset);

			  vert_map = MEM_callocN(sizeof(*vert_map) * capVerts,
					  "arrayModifier_doArray vert_map");

			  origindex = result->getVertDataArray(result, CD_ORIGINDEX);
			  for(i = 0; i < capVerts; i++) {
				  MVert *mv = &cap_mvert[i];
				  short merged = 0;

				  if(amd->flags & MOD_ARR_MERGE) {
					  float tmp_co[3];
					  MVert *in_mv;
					  int j;

					  VECCOPY(tmp_co, mv->co);
					  Mat4MulVecfl(startoffset, tmp_co);

					  for(j = 0; j < maxVerts; j++) {
						  in_mv = &src_mvert[j];
						  /* if this vert is within merge limit, merge */
						  if(VecLenCompare(tmp_co, in_mv->co, amd->merge_dist)) {
							  vert_map[i] = calc_mapping(indexMap, j, 0);
							  merged = 1;
							  break;
						  }
					  }
				  }

				  if(!merged) {
					  DM_copy_vert_data(start_cap, result, i, numVerts, 1);
					  mvert[numVerts] = *mv;
					  Mat4MulVecfl(startoffset, mvert[numVerts].co);
					  origindex[numVerts] = ORIGINDEX_NONE;

					  vert_map[i] = numVerts;

					  numVerts++;
				  }
			  }
			  origindex = result->getEdgeDataArray(result, CD_ORIGINDEX);
			  for(i = 0; i < capEdges; i++) {
				  int v1, v2;

				  v1 = vert_map[cap_medge[i].v1];
				  v2 = vert_map[cap_medge[i].v2];

				  if(!BLI_edgehash_haskey(edges, v1, v2)) {
					  DM_copy_edge_data(start_cap, result, i, numEdges, 1);
					  medge[numEdges] = cap_medge[i];
					  medge[numEdges].v1 = v1;
					  medge[numEdges].v2 = v2;
					  origindex[numEdges] = ORIGINDEX_NONE;

					  numEdges++;
				  }
			  }
			  origindex = result->getFaceDataArray(result, CD_ORIGINDEX);
			  for(i = 0; i < capFaces; i++) {
				  DM_copy_face_data(start_cap, result, i, numFaces, 1);
				  mface[numFaces] = cap_mface[i];
				  mface[numFaces].v1 = vert_map[mface[numFaces].v1];
				  mface[numFaces].v2 = vert_map[mface[numFaces].v2];
				  mface[numFaces].v3 = vert_map[mface[numFaces].v3];
				  if(mface[numFaces].v4) {
					  mface[numFaces].v4 = vert_map[mface[numFaces].v4];

					  test_index_face(&mface[numFaces], &result->faceData,
					                  numFaces, 4);
				  }
				  else
				  {
					  test_index_face(&mface[numFaces], &result->faceData,
					                  numFaces, 3);
				  }

				  origindex[numFaces] = ORIGINDEX_NONE;

				  numFaces++;
			  }

			  MEM_freeN(vert_map);
			  start_cap->release(start_cap);
		  }

		  if(end_cap) {
			  float endoffset[4][4];
			  MVert *cap_mvert;
			  MEdge *cap_medge;
			  MFace *cap_mface;
			  int *origindex;
			  int *vert_map;
			  int capVerts, capEdges, capFaces;

			  capVerts = end_cap->getNumVerts(end_cap);
			  capEdges = end_cap->getNumEdges(end_cap);
			  capFaces = end_cap->getNumFaces(end_cap);
			  cap_mvert = end_cap->getVertArray(end_cap);
			  cap_medge = end_cap->getEdgeArray(end_cap);
			  cap_mface = end_cap->getFaceArray(end_cap);

			  Mat4MulMat4(endoffset, final_offset, offset);

			  vert_map = MEM_callocN(sizeof(*vert_map) * capVerts,
					  "arrayModifier_doArray vert_map");

			  origindex = result->getVertDataArray(result, CD_ORIGINDEX);
			  for(i = 0; i < capVerts; i++) {
				  MVert *mv = &cap_mvert[i];
				  short merged = 0;

				  if(amd->flags & MOD_ARR_MERGE) {
					  float tmp_co[3];
					  MVert *in_mv;
					  int j;

					  VECCOPY(tmp_co, mv->co);
					  Mat4MulVecfl(offset, tmp_co);

					  for(j = 0; j < maxVerts; j++) {
						  in_mv = &src_mvert[j];
						  /* if this vert is within merge limit, merge */
						  if(VecLenCompare(tmp_co, in_mv->co, amd->merge_dist)) {
							  vert_map[i] = calc_mapping(indexMap, j, count - 1);
							  merged = 1;
							  break;
						  }
					  }
				  }

				  if(!merged) {
					  DM_copy_vert_data(end_cap, result, i, numVerts, 1);
					  mvert[numVerts] = *mv;
					  Mat4MulVecfl(endoffset, mvert[numVerts].co);
					  origindex[numVerts] = ORIGINDEX_NONE;

					  vert_map[i] = numVerts;

					  numVerts++;
				  }
			  }
			  origindex = result->getEdgeDataArray(result, CD_ORIGINDEX);
			  for(i = 0; i < capEdges; i++) {
				  int v1, v2;

				  v1 = vert_map[cap_medge[i].v1];
				  v2 = vert_map[cap_medge[i].v2];

				  if(!BLI_edgehash_haskey(edges, v1, v2)) {
					  DM_copy_edge_data(end_cap, result, i, numEdges, 1);
					  medge[numEdges] = cap_medge[i];
					  medge[numEdges].v1 = v1;
					  medge[numEdges].v2 = v2;
					  origindex[numEdges] = ORIGINDEX_NONE;

					  numEdges++;
				  }
			  }
			  origindex = result->getFaceDataArray(result, CD_ORIGINDEX);
			  for(i = 0; i < capFaces; i++) {
				  DM_copy_face_data(end_cap, result, i, numFaces, 1);
				  mface[numFaces] = cap_mface[i];
				  mface[numFaces].v1 = vert_map[mface[numFaces].v1];
				  mface[numFaces].v2 = vert_map[mface[numFaces].v2];
				  mface[numFaces].v3 = vert_map[mface[numFaces].v3];
				  if(mface[numFaces].v4) {
					  mface[numFaces].v4 = vert_map[mface[numFaces].v4];

					  test_index_face(&mface[numFaces], &result->faceData,
					                  numFaces, 4);
				  }
				  else
				  {
					  test_index_face(&mface[numFaces], &result->faceData,
					                  numFaces, 3);
				  }
				  origindex[numFaces] = ORIGINDEX_NONE;

				  numFaces++;
			  }

			  MEM_freeN(vert_map);
			  end_cap->release(end_cap);
		  }

		  BLI_edgehash_free(edges, NULL);
		  MEM_freeN(indexMap);

		  CDDM_lower_num_verts(result, numVerts);
		  CDDM_lower_num_edges(result, numEdges);
		  CDDM_lower_num_faces(result, numFaces);

		  return result;
}

static DerivedMesh *arrayModifier_applyModifier(
		ModifierData *md, Object *ob, DerivedMesh *derivedData,
  int useRenderParams, int isFinalCalc)
{
	DerivedMesh *result;
	ArrayModifierData *amd = (ArrayModifierData*) md;

	result = arrayModifier_doArray(amd, ob, derivedData, 0);

	if(result != derivedData)
		CDDM_calc_normals(result);

	return result;
}

static DerivedMesh *arrayModifier_applyModifierEM(
		ModifierData *md, Object *ob, EditMesh *editData,
  DerivedMesh *derivedData)
{
	return arrayModifier_applyModifier(md, ob, derivedData, 0, 1);
}

/* Mirror */

static void mirrorModifier_initData(ModifierData *md)
{
	MirrorModifierData *mmd = (MirrorModifierData*) md;

	mmd->flag |= (MOD_MIR_AXIS_X | MOD_MIR_VGROUP);
	mmd->tolerance = 0.001;
	mmd->mirror_ob = NULL;
}

static void mirrorModifier_copyData(ModifierData *md, ModifierData *target)
{
	MirrorModifierData *mmd = (MirrorModifierData*) md;
	MirrorModifierData *tmmd = (MirrorModifierData*) target;

	tmmd->axis = mmd->axis;
	tmmd->flag = mmd->flag;
	tmmd->tolerance = mmd->tolerance;
	tmmd->mirror_ob = mmd->mirror_ob;;
}

static void mirrorModifier_foreachObjectLink(
					     ModifierData *md, Object *ob,
	  void (*walk)(void *userData, Object *ob, Object **obpoin),
		 void *userData)
{
	MirrorModifierData *mmd = (MirrorModifierData*) md;

	walk(userData, ob, &mmd->mirror_ob);
}

static void mirrorModifier_updateDepgraph(ModifierData *md, DagForest *forest,
					  Object *ob, DagNode *obNode)
{
	MirrorModifierData *mmd = (MirrorModifierData*) md;

	if(mmd->mirror_ob) {
		DagNode *latNode = dag_get_node(forest, mmd->mirror_ob);

		dag_add_relation(forest, latNode, obNode,
				 DAG_RL_DATA_DATA | DAG_RL_OB_DATA, "Mirror Modifier");
	}
}

/* finds the best possible flipped name. For renaming; check for unique names afterwards */
/* if strip_number: removes number extensions */
void vertgroup_flip_name (char *name, int strip_number)
{
	int     len;
	char    prefix[128]={""};   /* The part before the facing */
	char    suffix[128]={""};   /* The part after the facing */
	char    replace[128]={""};  /* The replacement string */
	char    number[128]={""};   /* The number extension string */
	char    *index=NULL;

	len= strlen(name);
	if(len<3) return; // we don't do names like .R or .L

	/* We first check the case with a .### extension, let's find the last period */
	if(isdigit(name[len-1])) {
		index= strrchr(name, '.'); // last occurrance
		if (index && isdigit(index[1]) ) { // doesnt handle case bone.1abc2 correct..., whatever!
			if(strip_number==0) 
				strcpy(number, index);
			*index= 0;
			len= strlen(name);
		}
	}

	strcpy (prefix, name);

#define IS_SEPARATOR(a) ((a)=='.' || (a)==' ' || (a)=='-' || (a)=='_')

	/* first case; separator . - _ with extensions r R l L  */
	if( IS_SEPARATOR(name[len-2]) ) {
		switch(name[len-1]) {
			case 'l':
				prefix[len-1]= 0;
				strcpy(replace, "r");
				break;
			case 'r':
				prefix[len-1]= 0;
				strcpy(replace, "l");
				break;
			case 'L':
				prefix[len-1]= 0;
				strcpy(replace, "R");
				break;
			case 'R':
				prefix[len-1]= 0;
				strcpy(replace, "L");
				break;
		}
	}
	/* case; beginning with r R l L , with separator after it */
	else if( IS_SEPARATOR(name[1]) ) {
		switch(name[0]) {
			case 'l':
				strcpy(replace, "r");
				strcpy(suffix, name+1);
				prefix[0]= 0;
				break;
			case 'r':
				strcpy(replace, "l");
				strcpy(suffix, name+1);
				prefix[0]= 0;
				break;
			case 'L':
				strcpy(replace, "R");
				strcpy(suffix, name+1);
				prefix[0]= 0;
				break;
			case 'R':
				strcpy(replace, "L");
				strcpy(suffix, name+1);
				prefix[0]= 0;
				break;
		}
	}
	else if(len > 5) {
		/* hrms, why test for a separator? lets do the rule 'ultimate left or right' */
		index = BLI_strcasestr(prefix, "right");
		if (index==prefix || index==prefix+len-5) {
			if(index[0]=='r') 
				strcpy (replace, "left");
			else {
				if(index[1]=='I') 
					strcpy (replace, "LEFT");
				else
					strcpy (replace, "Left");
			}
			*index= 0;
			strcpy (suffix, index+5);
		}
		else {
			index = BLI_strcasestr(prefix, "left");
			if (index==prefix || index==prefix+len-4) {
				if(index[0]=='l') 
					strcpy (replace, "right");
				else {
					if(index[1]=='E') 
						strcpy (replace, "RIGHT");
					else
						strcpy (replace, "Right");
				}
				*index= 0;
				strcpy (suffix, index+4);
			}
		}
	}

#undef IS_SEPARATOR

	sprintf (name, "%s%s%s%s", prefix, replace, suffix, number);
}

static DerivedMesh *doMirrorOnAxis(MirrorModifierData *mmd,
		Object *ob,
		DerivedMesh *dm,
		int initFlags,
		int axis)
{
	int i;
	float tolerance = mmd->tolerance;
	DerivedMesh *result;
	int numVerts, numEdges, numFaces;
	int maxVerts = dm->getNumVerts(dm);
	int maxEdges = dm->getNumEdges(dm);
	int maxFaces = dm->getNumFaces(dm);
	int vector_size=0, j, a, b;
	bDeformGroup *def, *defb;
	bDeformGroup **vector_def = NULL;
	int (*indexMap)[2];
	float mtx[4][4], imtx[4][4];

	numVerts = numEdges = numFaces = 0;

	indexMap = MEM_mallocN(sizeof(*indexMap) * maxVerts, "indexmap");

	result = CDDM_from_template(dm, maxVerts * 2, maxEdges * 2, maxFaces * 2);


	if (mmd->flag & MOD_MIR_VGROUP) {
		/* calculate the number of deformedGroups */
		for(vector_size = 0, def = ob->defbase.first; def;
		    def = def->next, vector_size++);

		/* load the deformedGroups for fast access */
		vector_def =
		    (bDeformGroup **)MEM_mallocN(sizeof(bDeformGroup*) * vector_size,
		                                 "group_index");
		for(a = 0, def = ob->defbase.first; def; def = def->next, a++) {
			vector_def[a] = def;
		}
	}

	if (mmd->mirror_ob) {
		float obinv[4][4];
		
		Mat4Invert(obinv, mmd->mirror_ob->obmat);
		Mat4MulMat4(mtx, ob->obmat, obinv);
		Mat4Invert(imtx, mtx);
	}

	for(i = 0; i < maxVerts; i++) {
		MVert inMV;
		MVert *mv = CDDM_get_vert(result, numVerts);
		int isShared;
		float co[3];
		
		dm->getVert(dm, i, &inMV);
		
		VecCopyf(co, inMV.co);
		
		if (mmd->mirror_ob) {
			VecMat4MulVecfl(co, mtx, co);
		}
		isShared = ABS(co[axis])<=tolerance;
		
		/* Because the topology result (# of vertices) must be the same if
		* the mesh data is overridden by vertex cos, have to calc sharedness
		* based on original coordinates. This is why we test before copy.
		*/
		DM_copy_vert_data(dm, result, i, numVerts, 1);
		*mv = inMV;
		numVerts++;
		
		indexMap[i][0] = numVerts - 1;
		indexMap[i][1] = !isShared;
		
		if(isShared) {
			co[axis] = 0;
			if (mmd->mirror_ob) {
				VecMat4MulVecfl(co, imtx, co);
			}
			VecCopyf(mv->co, co);
			
			mv->flag |= ME_VERT_MERGED;
		} else {
			MVert *mv2 = CDDM_get_vert(result, numVerts);
			MDeformVert *dvert = NULL;
			
			DM_copy_vert_data(dm, result, i, numVerts, 1);
			*mv2 = *mv;
			
			co[axis] = -co[axis];
			if (mmd->mirror_ob) {
				VecMat4MulVecfl(co, imtx, co);
			}
			VecCopyf(mv2->co, co);
			
			if (mmd->flag & MOD_MIR_VGROUP){
				dvert = DM_get_vert_data(result, numVerts, CD_MDEFORMVERT);
				
				if (dvert)
				{
					for(j = 0; j < dvert[0].totweight; ++j)
					{
						char tmpname[32];
						
						if(dvert->dw[j].def_nr < 0 ||
						   dvert->dw[j].def_nr >= vector_size)
							continue;
						
						def = vector_def[dvert->dw[j].def_nr];
						strcpy(tmpname, def->name);
						vertgroup_flip_name(tmpname,0);
						
						for(b = 0, defb = ob->defbase.first; defb;
						    defb = defb->next, b++)
						{
							if(!strcmp(defb->name, tmpname))
							{
								dvert->dw[j].def_nr = b;
								break;
							}
						}
					}
				}
			}
			
			numVerts++;
		}
	}

	for(i = 0; i < maxEdges; i++) {
		MEdge inMED;
		MEdge *med = CDDM_get_edge(result, numEdges);
		
		dm->getEdge(dm, i, &inMED);
		
		DM_copy_edge_data(dm, result, i, numEdges, 1);
		*med = inMED;
		numEdges++;
		
		med->v1 = indexMap[inMED.v1][0];
		med->v2 = indexMap[inMED.v2][0];
		if(initFlags)
			med->flag |= ME_EDGEDRAW | ME_EDGERENDER;
		
		if(indexMap[inMED.v1][1] || indexMap[inMED.v2][1]) {
			MEdge *med2 = CDDM_get_edge(result, numEdges);
			
			DM_copy_edge_data(dm, result, i, numEdges, 1);
			*med2 = *med;
			numEdges++;
			
			med2->v1 += indexMap[inMED.v1][1];
			med2->v2 += indexMap[inMED.v2][1];
		}
	}

	for(i = 0; i < maxFaces; i++) {
		MFace inMF;
		MFace *mf = CDDM_get_face(result, numFaces);
		
		dm->getFace(dm, i, &inMF);
		
		DM_copy_face_data(dm, result, i, numFaces, 1);
		*mf = inMF;
		numFaces++;
		
		mf->v1 = indexMap[inMF.v1][0];
		mf->v2 = indexMap[inMF.v2][0];
		mf->v3 = indexMap[inMF.v3][0];
		mf->v4 = indexMap[inMF.v4][0];
		
		if(indexMap[inMF.v1][1]
				 || indexMap[inMF.v2][1]
				 || indexMap[inMF.v3][1]
				 || (mf->v4 && indexMap[inMF.v4][1])) {
			MFace *mf2 = CDDM_get_face(result, numFaces);
			static int corner_indices[4] = {2, 1, 0, 3};
			
			DM_copy_face_data(dm, result, i, numFaces, 1);
			*mf2 = *mf;
			
			mf2->v1 += indexMap[inMF.v1][1];
			mf2->v2 += indexMap[inMF.v2][1];
			mf2->v3 += indexMap[inMF.v3][1];
			if(inMF.v4) mf2->v4 += indexMap[inMF.v4][1];
			
			/* mirror UVs if enabled */
			if(mmd->flag & (MOD_MIR_MIRROR_U | MOD_MIR_MIRROR_V)) {
				MTFace *tf = result->getFaceData(result, numFaces, CD_MTFACE);
				if(tf) {
					int j;
					for(j = 0; j < 4; ++j) {
						if(mmd->flag & MOD_MIR_MIRROR_U)
							tf->uv[j][0] = 1.0f - tf->uv[j][0];
						if(mmd->flag & MOD_MIR_MIRROR_V)
							tf->uv[j][1] = 1.0f - tf->uv[j][1];
					}
				}
			}
			
			/* Flip face normal */
			SWAP(int, mf2->v1, mf2->v3);
			DM_swap_face_data(result, numFaces, corner_indices);
			
			test_index_face(mf2, &result->faceData, numFaces, inMF.v4?4:3);
			numFaces++;
		}
	}

	if (vector_def) MEM_freeN(vector_def);

	MEM_freeN(indexMap);

	CDDM_lower_num_verts(result, numVerts);
	CDDM_lower_num_edges(result, numEdges);
	CDDM_lower_num_faces(result, numFaces);

	return result;
}

static DerivedMesh *mirrorModifier__doMirror(MirrorModifierData *mmd,
					    Object *ob, DerivedMesh *dm,
						int initFlags)
{
	DerivedMesh *result = dm;

	/* check which axes have been toggled and mirror accordingly */
	if(mmd->flag & MOD_MIR_AXIS_X) {
		result = doMirrorOnAxis(mmd, ob, result, initFlags, 0);
	}
	if(mmd->flag & MOD_MIR_AXIS_Y) {
		DerivedMesh *tmp = result;
		result = doMirrorOnAxis(mmd, ob, result, initFlags, 1);
		if(tmp != dm) tmp->release(tmp); /* free intermediate results */
	}
	if(mmd->flag & MOD_MIR_AXIS_Z) {
		DerivedMesh *tmp = result;
		result = doMirrorOnAxis(mmd, ob, result, initFlags, 2);
		if(tmp != dm) tmp->release(tmp); /* free intermediate results */
	}

	return result;
}

static DerivedMesh *mirrorModifier_applyModifier(
		ModifierData *md, Object *ob, DerivedMesh *derivedData,
  int useRenderParams, int isFinalCalc)
{
	DerivedMesh *result;
	MirrorModifierData *mmd = (MirrorModifierData*) md;

	result = mirrorModifier__doMirror(mmd, ob, derivedData, 0);

	if(result != derivedData)
		CDDM_calc_normals(result);
	
	return result;
}

static DerivedMesh *mirrorModifier_applyModifierEM(
		ModifierData *md, Object *ob, EditMesh *editData,
  DerivedMesh *derivedData)
{
	return mirrorModifier_applyModifier(md, ob, derivedData, 0, 1);
}

/* EdgeSplit */
/* EdgeSplit modifier: Splits edges in the mesh according to sharpness flag
 * or edge angle (can be used to achieve autosmoothing)
*/
#if 0
#define EDGESPLIT_DEBUG_3
#define EDGESPLIT_DEBUG_2
#define EDGESPLIT_DEBUG_1
#define EDGESPLIT_DEBUG_0
#endif

static void edgesplitModifier_initData(ModifierData *md)
{
	EdgeSplitModifierData *emd = (EdgeSplitModifierData*) md;

	/* default to 30-degree split angle, sharpness from both angle & flag
	*/
	emd->split_angle = 30;
	emd->flags = MOD_EDGESPLIT_FROMANGLE | MOD_EDGESPLIT_FROMFLAG;
}

static void edgesplitModifier_copyData(ModifierData *md, ModifierData *target)
{
	EdgeSplitModifierData *emd = (EdgeSplitModifierData*) md;
	EdgeSplitModifierData *temd = (EdgeSplitModifierData*) target;

	temd->split_angle = emd->split_angle;
	temd->flags = emd->flags;
}

/* Mesh data for edgesplit operation */
typedef struct SmoothVert {
	LinkNode *faces;     /* all faces which use this vert */
	int oldIndex; /* the index of the original DerivedMesh vert */
	int newIndex; /* the index of the new DerivedMesh vert */
} SmoothVert;

#define SMOOTHEDGE_NUM_VERTS 2

typedef struct SmoothEdge {
	SmoothVert *verts[SMOOTHEDGE_NUM_VERTS]; /* the verts used by this edge */
	LinkNode *faces;     /* all faces which use this edge */
	int oldIndex; /* the index of the original DerivedMesh edge */
	int newIndex; /* the index of the new DerivedMesh edge */
	short flag; /* the flags from the original DerivedMesh edge */
} SmoothEdge;

#define SMOOTHFACE_MAX_EDGES 4

typedef struct SmoothFace {
	SmoothEdge *edges[SMOOTHFACE_MAX_EDGES]; /* nonexistent edges == NULL */
	int flip[SMOOTHFACE_MAX_EDGES]; /* 1 = flip edge dir, 0 = don't flip */
	float normal[3]; /* the normal of this face */
	int oldIndex; /* the index of the original DerivedMesh face */
	int newIndex; /* the index of the new DerivedMesh face */
} SmoothFace;

typedef struct SmoothMesh {
	SmoothVert *verts;
	SmoothEdge *edges;
	SmoothFace *faces;
	int num_verts, num_edges, num_faces;
	int max_verts, max_edges, max_faces;
	DerivedMesh *dm;
	float threshold; /* the cosine of the smoothing angle */
	int flags;
	MemArena *arena;
	ListBase propagatestack, reusestack;
} SmoothMesh;

static SmoothVert *smoothvert_copy(SmoothVert *vert, SmoothMesh *mesh)
{
	SmoothVert *copy = &mesh->verts[mesh->num_verts];

	if(mesh->num_verts >= mesh->max_verts) {
		printf("Attempted to add a SmoothMesh vert beyond end of array\n");
		return NULL;
	}

	*copy = *vert;
	copy->faces = NULL;
	copy->newIndex = mesh->num_verts;
	++mesh->num_verts;

#ifdef EDGESPLIT_DEBUG_2
	printf("copied vert %4d to vert %4d\n", vert->newIndex, copy->newIndex);
#endif
	return copy;
}

static SmoothEdge *smoothedge_copy(SmoothEdge *edge, SmoothMesh *mesh)
{
	SmoothEdge *copy = &mesh->edges[mesh->num_edges];

	if(mesh->num_edges >= mesh->max_edges) {
		printf("Attempted to add a SmoothMesh edge beyond end of array\n");
		return NULL;
	}

	*copy = *edge;
	copy->faces = NULL;
	copy->newIndex = mesh->num_edges;
	++mesh->num_edges;

#ifdef EDGESPLIT_DEBUG_2
	printf("copied edge %4d to edge %4d\n", edge->newIndex, copy->newIndex);
#endif
	return copy;
}

static int smoothedge_has_vert(SmoothEdge *edge, SmoothVert *vert)
{
	int i;
	for(i = 0; i < SMOOTHEDGE_NUM_VERTS; i++)
		if(edge->verts[i] == vert) return 1;

	return 0;
}

static SmoothMesh *smoothmesh_new(int num_verts, int num_edges, int num_faces,
				  int max_verts, int max_edges, int max_faces)
{
	SmoothMesh *mesh = MEM_callocN(sizeof(*mesh), "smoothmesh");
	mesh->verts = MEM_callocN(sizeof(*mesh->verts) * max_verts,
				  "SmoothMesh.verts");
	mesh->edges = MEM_callocN(sizeof(*mesh->edges) * max_edges,
				  "SmoothMesh.edges");
	mesh->faces = MEM_callocN(sizeof(*mesh->faces) * max_faces,
				  "SmoothMesh.faces");

	mesh->num_verts = num_verts;
	mesh->num_edges = num_edges;
	mesh->num_faces = num_faces;

	mesh->max_verts = max_verts;
	mesh->max_edges = max_edges;
	mesh->max_faces = max_faces;

	return mesh;
}

static void smoothmesh_free(SmoothMesh *mesh)
{
	int i;

	for(i = 0; i < mesh->num_verts; ++i)
		BLI_linklist_free(mesh->verts[i].faces, NULL);

	for(i = 0; i < mesh->num_edges; ++i)
		BLI_linklist_free(mesh->edges[i].faces, NULL);
	
	if(mesh->arena)
		BLI_memarena_free(mesh->arena);

	MEM_freeN(mesh->verts);
	MEM_freeN(mesh->edges);
	MEM_freeN(mesh->faces);
	MEM_freeN(mesh);
}

static void smoothmesh_resize_verts(SmoothMesh *mesh, int max_verts)
{
	int i;
	SmoothVert *tmp;

	if(max_verts <= mesh->max_verts) return;

	tmp = MEM_callocN(sizeof(*tmp) * max_verts, "SmoothMesh.verts");

	memcpy(tmp, mesh->verts, sizeof(*tmp) * mesh->num_verts);

	/* remap vert pointers in edges */
	for(i = 0; i < mesh->num_edges; ++i) {
		int j;
		SmoothEdge *edge = &mesh->edges[i];

		for(j = 0; j < SMOOTHEDGE_NUM_VERTS; ++j)
			/* pointer arithmetic to get vert array index */
			edge->verts[j] = &tmp[edge->verts[j] - mesh->verts];
	}

	MEM_freeN(mesh->verts);
	mesh->verts = tmp;
	mesh->max_verts = max_verts;
}

static void smoothmesh_resize_edges(SmoothMesh *mesh, int max_edges)
{
	int i;
	SmoothEdge *tmp;

	if(max_edges <= mesh->max_edges) return;

	tmp = MEM_callocN(sizeof(*tmp) * max_edges, "SmoothMesh.edges");

	memcpy(tmp, mesh->edges, sizeof(*tmp) * mesh->num_edges);

	/* remap edge pointers in faces */
	for(i = 0; i < mesh->num_faces; ++i) {
		int j;
		SmoothFace *face = &mesh->faces[i];

		for(j = 0; j < SMOOTHFACE_MAX_EDGES; ++j)
			if(face->edges[j])
				/* pointer arithmetic to get edge array index */
				face->edges[j] = &tmp[face->edges[j] - mesh->edges];
	}

	MEM_freeN(mesh->edges);
	mesh->edges = tmp;
	mesh->max_edges = max_edges;
}

#ifdef EDGESPLIT_DEBUG_0
static void smoothmesh_print(SmoothMesh *mesh)
{
	int i, j;
	DerivedMesh *dm = mesh->dm;

	printf("--- SmoothMesh ---\n");
	printf("--- Vertices ---\n");
	for(i = 0; i < mesh->num_verts; i++) {
		SmoothVert *vert = &mesh->verts[i];
		LinkNode *node;
		MVert mv;

		dm->getVert(dm, vert->oldIndex, &mv);

		printf("%3d: ind={%3d, %3d}, pos={% 5.1f, % 5.1f, % 5.1f}",
		       i, vert->oldIndex, vert->newIndex,
	 mv.co[0], mv.co[1], mv.co[2]);
		printf(", faces={");
		for(node = vert->faces; node != NULL; node = node->next) {
			printf(" %d", ((SmoothFace *)node->link)->newIndex);
		}
		printf("}\n");
	}

	printf("\n--- Edges ---\n");
	for(i = 0; i < mesh->num_edges; i++) {
		SmoothEdge *edge = &mesh->edges[i];
		LinkNode *node;

		printf("%4d: indices={%4d, %4d}, verts={%4d, %4d}",
		       i,
	 edge->oldIndex, edge->newIndex,
  edge->verts[0]->newIndex, edge->verts[1]->newIndex);
		if(edge->verts[0] == edge->verts[1]) printf(" <- DUPLICATE VERTEX");
		printf(", faces={");
		for(node = edge->faces; node != NULL; node = node->next) {
			printf(" %d", ((SmoothFace *)node->link)->newIndex);
		}
		printf("}\n");
	}

	printf("\n--- Faces ---\n");
	for(i = 0; i < mesh->num_faces; i++) {
		SmoothFace *face = &mesh->faces[i];

		printf("%4d: indices={%4d, %4d}, edges={", i,
		       face->oldIndex, face->newIndex);
		for(j = 0; j < SMOOTHFACE_MAX_EDGES && face->edges[j]; j++) {
			if(face->flip[j])
				printf(" -%-2d", face->edges[j]->newIndex);
			else
				printf("  %-2d", face->edges[j]->newIndex);
		}
		printf("}, verts={");
		for(j = 0; j < SMOOTHFACE_MAX_EDGES && face->edges[j]; j++) {
			printf(" %d", face->edges[j]->verts[face->flip[j]]->newIndex);
		}
		printf("}\n");
	}
}
#endif

static SmoothMesh *smoothmesh_from_derivedmesh(DerivedMesh *dm)
{
	SmoothMesh *mesh;
	EdgeHash *edges = BLI_edgehash_new();
	int i;
	int totvert, totedge, totface;

	totvert = dm->getNumVerts(dm);
	totedge = dm->getNumEdges(dm);
	totface = dm->getNumFaces(dm);

	mesh = smoothmesh_new(totvert, totedge, totface,
			      totvert, totedge, totface);

	mesh->dm = dm;

	for(i = 0; i < totvert; i++) {
		SmoothVert *vert = &mesh->verts[i];

		vert->oldIndex = vert->newIndex = i;
	}

	for(i = 0; i < totedge; i++) {
		SmoothEdge *edge = &mesh->edges[i];
		MEdge med;

		dm->getEdge(dm, i, &med);
		edge->verts[0] = &mesh->verts[med.v1];
		edge->verts[1] = &mesh->verts[med.v2];
		edge->oldIndex = edge->newIndex = i;
		edge->flag = med.flag;

		BLI_edgehash_insert(edges, med.v1, med.v2, edge);
	}

	for(i = 0; i < totface; i++) {
		SmoothFace *face = &mesh->faces[i];
		MFace mf;
		MVert v1, v2, v3;
		int j;

		dm->getFace(dm, i, &mf);

		dm->getVert(dm, mf.v1, &v1);
		dm->getVert(dm, mf.v2, &v2);
		dm->getVert(dm, mf.v3, &v3);
		face->edges[0] = BLI_edgehash_lookup(edges, mf.v1, mf.v2);
		if(face->edges[0]->verts[1]->oldIndex == mf.v1) face->flip[0] = 1;
		face->edges[1] = BLI_edgehash_lookup(edges, mf.v2, mf.v3);
		if(face->edges[1]->verts[1]->oldIndex == mf.v2) face->flip[1] = 1;
		if(mf.v4) {
			MVert v4;
			dm->getVert(dm, mf.v4, &v4);
			face->edges[2] = BLI_edgehash_lookup(edges, mf.v3, mf.v4);
			if(face->edges[2]->verts[1]->oldIndex == mf.v3) face->flip[2] = 1;
			face->edges[3] = BLI_edgehash_lookup(edges, mf.v4, mf.v1);
			if(face->edges[3]->verts[1]->oldIndex == mf.v4) face->flip[3] = 1;
			CalcNormFloat4(v1.co, v2.co, v3.co, v4.co, face->normal);
		} else {
			face->edges[2] = BLI_edgehash_lookup(edges, mf.v3, mf.v1);
			if(face->edges[2]->verts[1]->oldIndex == mf.v3) face->flip[2] = 1;
			face->edges[3] = NULL;
			CalcNormFloat(v1.co, v2.co, v3.co, face->normal);
		}

		for(j = 0; j < SMOOTHFACE_MAX_EDGES && face->edges[j]; j++) {
			SmoothEdge *edge = face->edges[j];
			BLI_linklist_prepend(&edge->faces, face);
			BLI_linklist_prepend(&edge->verts[face->flip[j]]->faces, face);
		}

		face->oldIndex = face->newIndex = i;
	}

	BLI_edgehash_free(edges, NULL);

	return mesh;
}

static DerivedMesh *CDDM_from_smoothmesh(SmoothMesh *mesh)
{
	DerivedMesh *result = CDDM_from_template(mesh->dm,
			mesh->num_verts,
   mesh->num_edges,
   mesh->num_faces);
	MVert *new_verts = CDDM_get_verts(result);
	MEdge *new_edges = CDDM_get_edges(result);
	MFace *new_faces = CDDM_get_faces(result);
	int i;

	for(i = 0; i < mesh->num_verts; ++i) {
		SmoothVert *vert = &mesh->verts[i];
		MVert *newMV = &new_verts[vert->newIndex];

		DM_copy_vert_data(mesh->dm, result,
				  vert->oldIndex, vert->newIndex, 1);
		mesh->dm->getVert(mesh->dm, vert->oldIndex, newMV);
	}

	for(i = 0; i < mesh->num_edges; ++i) {
		SmoothEdge *edge = &mesh->edges[i];
		MEdge *newME = &new_edges[edge->newIndex];

		DM_copy_edge_data(mesh->dm, result,
				  edge->oldIndex, edge->newIndex, 1);
		mesh->dm->getEdge(mesh->dm, edge->oldIndex, newME);
		newME->v1 = edge->verts[0]->newIndex;
		newME->v2 = edge->verts[1]->newIndex;
	}

	for(i = 0; i < mesh->num_faces; ++i) {
		SmoothFace *face = &mesh->faces[i];
		MFace *newMF = &new_faces[face->newIndex];

		DM_copy_face_data(mesh->dm, result,
				  face->oldIndex, face->newIndex, 1);
		mesh->dm->getFace(mesh->dm, face->oldIndex, newMF);

		newMF->v1 = face->edges[0]->verts[face->flip[0]]->newIndex;
		newMF->v2 = face->edges[1]->verts[face->flip[1]]->newIndex;
		newMF->v3 = face->edges[2]->verts[face->flip[2]]->newIndex;

		if(face->edges[3]) {
			newMF->v4 = face->edges[3]->verts[face->flip[3]]->newIndex;
		} else {
			newMF->v4 = 0;
		}
	}

	return result;
}

/* returns the other vert in the given edge
 */
static SmoothVert *other_vert(SmoothEdge *edge, SmoothVert *vert)
{
	if(edge->verts[0] == vert) return edge->verts[1];
	else return edge->verts[0];
}

/* returns the other edge in the given face that uses the given vert
 * returns NULL if no other edge in the given face uses the given vert
 * (this should never happen)
 */
static SmoothEdge *other_edge(SmoothFace *face, SmoothVert *vert,
			      SmoothEdge *edge)
{
	int i,j;
	for(i = 0; i < SMOOTHFACE_MAX_EDGES && face->edges[i]; i++) {
		SmoothEdge *tmp_edge = face->edges[i];
		if(tmp_edge == edge) continue;

		for(j = 0; j < SMOOTHEDGE_NUM_VERTS; j++)
			if(tmp_edge->verts[j] == vert) return tmp_edge;
	}

	/* if we get to here, something's wrong (there should always be 2 edges
	* which use the same vert in a face)
	*/
	return NULL;
}

/* returns a face attached to the given edge which is not the given face.
 * returns NULL if no other faces use this edge.
 */
static SmoothFace *other_face(SmoothEdge *edge, SmoothFace *face)
{
	LinkNode *node;

	for(node = edge->faces; node != NULL; node = node->next)
		if(node->link != face) return node->link;

	return NULL;
}

#if 0
/* copies source list to target, overwriting target (target is not freed)
 * nodes in the copy will be in the same order as in source
 */
static void linklist_copy(LinkNode **target, LinkNode *source)
{
	LinkNode *node = NULL;
	*target = NULL;

	for(; source; source = source->next) {
		if(node) {
			node->next = MEM_mallocN(sizeof(*node->next), "nlink_copy");
										node = node->next;
} else {
										node = *target = MEM_mallocN(sizeof(**target), "nlink_copy");
}
										node->link = source->link;
										node->next = NULL;
}
}
#endif

										/* appends source to target if it's not already in target */
										static void linklist_append_unique(LinkNode **target, void *source) 
{
	LinkNode *node;
	LinkNode *prev = NULL;

	/* check if source value is already in the list */
	for(node = *target; node; prev = node, node = node->next)
		if(node->link == source) return;

	node = MEM_mallocN(sizeof(*node), "nlink");
	node->next = NULL;
	node->link = source;

	if(prev) prev->next = node;
	else *target = node;
}

/* appends elements of source which aren't already in target to target */
static void linklist_append_list_unique(LinkNode **target, LinkNode *source)
{
	for(; source; source = source->next)
		linklist_append_unique(target, source->link);
}

#if 0 /* this is no longer used, it should possibly be removed */
/* prepends prepend to list - doesn't copy nodes, just joins the lists */
static void linklist_prepend_linklist(LinkNode **list, LinkNode *prepend)
{
	if(prepend) {
		LinkNode *node = prepend;
		while(node->next) node = node->next;

		node->next = *list;
		*list = prepend;
}
}
#endif

/* returns 1 if the linked list contains the given pointer, 0 otherwise
 */
static int linklist_contains(LinkNode *list, void *ptr)
{
	LinkNode *node;

	for(node = list; node; node = node->next)
		if(node->link == ptr) return 1;

	return 0;
}

/* returns 1 if the first linked list is a subset of the second (comparing
 * pointer values), 0 if not
 */
static int linklist_subset(LinkNode *list1, LinkNode *list2)
{
	for(; list1; list1 = list1->next)
		if(!linklist_contains(list2, list1->link))
			return 0;

	return 1;
}

#if 0
/* empties the linked list
 * frees pointers with freefunc if freefunc is not NULL
 */
static void linklist_empty(LinkNode **list, LinkNodeFreeFP freefunc)
{
	BLI_linklist_free(*list, freefunc);
	*list = NULL;
}
#endif

/* removes the first instance of value from the linked list
 * frees the pointer with freefunc if freefunc is not NULL
 */
static void linklist_remove_first(LinkNode **list, void *value,
				  LinkNodeFreeFP freefunc)
{
	LinkNode *node = *list;
	LinkNode *prev = NULL;

	while(node && node->link != value) {
		prev = node;
		node = node->next;
	}

	if(node) {
		if(prev)
			prev->next = node->next;
		else
			*list = node->next;

		if(freefunc)
			freefunc(node->link);

		MEM_freeN(node);
	}
}

/* removes all elements in source from target */
static void linklist_remove_list(LinkNode **target, LinkNode *source,
				 LinkNodeFreeFP freefunc)
{
	for(; source; source = source->next)
		linklist_remove_first(target, source->link, freefunc);
}

#ifdef EDGESPLIT_DEBUG_0
static void print_ptr(void *ptr)
{
	printf("%p\n", ptr);
}

static void print_edge(void *ptr)
{
	SmoothEdge *edge = ptr;
	printf(" %4d", edge->newIndex);
}

static void print_face(void *ptr)
{
	SmoothFace *face = ptr;
	printf(" %4d", face->newIndex);
}
#endif

typedef struct ReplaceData {
	void *find;
	void *replace;
} ReplaceData;

static void edge_replace_vert(void *ptr, void *userdata)
{
	SmoothEdge *edge = ptr;
	SmoothVert *find = ((ReplaceData *)userdata)->find;
	SmoothVert *replace = ((ReplaceData *)userdata)->replace;
	int i;

#ifdef EDGESPLIT_DEBUG_3
	printf("replacing vert %4d with %4d in edge %4d",
	       find->newIndex, replace->newIndex, edge->newIndex);
	printf(": {%4d, %4d}", edge->verts[0]->newIndex, edge->verts[1]->newIndex);
#endif

	for(i = 0; i < SMOOTHEDGE_NUM_VERTS; i++) {
		if(edge->verts[i] == find) {
			linklist_append_list_unique(&replace->faces, edge->faces);
			linklist_remove_list(&find->faces, edge->faces, NULL);

			edge->verts[i] = replace;
		}
	}

#ifdef EDGESPLIT_DEBUG_3
	printf(" -> {%4d, %4d}\n", edge->verts[0]->newIndex, edge->verts[1]->newIndex);
#endif
}

static void face_replace_vert(void *ptr, void *userdata)
{
	SmoothFace *face = ptr;
	int i;

	for(i = 0; i < SMOOTHFACE_MAX_EDGES && face->edges[i]; i++)
		edge_replace_vert(face->edges[i], userdata);
}

static void face_replace_edge(void *ptr, void *userdata)
{
	SmoothFace *face = ptr;
	SmoothEdge *find = ((ReplaceData *)userdata)->find;
	SmoothEdge *replace = ((ReplaceData *)userdata)->replace;
	int i;

#ifdef EDGESPLIT_DEBUG_3
	printf("replacing edge %4d with %4d in face %4d",
	       find->newIndex, replace->newIndex, face->newIndex);
	if(face->edges[3])
		printf(": {%2d %2d %2d %2d}",
		       face->edges[0]->newIndex, face->edges[1]->newIndex,
	 face->edges[2]->newIndex, face->edges[3]->newIndex);
	else
		printf(": {%2d %2d %2d}",
		       face->edges[0]->newIndex, face->edges[1]->newIndex,
	 face->edges[2]->newIndex);
#endif

	for(i = 0; i < SMOOTHFACE_MAX_EDGES && face->edges[i]; i++) {
		if(face->edges[i] == find) {
			linklist_remove_first(&face->edges[i]->faces, face, NULL);
			BLI_linklist_prepend(&replace->faces, face);
			face->edges[i] = replace;
		}
	}

#ifdef EDGESPLIT_DEBUG_3
	if(face->edges[3])
		printf(" -> {%2d %2d %2d %2d}\n",
		       face->edges[0]->newIndex, face->edges[1]->newIndex,
	 face->edges[2]->newIndex, face->edges[3]->newIndex);
	else
		printf(" -> {%2d %2d %2d}\n",
		       face->edges[0]->newIndex, face->edges[1]->newIndex,
	 face->edges[2]->newIndex);
#endif
}

static int edge_is_loose(SmoothEdge *edge)
{
	return !(edge->faces && edge->faces->next);
}

static int edge_is_sharp(SmoothEdge *edge, int flags,
			 float threshold)
{
#ifdef EDGESPLIT_DEBUG_1
	printf("edge %d: ", edge->newIndex);
#endif
	if(edge->flag & ME_SHARP) {
		/* edge can only be sharp if it has at least 2 faces */
		if(!edge_is_loose(edge)) {
#ifdef EDGESPLIT_DEBUG_1
			printf("sharp\n");
#endif
			return 1;
		} else {
			/* edge is loose, so it can't be sharp */
			edge->flag &= ~ME_SHARP;
		}
	}

#ifdef EDGESPLIT_DEBUG_1
	printf("not sharp\n");
#endif
	return 0;
}

/* finds another sharp edge which uses vert, by traversing faces around the
 * vert until it does one of the following:
 * - hits a loose edge (the edge is returned)
 * - hits a sharp edge (the edge is returned)
 * - returns to the start edge (NULL is returned)
 */
static SmoothEdge *find_other_sharp_edge(SmoothVert *vert, SmoothEdge *edge,
					 LinkNode **visited_faces, float threshold, int flags)
{
	SmoothFace *face = NULL;
	SmoothEdge *edge2 = NULL;
	/* holds the edges we've seen so we can avoid looping indefinitely */
	LinkNode *visited_edges = NULL;
#ifdef EDGESPLIT_DEBUG_1
	printf("=== START === find_other_sharp_edge(edge = %4d, vert = %4d)\n",
	       edge->newIndex, vert->newIndex);
#endif

	/* get a face on which to start */
	if(edge->faces) face = edge->faces->link;
	else return NULL;

	/* record this edge as visited */
	BLI_linklist_prepend(&visited_edges, edge);

	/* get the next edge */
	edge2 = other_edge(face, vert, edge);

	/* record this face as visited */
	if(visited_faces)
		BLI_linklist_prepend(visited_faces, face);

	/* search until we hit a loose edge or a sharp edge or an edge we've
	* seen before
	*/
	while(face && !edge_is_sharp(edge2, flags, threshold)
		     && !linklist_contains(visited_edges, edge2)) {
#ifdef EDGESPLIT_DEBUG_3
		printf("current face %4d; current edge %4d\n", face->newIndex,
		       edge2->newIndex);
#endif
		/* get the next face */
		face = other_face(edge2, face);

		/* if face == NULL, edge2 is a loose edge */
		if(face) {
			/* record this face as visited */
			if(visited_faces)
				BLI_linklist_prepend(visited_faces, face);

			/* record this edge as visited */
			BLI_linklist_prepend(&visited_edges, edge2);

			/* get the next edge */
			edge2 = other_edge(face, vert, edge2);
#ifdef EDGESPLIT_DEBUG_3
			printf("next face %4d; next edge %4d\n",
			       face->newIndex, edge2->newIndex);
		} else {
			printf("loose edge: %4d\n", edge2->newIndex);
#endif
		}
		     }

		     /* either we came back to the start edge or we found a sharp/loose edge */
		     if(linklist_contains(visited_edges, edge2))
			     /* we came back to the start edge */
			     edge2 = NULL;

		     BLI_linklist_free(visited_edges, NULL);

#ifdef EDGESPLIT_DEBUG_1
		     printf("=== END === find_other_sharp_edge(edge = %4d, vert = %4d), "
				     "returning edge %d\n",
	 edge->newIndex, vert->newIndex, edge2 ? edge2->newIndex : -1);
#endif
		     return edge2;
}

static void split_single_vert(SmoothVert *vert, SmoothFace *face,
			      SmoothMesh *mesh)
{
	SmoothVert *copy_vert;
	ReplaceData repdata;

	copy_vert = smoothvert_copy(vert, mesh);

	repdata.find = vert;
	repdata.replace = copy_vert;
	face_replace_vert(face, &repdata);
}

typedef struct PropagateEdge {
	struct PropagateEdge *next, *prev;
	SmoothEdge *edge;
	SmoothVert *vert;
} PropagateEdge;

static void push_propagate_stack(SmoothEdge *edge, SmoothVert *vert, SmoothMesh *mesh)
{
	PropagateEdge *pedge = mesh->reusestack.first;

	if(pedge) {
		BLI_remlink(&mesh->reusestack, pedge);
	}
	else {
		if(!mesh->arena) {
			mesh->arena = BLI_memarena_new(BLI_MEMARENA_STD_BUFSIZE);
			BLI_memarena_use_calloc(mesh->arena);
		}

		pedge = BLI_memarena_alloc(mesh->arena, sizeof(PropagateEdge));
	}

	pedge->edge = edge;
	pedge->vert = vert;
	BLI_addhead(&mesh->propagatestack, pedge);
}

static void pop_propagate_stack(SmoothEdge **edge, SmoothVert **vert, SmoothMesh *mesh)
{
	PropagateEdge *pedge = mesh->propagatestack.first;

	if(pedge) {
		*edge = pedge->edge;
		*vert = pedge->vert;
		BLI_remlink(&mesh->propagatestack, pedge);
		BLI_addhead(&mesh->reusestack, pedge);
	}
	else {
		*edge = NULL;
		*vert = NULL;
	}
}

static void split_edge(SmoothEdge *edge, SmoothVert *vert, SmoothMesh *mesh);

static void propagate_split(SmoothEdge *edge, SmoothVert *vert,
			    SmoothMesh *mesh)
{
	SmoothEdge *edge2;
	LinkNode *visited_faces = NULL;
#ifdef EDGESPLIT_DEBUG_1
	printf("=== START === propagate_split(edge = %4d, vert = %4d)\n",
	       edge->newIndex, vert->newIndex);
#endif

	edge2 = find_other_sharp_edge(vert, edge, &visited_faces,
				      mesh->threshold, mesh->flags);

	if(!edge2) {
		/* didn't find a sharp or loose edge, so we've hit a dead end */
	} else if(!edge_is_loose(edge2)) {
		/* edge2 is not loose, so it must be sharp */
		if(edge_is_loose(edge)) {
			/* edge is loose, so we can split edge2 at this vert */
			split_edge(edge2, vert, mesh);
		} else if(edge_is_sharp(edge, mesh->flags, mesh->threshold)) {
			/* both edges are sharp, so we can split the pair at vert */
			split_edge(edge, vert, mesh);
		} else {
			/* edge is not sharp, so try to split edge2 at its other vert */
			split_edge(edge2, other_vert(edge2, vert), mesh);
		}
	} else { /* edge2 is loose */
		if(edge_is_loose(edge)) {
			SmoothVert *vert2;
			ReplaceData repdata;

			/* can't split edge, what should we do with vert? */
			if(linklist_subset(vert->faces, visited_faces)) {
				/* vert has only one fan of faces attached; don't split it */
			} else {
				/* vert has more than one fan of faces attached; split it */
				vert2 = smoothvert_copy(vert, mesh);

				/* replace vert with its copy in visited_faces */
				repdata.find = vert;
				repdata.replace = vert2;
				BLI_linklist_apply(visited_faces, face_replace_vert, &repdata);
			}
		} else {
			/* edge is not loose, so it must be sharp; split it */
			split_edge(edge, vert, mesh);
		}
	}

	BLI_linklist_free(visited_faces, NULL);
#ifdef EDGESPLIT_DEBUG_1
	printf("=== END === propagate_split(edge = %4d, vert = %4d)\n",
	       edge->newIndex, vert->newIndex);
#endif
}

static void split_edge(SmoothEdge *edge, SmoothVert *vert, SmoothMesh *mesh)
{
	SmoothEdge *edge2;
	SmoothVert *vert2;
	ReplaceData repdata;
	/* the list of faces traversed while looking for a sharp edge */
	LinkNode *visited_faces = NULL;
#ifdef EDGESPLIT_DEBUG_1
	printf("=== START === split_edge(edge = %4d, vert = %4d)\n",
	       edge->newIndex, vert->newIndex);
#endif

	edge2 = find_other_sharp_edge(vert, edge, &visited_faces,
				      mesh->threshold, mesh->flags);

	if(!edge2) {
		/* didn't find a sharp or loose edge, so try the other vert */
		vert2 = other_vert(edge, vert);
		push_propagate_stack(edge, vert2, mesh);
	} else if(!edge_is_loose(edge2)) {
		/* edge2 is not loose, so it must be sharp */
		SmoothEdge *copy_edge = smoothedge_copy(edge, mesh);
		SmoothEdge *copy_edge2 = smoothedge_copy(edge2, mesh);
		SmoothVert *vert2;

		/* replace edge with its copy in visited_faces */
		repdata.find = edge;
		repdata.replace = copy_edge;
		BLI_linklist_apply(visited_faces, face_replace_edge, &repdata);

		/* replace edge2 with its copy in visited_faces */
		repdata.find = edge2;
		repdata.replace = copy_edge2;
		BLI_linklist_apply(visited_faces, face_replace_edge, &repdata);

		vert2 = smoothvert_copy(vert, mesh);

		/* replace vert with its copy in visited_faces (must be done after
		* edge replacement so edges have correct vertices)
		*/
		repdata.find = vert;
		repdata.replace = vert2;
		BLI_linklist_apply(visited_faces, face_replace_vert, &repdata);

		/* all copying and replacing is done; the mesh should be consistent.
		* now propagate the split to the vertices at either end
		*/
		push_propagate_stack(copy_edge, other_vert(copy_edge, vert2), mesh);
		push_propagate_stack(copy_edge2, other_vert(copy_edge2, vert2), mesh);

		if(smoothedge_has_vert(edge, vert))
			push_propagate_stack(edge, vert, mesh);
	} else {
		/* edge2 is loose */
		SmoothEdge *copy_edge = smoothedge_copy(edge, mesh);
		SmoothVert *vert2;

		/* replace edge with its copy in visited_faces */
		repdata.find = edge;
		repdata.replace = copy_edge;
		BLI_linklist_apply(visited_faces, face_replace_edge, &repdata);

		vert2 = smoothvert_copy(vert, mesh);

		/* replace vert with its copy in visited_faces (must be done after
		* edge replacement so edges have correct vertices)
		*/
		repdata.find = vert;
		repdata.replace = vert2;
		BLI_linklist_apply(visited_faces, face_replace_vert, &repdata);

		/* copying and replacing is done; the mesh should be consistent.
		* now propagate the split to the vertex at the other end
		*/
		push_propagate_stack(copy_edge, other_vert(copy_edge, vert2), mesh);

		if(smoothedge_has_vert(edge, vert))
			push_propagate_stack(edge, vert, mesh);
	}

	BLI_linklist_free(visited_faces, NULL);
#ifdef EDGESPLIT_DEBUG_1
	printf("=== END === split_edge(edge = %4d, vert = %4d)\n",
	       edge->newIndex, vert->newIndex);
#endif
}

static void tag_and_count_extra_edges(SmoothMesh *mesh, float split_angle,
				      int flags, int *extra_edges)
{
	/* if normal1 dot normal2 < threshold, angle is greater, so split */
	/* FIXME not sure if this always works */
	/* 0.00001 added for floating-point rounding */
	float threshold = cos((split_angle + 0.00001) * M_PI / 180.0);
	int i;

	*extra_edges = 0;

	/* loop through edges, counting potential new ones */
	for(i = 0; i < mesh->num_edges; i++) {
		SmoothEdge *edge = &mesh->edges[i];
		int sharp = 0;

		/* treat all non-manifold edges (3 or more faces) as sharp */
		if(edge->faces && edge->faces->next && edge->faces->next->next) {
			LinkNode *node;

			/* this edge is sharp */
			sharp = 1;

			/* add an extra edge for every face beyond the first */
			*extra_edges += 2;
			for(node = edge->faces->next->next->next; node; node = node->next)
				(*extra_edges)++;
		} else if((flags & (MOD_EDGESPLIT_FROMANGLE | MOD_EDGESPLIT_FROMFLAG))
					 && !edge_is_loose(edge)) {
			/* (the edge can only be sharp if we're checking angle or flag,
			* and it has at least 2 faces) */

						 /* if we're checking the sharp flag and it's set, good */
						 if((flags & MOD_EDGESPLIT_FROMFLAG) && (edge->flag & ME_SHARP)) {
							 /* this edge is sharp */
							 sharp = 1;

							 (*extra_edges)++;
						 } else if(flags & MOD_EDGESPLIT_FROMANGLE) {
							 /* we know the edge has 2 faces, so check the angle */
							 SmoothFace *face1 = edge->faces->link;
							 SmoothFace *face2 = edge->faces->next->link;
							 float edge_angle_cos = MTC_dot3Float(face1->normal,
									 face2->normal);

							 if(edge_angle_cos < threshold) {
								 /* this edge is sharp */
								 sharp = 1;

								 (*extra_edges)++;
							 }
						 }
					 }

					 /* set/clear sharp flag appropriately */
					 if(sharp) edge->flag |= ME_SHARP;
					 else edge->flag &= ~ME_SHARP;
	}
}

static void split_sharp_edges(SmoothMesh *mesh, float split_angle, int flags)
{
	SmoothVert *vert;
	int i;
	/* if normal1 dot normal2 < threshold, angle is greater, so split */
	/* FIXME not sure if this always works */
	/* 0.00001 added for floating-point rounding */
	mesh->threshold = cos((split_angle + 0.00001) * M_PI / 180.0);
	mesh->flags = flags;

	/* loop through edges, splitting sharp ones */
	/* can't use an iterator here, because we'll be adding edges */
	for(i = 0; i < mesh->num_edges; i++) {
		SmoothEdge *edge = &mesh->edges[i];

		if(edge_is_sharp(edge, flags, mesh->threshold)) {
			split_edge(edge, edge->verts[0], mesh);

			do {
				pop_propagate_stack(&edge, &vert, mesh);
				if(edge && smoothedge_has_vert(edge, vert))
					propagate_split(edge, vert, mesh);
			} while(edge);
		}
	}
}

static int count_bridge_verts(SmoothMesh *mesh)
{
	int i, j, count = 0;

	for(i = 0; i < mesh->num_faces; i++) {
		SmoothFace *face = &mesh->faces[i];

		for(j = 0; j < SMOOTHFACE_MAX_EDGES && face->edges[j]; j++) {
			SmoothEdge *edge = face->edges[j];
			SmoothEdge *next_edge;
			SmoothVert *vert = edge->verts[1 - face->flip[j]];
			int next = (j + 1) % SMOOTHFACE_MAX_EDGES;

			/* wrap next around if at last edge */
			if(!face->edges[next]) next = 0;

			next_edge = face->edges[next];

			/* if there are other faces sharing this vertex but not
			* these edges, the vertex will be split, so count it
			*/
			/* vert has to have at least one face (this one), so faces != 0 */
			if(!edge->faces->next && !next_edge->faces->next
						 && vert->faces->next) {
				count++;
						 }
		}
	}

	/* each bridge vert will be counted once per face that uses it,
	* so count is too high, but it's ok for now
	*/
	return count;
}

static void split_bridge_verts(SmoothMesh *mesh)
{
	int i,j;

	for(i = 0; i < mesh->num_faces; i++) {
		SmoothFace *face = &mesh->faces[i];

		for(j = 0; j < SMOOTHFACE_MAX_EDGES && face->edges[j]; j++) {
			SmoothEdge *edge = face->edges[j];
			SmoothEdge *next_edge;
			SmoothVert *vert = edge->verts[1 - face->flip[j]];
			int next = (j + 1) % SMOOTHFACE_MAX_EDGES;

			/* wrap next around if at last edge */
			if(!face->edges[next]) next = 0;

			next_edge = face->edges[next];

			/* if there are other faces sharing this vertex but not
			* these edges, split the vertex
			*/
			/* vert has to have at least one face (this one), so faces != 0 */
			if(!edge->faces->next && !next_edge->faces->next
						 && vert->faces->next)
				/* FIXME this needs to find all faces that share edges with
				* this one and split off together
				*/
				split_single_vert(vert, face, mesh);
		}
	}
}

static DerivedMesh *edgesplitModifier_do(EdgeSplitModifierData *emd,
					 Object *ob, DerivedMesh *dm)
{
	SmoothMesh *mesh;
	DerivedMesh *result;
	int max_verts, max_edges;

	if(!(emd->flags & (MOD_EDGESPLIT_FROMANGLE | MOD_EDGESPLIT_FROMFLAG)))
		return dm;

	/* 1. make smoothmesh with initial number of elements */
	mesh = smoothmesh_from_derivedmesh(dm);

	/* 2. count max number of elements to add */
	tag_and_count_extra_edges(mesh, emd->split_angle, emd->flags, &max_edges);
	max_verts = max_edges * 2 + mesh->max_verts;
	max_verts += count_bridge_verts(mesh);
	max_edges += mesh->max_edges;

	/* 3. reallocate smoothmesh arrays & copy elements across */
	/* 4. remap copied elements' pointers to point into the new arrays */
	smoothmesh_resize_verts(mesh, max_verts);
	smoothmesh_resize_edges(mesh, max_edges);

#ifdef EDGESPLIT_DEBUG_1
	printf("********** Pre-split **********\n");
	smoothmesh_print(mesh);
#endif

	split_sharp_edges(mesh, emd->split_angle, emd->flags);
#ifdef EDGESPLIT_DEBUG_1
	printf("********** Post-edge-split **********\n");
	smoothmesh_print(mesh);
#endif

	split_bridge_verts(mesh);

#ifdef EDGESPLIT_DEBUG_1
	printf("********** Post-vert-split **********\n");
	smoothmesh_print(mesh);
#endif

#ifdef EDGESPLIT_DEBUG_0
	printf("Edgesplit: Estimated %d verts & %d edges, "
			"found %d verts & %d edges\n", max_verts, max_edges,
   mesh->num_verts, mesh->num_edges);
#endif

	result = CDDM_from_smoothmesh(mesh);
	smoothmesh_free(mesh);

	return result;
}

static DerivedMesh *edgesplitModifier_applyModifier(
		ModifierData *md, Object *ob, DerivedMesh *derivedData,
  int useRenderParams, int isFinalCalc)
{
	DerivedMesh *result;
	EdgeSplitModifierData *emd = (EdgeSplitModifierData*) md;

	result = edgesplitModifier_do(emd, ob, derivedData);

	if(result != derivedData)
		CDDM_calc_normals(result);

	return result;
}

static DerivedMesh *edgesplitModifier_applyModifierEM(
		ModifierData *md, Object *ob, EditMesh *editData,
  DerivedMesh *derivedData)
{
	return edgesplitModifier_applyModifier(md, ob, derivedData, 0, 1);
}

/* Bevel */

static void bevelModifier_initData(ModifierData *md)
{
	BevelModifierData *bmd = (BevelModifierData*) md;

	bmd->value = 0.1f;
	bmd->res = 1;
	bmd->flags = 0;
	bmd->val_flags = 0;
	bmd->lim_flags = 0;
	bmd->e_flags = 0;
	bmd->bevel_angle = 30;
	bmd->defgrp_name[0] = '\0';
}

static void bevelModifier_copyData(ModifierData *md, ModifierData *target)
{
	BevelModifierData *bmd = (BevelModifierData*) md;
	BevelModifierData *tbmd = (BevelModifierData*) target;

	tbmd->value = bmd->value;
	tbmd->res = bmd->res;
	tbmd->flags = bmd->flags;
	tbmd->val_flags = bmd->val_flags;
	tbmd->lim_flags = bmd->lim_flags;
	tbmd->e_flags = bmd->e_flags;
	tbmd->bevel_angle = bmd->bevel_angle;
	strncpy(tbmd->defgrp_name, bmd->defgrp_name, 32);
}

CustomDataMask bevelModifier_requiredDataMask(ModifierData *md)
{
	BevelModifierData *bmd = (BevelModifierData *)md;
	CustomDataMask dataMask = 0;

	/* ask for vertexgroups if we need them */
	if(bmd->defgrp_name[0]) dataMask |= (1 << CD_MDEFORMVERT);

	return dataMask;
}

static DerivedMesh *bevelModifier_applyModifier(
		ModifierData *md, Object *ob, DerivedMesh *derivedData,
  int useRenderParams, int isFinalCalc)
{
	DerivedMesh *result;
	BME_Mesh *bm;

	/*bDeformGroup *def;*/
	int /*i,*/ options, defgrp_index = -1;
	BevelModifierData *bmd = (BevelModifierData*) md;

	options = bmd->flags|bmd->val_flags|bmd->lim_flags|bmd->e_flags;

	//~ if ((options & BME_BEVEL_VWEIGHT) && bmd->defgrp_name[0]) {
		//~ for (i = 0, def = ob->defbase.first; def; def = def->next, i++) {
			//~ if (!strcmp(def->name, bmd->defgrp_name)) {
				//~ defgrp_index = i;
				//~ break;
			//~ }
		//~ }
		//~ if (defgrp_index < 0) {
			//~ options &= ~BME_BEVEL_VWEIGHT;
		//~ }
	//~ }

	bm = BME_derivedmesh_to_bmesh(derivedData);
	BME_bevel(bm,bmd->value,bmd->res,options,defgrp_index,bmd->bevel_angle,NULL);
	result = BME_bmesh_to_derivedmesh(bm,derivedData);
	BME_free_mesh(bm);

	CDDM_calc_normals(result);

	return result;
}

static DerivedMesh *bevelModifier_applyModifierEM(
		ModifierData *md, Object *ob, EditMesh *editData,
  DerivedMesh *derivedData)
{
	return bevelModifier_applyModifier(md, ob, derivedData, 0, 1);
}

/* Displace */

static void displaceModifier_initData(ModifierData *md)
{
	DisplaceModifierData *dmd = (DisplaceModifierData*) md;

	dmd->texture = NULL;
	dmd->strength = 1;
	dmd->direction = MOD_DISP_DIR_NOR;
	dmd->midlevel = 0.5;
}

static void displaceModifier_copyData(ModifierData *md, ModifierData *target)
{
	DisplaceModifierData *dmd = (DisplaceModifierData*) md;
	DisplaceModifierData *tdmd = (DisplaceModifierData*) target;

	tdmd->texture = dmd->texture;
	tdmd->strength = dmd->strength;
	tdmd->direction = dmd->direction;
	strncpy(tdmd->defgrp_name, dmd->defgrp_name, 32);
	tdmd->midlevel = dmd->midlevel;
	tdmd->texmapping = dmd->texmapping;
	tdmd->map_object = dmd->map_object;
	strncpy(tdmd->uvlayer_name, dmd->uvlayer_name, 32);
}

CustomDataMask displaceModifier_requiredDataMask(ModifierData *md)
{
	DisplaceModifierData *dmd = (DisplaceModifierData *)md;
	CustomDataMask dataMask = 0;

	/* ask for vertexgroups if we need them */
	if(dmd->defgrp_name[0]) dataMask |= (1 << CD_MDEFORMVERT);

	/* ask for UV coordinates if we need them */
	if(dmd->texmapping == MOD_DISP_MAP_UV) dataMask |= (1 << CD_MTFACE);

	return dataMask;
}

static int displaceModifier_dependsOnTime(ModifierData *md)
{
	DisplaceModifierData *dmd = (DisplaceModifierData *)md;

	if(dmd->texture)
	{
		return BKE_texture_dependsOnTime(dmd->texture);
	}
	else
	{
		return 0;
	}
}

static void displaceModifier_foreachObjectLink(ModifierData *md, Object *ob,
					       ObjectWalkFunc walk, void *userData)
{
	DisplaceModifierData *dmd = (DisplaceModifierData*) md;

	walk(userData, ob, &dmd->map_object);
}

static void displaceModifier_foreachIDLink(ModifierData *md, Object *ob,
					   IDWalkFunc walk, void *userData)
{
	DisplaceModifierData *dmd = (DisplaceModifierData*) md;

	walk(userData, ob, (ID **)&dmd->texture);

	displaceModifier_foreachObjectLink(md, ob, (ObjectWalkFunc)walk, userData);
}

static int displaceModifier_isDisabled(ModifierData *md)
{
	DisplaceModifierData *dmd = (DisplaceModifierData*) md;

	return !dmd->texture;
}

static void displaceModifier_updateDepgraph(
					    ModifierData *md, DagForest *forest,
	 Object *ob, DagNode *obNode)
{
	DisplaceModifierData *dmd = (DisplaceModifierData*) md;

	if(dmd->map_object) {
		DagNode *curNode = dag_get_node(forest, dmd->map_object);

		dag_add_relation(forest, curNode, obNode,
				 DAG_RL_DATA_DATA | DAG_RL_OB_DATA, "Displace Modifier");
	}
}

static void validate_layer_name(const CustomData *data, int type, char *name)
{
	int index = -1;

	/* if a layer name was given, try to find that layer */
	if(name[0])
		index = CustomData_get_named_layer_index(data, CD_MTFACE, name);

	if(index < 0) {
		/* either no layer was specified, or the layer we want has been
		* deleted, so assign the active layer to name
		*/
		index = CustomData_get_active_layer_index(data, CD_MTFACE);
		strcpy(name, data->layers[index].name);
	}
}

static void get_texture_coords(DisplaceModifierData *dmd, Object *ob,
			       DerivedMesh *dm,
	  float (*co)[3], float (*texco)[3],
		  int numVerts)
{
	int i;
	int texmapping = dmd->texmapping;

	if(texmapping == MOD_DISP_MAP_OBJECT) {
		if(dmd->map_object)
			Mat4Invert(dmd->map_object->imat, dmd->map_object->obmat);
		else /* if there is no map object, default to local */
			texmapping = MOD_DISP_MAP_LOCAL;
	}

	/* UVs need special handling, since they come from faces */
	if(texmapping == MOD_DISP_MAP_UV) {
		if(dm->getFaceDataArray(dm, CD_MTFACE)) {
			MFace *mface = dm->getFaceArray(dm);
			MFace *mf;
			char *done = MEM_callocN(sizeof(*done) * numVerts,
					"get_texture_coords done");
			int numFaces = dm->getNumFaces(dm);
			MTFace *tf;

			validate_layer_name(&dm->faceData, CD_MTFACE, dmd->uvlayer_name);

			tf = CustomData_get_layer_named(&dm->faceData, CD_MTFACE,
					dmd->uvlayer_name);

			/* verts are given the UV from the first face that uses them */
			for(i = 0, mf = mface; i < numFaces; ++i, ++mf, ++tf) {
				if(!done[mf->v1]) {
					texco[mf->v1][0] = tf->uv[0][0];
					texco[mf->v1][1] = tf->uv[0][1];
					texco[mf->v1][2] = 0;
					done[mf->v1] = 1;
				}
				if(!done[mf->v2]) {
					texco[mf->v2][0] = tf->uv[1][0];
					texco[mf->v2][1] = tf->uv[1][1];
					texco[mf->v2][2] = 0;
					done[mf->v2] = 1;
				}
				if(!done[mf->v3]) {
					texco[mf->v3][0] = tf->uv[2][0];
					texco[mf->v3][1] = tf->uv[2][1];
					texco[mf->v3][2] = 0;
					done[mf->v3] = 1;
				}
				if(!done[mf->v4]) {
					texco[mf->v4][0] = tf->uv[3][0];
					texco[mf->v4][1] = tf->uv[3][1];
					texco[mf->v4][2] = 0;
					done[mf->v4] = 1;
				}
			}

			/* remap UVs from [0, 1] to [-1, 1] */
			for(i = 0; i < numVerts; ++i) {
				texco[i][0] = texco[i][0] * 2 - 1;
				texco[i][1] = texco[i][1] * 2 - 1;
			}

			MEM_freeN(done);
			return;
		} else /* if there are no UVs, default to local */
			texmapping = MOD_DISP_MAP_LOCAL;
	}

	for(i = 0; i < numVerts; ++i, ++co, ++texco) {
		switch(texmapping) {
			case MOD_DISP_MAP_LOCAL:
				VECCOPY(*texco, *co);
				break;
			case MOD_DISP_MAP_GLOBAL:
				VECCOPY(*texco, *co);
				Mat4MulVecfl(ob->obmat, *texco);
				break;
			case MOD_DISP_MAP_OBJECT:
				VECCOPY(*texco, *co);
				Mat4MulVecfl(ob->obmat, *texco);
				Mat4MulVecfl(dmd->map_object->imat, *texco);
				break;
		}
	}
}

static void get_texture_value(Tex *texture, float *tex_co, TexResult *texres)
{
	int result_type;

	result_type = multitex_ext(texture, tex_co, NULL,
				   NULL, 1, texres);

	/* if the texture gave an RGB value, we assume it didn't give a valid
	* intensity, so calculate one (formula from do_material_tex).
	* if the texture didn't give an RGB value, copy the intensity across
	*/
	if(result_type & TEX_RGB)
		texres->tin = (0.35 * texres->tr + 0.45 * texres->tg
				+ 0.2 * texres->tb);
	else
		texres->tr = texres->tg = texres->tb = texres->tin;
}

/* dm must be a CDDerivedMesh */
static void displaceModifier_do(
				DisplaceModifierData *dmd, Object *ob,
    DerivedMesh *dm, float (*vertexCos)[3], int numVerts)
{
	int i;
	MVert *mvert;
	MDeformVert *dvert = NULL;
	int defgrp_index;
	float (*tex_co)[3];

	if(!dmd->texture) return;

	defgrp_index = -1;

	if(dmd->defgrp_name[0]) {
		bDeformGroup *def;
		for(i = 0, def = ob->defbase.first; def; def = def->next, i++) {
			if(!strcmp(def->name, dmd->defgrp_name)) {
				defgrp_index = i;
				break;
			}
		}
	}

	mvert = CDDM_get_verts(dm);
	if(defgrp_index >= 0)
		dvert = dm->getVertDataArray(dm, CD_MDEFORMVERT);

	tex_co = MEM_callocN(sizeof(*tex_co) * numVerts,
			     "displaceModifier_do tex_co");
	get_texture_coords(dmd, ob, dm, vertexCos, tex_co, numVerts);

	for(i = 0; i < numVerts; ++i) {
		TexResult texres;
		float delta = 0, strength = dmd->strength;
		MDeformWeight *def_weight = NULL;

		if(dvert) {
			int j;
			for(j = 0; j < dvert[i].totweight; ++j) {
				if(dvert[i].dw[j].def_nr == defgrp_index) {
					def_weight = &dvert[i].dw[j];
					break;
				}
			}
			if(!def_weight) continue;
		}

		texres.nor = NULL;
		get_texture_value(dmd->texture, tex_co[i], &texres);

		delta = texres.tin - dmd->midlevel;

		if(def_weight) strength *= def_weight->weight;

		delta *= strength;

		switch(dmd->direction) {
			case MOD_DISP_DIR_X:
				vertexCos[i][0] += delta;
				break;
			case MOD_DISP_DIR_Y:
				vertexCos[i][1] += delta;
				break;
			case MOD_DISP_DIR_Z:
				vertexCos[i][2] += delta;
				break;
			case MOD_DISP_DIR_RGB_XYZ:
				vertexCos[i][0] += (texres.tr - dmd->midlevel) * strength;
				vertexCos[i][1] += (texres.tg - dmd->midlevel) * strength;
				vertexCos[i][2] += (texres.tb - dmd->midlevel) * strength;
				break;
			case MOD_DISP_DIR_NOR:
				vertexCos[i][0] += delta * mvert[i].no[0] / 32767.0f;
				vertexCos[i][1] += delta * mvert[i].no[1] / 32767.0f;
				vertexCos[i][2] += delta * mvert[i].no[2] / 32767.0f;
				break;
		}
	}

	MEM_freeN(tex_co);
}

static void displaceModifier_deformVerts(
					 ModifierData *md, Object *ob, DerivedMesh *derivedData,
      float (*vertexCos)[3], int numVerts)
{
	DerivedMesh *dm;

	if(derivedData) dm = CDDM_copy(derivedData);
	else if(ob->type==OB_MESH) dm = CDDM_from_mesh(ob->data, ob);
	else return;

	CDDM_apply_vert_coords(dm, vertexCos);
	CDDM_calc_normals(dm);

	displaceModifier_do((DisplaceModifierData *)md, ob, dm,
			     vertexCos, numVerts);

	dm->release(dm);
}

static void displaceModifier_deformVertsEM(
					   ModifierData *md, Object *ob, EditMesh *editData,
	DerivedMesh *derivedData, float (*vertexCos)[3], int numVerts)
{
	DerivedMesh *dm;

	if(derivedData) dm = CDDM_copy(derivedData);
	else dm = CDDM_from_editmesh(editData, ob->data);

	CDDM_apply_vert_coords(dm, vertexCos);
	CDDM_calc_normals(dm);

	displaceModifier_do((DisplaceModifierData *)md, ob, dm,
			     vertexCos, numVerts);

	dm->release(dm);
}

/* UVProject */
/* UV Project modifier: Generates UVs projected from an object
*/

static void uvprojectModifier_initData(ModifierData *md)
{
	UVProjectModifierData *umd = (UVProjectModifierData*) md;
	int i;

	for(i = 0; i < MOD_UVPROJECT_MAXPROJECTORS; ++i)
		umd->projectors[i] = NULL;
	umd->image = NULL;
	umd->flags = 0;
	umd->num_projectors = 1;
	umd->aspectx = umd->aspecty = 1.0f;
}

static void uvprojectModifier_copyData(ModifierData *md, ModifierData *target)
{
	UVProjectModifierData *umd = (UVProjectModifierData*) md;
	UVProjectModifierData *tumd = (UVProjectModifierData*) target;
	int i;

	for(i = 0; i < MOD_UVPROJECT_MAXPROJECTORS; ++i)
		tumd->projectors[i] = umd->projectors[i];
	tumd->image = umd->image;
	tumd->flags = umd->flags;
	tumd->num_projectors = umd->num_projectors;
	tumd->aspectx = umd->aspectx;
	tumd->aspecty = umd->aspecty;
}

CustomDataMask uvprojectModifier_requiredDataMask(ModifierData *md)
{
	CustomDataMask dataMask = 0;

	/* ask for UV coordinates */
	dataMask |= (1 << CD_MTFACE);

	return dataMask;
}

static void uvprojectModifier_foreachObjectLink(ModifierData *md, Object *ob,
		ObjectWalkFunc walk, void *userData)
{
	UVProjectModifierData *umd = (UVProjectModifierData*) md;
	int i;

	for(i = 0; i < MOD_UVPROJECT_MAXPROJECTORS; ++i)
		walk(userData, ob, &umd->projectors[i]);
}

static void uvprojectModifier_foreachIDLink(ModifierData *md, Object *ob,
					    IDWalkFunc walk, void *userData)
{
	UVProjectModifierData *umd = (UVProjectModifierData*) md;

	walk(userData, ob, (ID **)&umd->image);

	uvprojectModifier_foreachObjectLink(md, ob, (ObjectWalkFunc)walk,
					    userData);
}

static void uvprojectModifier_updateDepgraph(ModifierData *md,
					     DagForest *forest, Object *ob, DagNode *obNode)
{
	UVProjectModifierData *umd = (UVProjectModifierData*) md;
	int i;

	for(i = 0; i < umd->num_projectors; ++i) {
		if(umd->projectors[i]) {
			DagNode *curNode = dag_get_node(forest, umd->projectors[i]);

			dag_add_relation(forest, curNode, obNode,
					 DAG_RL_DATA_DATA | DAG_RL_OB_DATA, "UV Project Modifier");
		}
	}
}

typedef struct Projector {
	Object *ob;				/* object this projector is derived from */
	float projmat[4][4];	/* projection matrix */ 
	float normal[3];		/* projector normal in world space */
} Projector;

static DerivedMesh *uvprojectModifier_do(UVProjectModifierData *umd,
					 Object *ob, DerivedMesh *dm)
{
	float (*coords)[3], (*co)[3];
	MTFace *tface;
	int i, numVerts, numFaces;
	Image *image = umd->image;
	MFace *mface, *mf;
	int override_image = ((umd->flags & MOD_UVPROJECT_OVERRIDEIMAGE) != 0);
	Projector projectors[MOD_UVPROJECT_MAXPROJECTORS];
	int num_projectors = 0;
	float aspect;
	
	if(umd->aspecty != 0) aspect = umd->aspectx / umd->aspecty;
	else aspect = 1.0f;

	for(i = 0; i < umd->num_projectors; ++i)
		if(umd->projectors[i])
			projectors[num_projectors++].ob = umd->projectors[i];

	if(num_projectors == 0) return dm;

	/* make sure there are UV layers available */
	if(!dm->getFaceDataArray(dm, CD_MTFACE)) return dm;

	/* make sure we're using an existing layer */
	validate_layer_name(&dm->faceData, CD_MTFACE, umd->uvlayer_name);

	/* make sure we are not modifying the original UV layer */
	tface = CustomData_duplicate_referenced_layer_named(&dm->faceData,
			CD_MTFACE,
   umd->uvlayer_name);

	numVerts = dm->getNumVerts(dm);

	coords = MEM_callocN(sizeof(*coords) * numVerts,
			     "uvprojectModifier_do coords");
	dm->getVertCos(dm, coords);

	/* convert coords to world space */
	for(i = 0, co = coords; i < numVerts; ++i, ++co)
		Mat4MulVecfl(ob->obmat, *co);

	/* calculate a projection matrix and normal for each projector */
	for(i = 0; i < num_projectors; ++i) {
		float tmpmat[4][4];
		float offsetmat[4][4];
		Camera *cam = NULL;
		/* calculate projection matrix */
		Mat4Invert(projectors[i].projmat, projectors[i].ob->obmat);

		if(projectors[i].ob->type == OB_CAMERA) {
			cam = (Camera *)projectors[i].ob->data;
			if(cam->type == CAM_PERSP) {
				float perspmat[4][4];
				float xmax; 
				float xmin;
				float ymax;
				float ymin;
				float pixsize = cam->clipsta * 32.0 / cam->lens;

				if(aspect > 1.0f) {
					xmax = 0.5f * pixsize;
					ymax = xmax / aspect;
				} else {
					ymax = 0.5f * pixsize;
					xmax = ymax * aspect; 
				}
				xmin = -xmax;
				ymin = -ymax;

				i_window(xmin, xmax, ymin, ymax,
					 cam->clipsta, cam->clipend, perspmat);
				Mat4MulMat4(tmpmat, projectors[i].projmat, perspmat);
			} else if(cam->type == CAM_ORTHO) {
				float orthomat[4][4];
				float xmax; 
				float xmin;
				float ymax;
				float ymin;

				if(aspect > 1.0f) {
					xmax = 0.5f * cam->ortho_scale; 
					ymax = xmax / aspect;
				} else {
					ymax = 0.5f * cam->ortho_scale;
					xmax = ymax * aspect; 
				}
				xmin = -xmax;
				ymin = -ymax;

				i_ortho(xmin, xmax, ymin, ymax,
					cam->clipsta, cam->clipend, orthomat);
				Mat4MulMat4(tmpmat, projectors[i].projmat, orthomat);
			}
		} else {
			Mat4CpyMat4(tmpmat, projectors[i].projmat);
		}

		Mat4One(offsetmat);
		Mat4MulFloat3(offsetmat[0], 0.5);
		offsetmat[3][0] = offsetmat[3][1] = offsetmat[3][2] = 0.5;
		
		if (cam) {
			if (umd->aspectx == umd->aspecty) { 
				offsetmat[3][0] -= cam->shiftx;
				offsetmat[3][1] -= cam->shifty;
			} else if (umd->aspectx < umd->aspecty)  {
				offsetmat[3][0] -=(cam->shiftx * umd->aspecty/umd->aspectx);
				offsetmat[3][1] -= cam->shifty;
			} else {
				offsetmat[3][0] -= cam->shiftx;
				offsetmat[3][1] -=(cam->shifty * umd->aspectx/umd->aspecty);
			}
		}
		
		Mat4MulMat4(projectors[i].projmat, tmpmat, offsetmat);

		/* calculate worldspace projector normal (for best projector test) */
		projectors[i].normal[0] = 0;
		projectors[i].normal[1] = 0;
		projectors[i].normal[2] = 1;
		Mat4Mul3Vecfl(projectors[i].ob->obmat, projectors[i].normal);
	}

	/* if only one projector, project coords to UVs */
	if(num_projectors == 1)
		for(i = 0, co = coords; i < numVerts; ++i, ++co)
			Mat4MulVec3Project(projectors[0].projmat, *co);

	mface = dm->getFaceArray(dm);
	numFaces = dm->getNumFaces(dm);

	/* apply coords as UVs, and apply image if tfaces are new */
	for(i = 0, mf = mface; i < numFaces; ++i, ++mf, ++tface) {
		if(override_image || !image || tface->tpage == image) {
			if(num_projectors == 1) {
				/* apply transformed coords as UVs */
				tface->uv[0][0] = coords[mf->v1][0];
				tface->uv[0][1] = coords[mf->v1][1];
				tface->uv[1][0] = coords[mf->v2][0];
				tface->uv[1][1] = coords[mf->v2][1];
				tface->uv[2][0] = coords[mf->v3][0];
				tface->uv[2][1] = coords[mf->v3][1];
				if(mf->v4) {
					tface->uv[3][0] = coords[mf->v4][0];
					tface->uv[3][1] = coords[mf->v4][1];
				}
			} else {
				/* multiple projectors, select the closest to face normal
				* direction
				*/
				float co1[3], co2[3], co3[3], co4[3];
				float face_no[3];
				int j;
				Projector *best_projector;
				float best_dot;

				VECCOPY(co1, coords[mf->v1]);
				VECCOPY(co2, coords[mf->v2]);
				VECCOPY(co3, coords[mf->v3]);

				/* get the untransformed face normal */
				if(mf->v4) {
					VECCOPY(co4, coords[mf->v4]);
					CalcNormFloat4(co1, co2, co3, co4, face_no);
				} else { 
					CalcNormFloat(co1, co2, co3, face_no);
				}

				/* find the projector which the face points at most directly
				* (projector normal with largest dot product is best)
				*/
				best_dot = MTC_dot3Float(projectors[0].normal, face_no);
				best_projector = &projectors[0];

				for(j = 1; j < num_projectors; ++j) {
					float tmp_dot = MTC_dot3Float(projectors[j].normal,
							face_no);
					if(tmp_dot > best_dot) {
						best_dot = tmp_dot;
						best_projector = &projectors[j];
					}
				}

				Mat4MulVec3Project(best_projector->projmat, co1);
				Mat4MulVec3Project(best_projector->projmat, co2);
				Mat4MulVec3Project(best_projector->projmat, co3);
				if(mf->v4)
					Mat4MulVec3Project(best_projector->projmat, co4);

				/* apply transformed coords as UVs */
				tface->uv[0][0] = co1[0];
				tface->uv[0][1] = co1[1];
				tface->uv[1][0] = co2[0];
				tface->uv[1][1] = co2[1];
				tface->uv[2][0] = co3[0];
				tface->uv[2][1] = co3[1];
				if(mf->v4) {
					tface->uv[3][0] = co4[0];
					tface->uv[3][1] = co4[1];
				}
			}
		}

		if(override_image) {
			tface->mode = TF_TEX;
			tface->tpage = image;
		}
	}

	MEM_freeN(coords);

	return dm;
}

static DerivedMesh *uvprojectModifier_applyModifier(
		ModifierData *md, Object *ob, DerivedMesh *derivedData,
  int useRenderParams, int isFinalCalc)
{
	DerivedMesh *result;
	UVProjectModifierData *umd = (UVProjectModifierData*) md;

	result = uvprojectModifier_do(umd, ob, derivedData);

	return result;
}

static DerivedMesh *uvprojectModifier_applyModifierEM(
		ModifierData *md, Object *ob, EditMesh *editData,
  DerivedMesh *derivedData)
{
	return uvprojectModifier_applyModifier(md, ob, derivedData, 0, 1);
}

/* Decimate */

static void decimateModifier_initData(ModifierData *md)
{
	DecimateModifierData *dmd = (DecimateModifierData*) md;

	dmd->percent = 1.0;
}

static void decimateModifier_copyData(ModifierData *md, ModifierData *target)
{
	DecimateModifierData *dmd = (DecimateModifierData*) md;
	DecimateModifierData *tdmd = (DecimateModifierData*) target;

	tdmd->percent = dmd->percent;
}

//XXX
#if 0 
static DerivedMesh *decimateModifier_applyModifier(
		ModifierData *md, Object *ob, DerivedMesh *derivedData,
  int useRenderParams, int isFinalCalc)
{
	DecimateModifierData *dmd = (DecimateModifierData*) md;
	DerivedMesh *dm = derivedData, *result = NULL;
	MVert *mvert;
	MFace *mface;
	LOD_Decimation_Info lod;
	int totvert, totface;
	int a, numTris;

	mvert = dm->getVertArray(dm);
	mface = dm->getFaceArray(dm);
	totvert = dm->getNumVerts(dm);
	totface = dm->getNumFaces(dm);

	numTris = 0;
	for (a=0; a<totface; a++) {
		MFace *mf = &mface[a];
		numTris++;
		if (mf->v4) numTris++;
	}

	if(numTris<3) {
		modifier_setError(md,
			"Modifier requires more than 3 input faces (triangles).");
		goto exit;
	}

	lod.vertex_buffer= MEM_mallocN(3*sizeof(float)*totvert, "vertices");
	lod.vertex_normal_buffer= MEM_mallocN(3*sizeof(float)*totvert, "normals");
	lod.triangle_index_buffer= MEM_mallocN(3*sizeof(int)*numTris, "trias");
	lod.vertex_num= totvert;
	lod.face_num= numTris;

	for(a=0; a<totvert; a++) {
		MVert *mv = &mvert[a];
		float *vbCo = &lod.vertex_buffer[a*3];
		float *vbNo = &lod.vertex_normal_buffer[a*3];

		VECCOPY(vbCo, mv->co);

		vbNo[0] = mv->no[0]/32767.0f;
		vbNo[1] = mv->no[1]/32767.0f;
		vbNo[2] = mv->no[2]/32767.0f;
	}

	numTris = 0;
	for(a=0; a<totface; a++) {
		MFace *mf = &mface[a];
		int *tri = &lod.triangle_index_buffer[3*numTris++];
		tri[0]= mf->v1;
		tri[1]= mf->v2;
		tri[2]= mf->v3;

		if(mf->v4) {
			tri = &lod.triangle_index_buffer[3*numTris++];
			tri[0]= mf->v1;
			tri[1]= mf->v3;
			tri[2]= mf->v4;
		}
	}

	dmd->faceCount = 0;
	if(LOD_LoadMesh(&lod) ) {
		if( LOD_PreprocessMesh(&lod) ) {
			/* we assume the decim_faces tells how much to reduce */

			while(lod.face_num > numTris*dmd->percent) {
				if( LOD_CollapseEdge(&lod)==0) break;
			}

			if(lod.vertex_num>2) {
				result = CDDM_new(lod.vertex_num, 0, lod.face_num);
				dmd->faceCount = lod.face_num;
			}
			else
				result = CDDM_new(lod.vertex_num, 0, 0);

			mvert = CDDM_get_verts(result);
			for(a=0; a<lod.vertex_num; a++) {
				MVert *mv = &mvert[a];
				float *vbCo = &lod.vertex_buffer[a*3];
				
				VECCOPY(mv->co, vbCo);
			}

			if(lod.vertex_num>2) {
				mface = CDDM_get_faces(result);
				for(a=0; a<lod.face_num; a++) {
					MFace *mf = &mface[a];
					int *tri = &lod.triangle_index_buffer[a*3];
					mf->v1 = tri[0];
					mf->v2 = tri[1];
					mf->v3 = tri[2];
					test_index_face(mf, NULL, 0, 3);
				}
			}

			CDDM_calc_edges(result);
			CDDM_calc_normals(result);
		}
		else
			modifier_setError(md, "Out of memory.");

		LOD_FreeDecimationData(&lod);
	}
	else
		modifier_setError(md, "Non-manifold mesh as input.");

	MEM_freeN(lod.vertex_buffer);
	MEM_freeN(lod.vertex_normal_buffer);
	MEM_freeN(lod.triangle_index_buffer);

exit:
		return result;
}
#endif

/* Smooth */

static void smoothModifier_initData(ModifierData *md)
{
	SmoothModifierData *smd = (SmoothModifierData*) md;

	smd->fac = 0.5f;
	smd->repeat = 1;
	smd->flag = MOD_SMOOTH_X | MOD_SMOOTH_Y | MOD_SMOOTH_Z;
	smd->defgrp_name[0] = '\0';
}

static void smoothModifier_copyData(ModifierData *md, ModifierData *target)
{
	SmoothModifierData *smd = (SmoothModifierData*) md;
	SmoothModifierData *tsmd = (SmoothModifierData*) target;

	tsmd->fac = smd->fac;
	tsmd->repeat = smd->repeat;
	tsmd->flag = smd->flag;
	strncpy(tsmd->defgrp_name, smd->defgrp_name, 32);
}

int smoothModifier_isDisabled(ModifierData *md)
{
	SmoothModifierData *smd = (SmoothModifierData*) md;
	short flag;

	flag = smd->flag & (MOD_SMOOTH_X|MOD_SMOOTH_Y|MOD_SMOOTH_Z);

	/* disable if modifier is off for X, Y and Z or if factor is 0 */
	if((smd->fac == 0.0f) || flag == 0) return 1;

	return 0;
}

CustomDataMask smoothModifier_requiredDataMask(ModifierData *md)
{
	SmoothModifierData *smd = (SmoothModifierData *)md;
	CustomDataMask dataMask = 0;

	/* ask for vertexgroups if we need them */
	if(smd->defgrp_name[0]) dataMask |= (1 << CD_MDEFORMVERT);

	return dataMask;
}

static void smoothModifier_do(
			      SmoothModifierData *smd, Object *ob, DerivedMesh *dm,
	 float (*vertexCos)[3], int numVerts)
{
	MDeformVert *dvert = NULL;
	MEdge *medges = NULL;

	int i, j, numDMEdges, defgrp_index;
	unsigned char *uctmp;
	float *ftmp, fac, facm;

	ftmp = (float*)MEM_callocN(3*sizeof(float)*numVerts,
		"smoothmodifier_f");
	if (!ftmp) return;
	uctmp = (unsigned char*)MEM_callocN(sizeof(unsigned char)*numVerts,
		 "smoothmodifier_uc");
	if (!uctmp) {
		if (ftmp) MEM_freeN(ftmp);
		return;
	}

	fac = smd->fac;
	facm = 1 - fac;

	medges = CDDM_get_edges(dm);
	numDMEdges = dm->getNumEdges(dm);

	defgrp_index = -1;

	if (smd->defgrp_name[0]) {
		bDeformGroup *def;

		for (i = 0, def = ob->defbase.first; def; def = def->next, i++) {
			if (!strcmp(def->name, smd->defgrp_name)) {
				defgrp_index = i;
				break;
			}
		}
	}

	if (defgrp_index >= 0)
		dvert = dm->getVertDataArray(dm, CD_MDEFORMVERT);

	/* NOTICE: this can be optimized a little bit by moving the
	* if (dvert) out of the loop, if needed */
	for (j = 0; j < smd->repeat; j++) {
		for (i = 0; i < numDMEdges; i++) {
			float fvec[3];
			float *v1, *v2;
			unsigned int idx1, idx2;

			idx1 = medges[i].v1;
			idx2 = medges[i].v2;

			v1 = vertexCos[idx1];
			v2 = vertexCos[idx2];

			fvec[0] = (v1[0] + v2[0]) / 2.0;
			fvec[1] = (v1[1] + v2[1]) / 2.0;
			fvec[2] = (v1[2] + v2[2]) / 2.0;

			v1 = &ftmp[idx1*3];
			v2 = &ftmp[idx2*3];

			if (uctmp[idx1] < 255) {
				uctmp[idx1]++;
				VecAddf(v1, v1, fvec);
			}
			if (uctmp[idx2] < 255) {
				uctmp[idx2]++;
				VecAddf(v2, v2, fvec);
			}
		}

		if (dvert) {
			for (i = 0; i < numVerts; i++) {
				MDeformWeight *dw = NULL;
				float f, fm, facw, *fp, *v;
				int k;
				short flag = smd->flag;

				v = vertexCos[i];
				fp = &ftmp[i*3];

				for (k = 0; k < dvert[i].totweight; ++k) {
					if(dvert[i].dw[k].def_nr == defgrp_index) {
						dw = &dvert[i].dw[k];
						break;
					}
				}
				if (!dw) continue;

				f = fac * dw->weight;
				fm = 1.0f - f;

				/* fp is the sum of uctmp[i] verts, so must be averaged */
				facw = 0.0f;
				if (uctmp[i]) 
					facw = f / (float)uctmp[i];

				if (flag & MOD_SMOOTH_X)
					v[0] = fm * v[0] + facw * fp[0];
				if (flag & MOD_SMOOTH_Y)
					v[1] = fm * v[1] + facw * fp[1];
				if (flag & MOD_SMOOTH_Z)
					v[2] = fm * v[2] + facw * fp[2];
			}
		}
		else { /* no vertex group */
			for (i = 0; i < numVerts; i++) {
				float facw, *fp, *v;
				short flag = smd->flag;

				v = vertexCos[i];
				fp = &ftmp[i*3];

				/* fp is the sum of uctmp[i] verts, so must be averaged */
				facw = 0.0f;
				if (uctmp[i]) 
					facw = fac / (float)uctmp[i];

				if (flag & MOD_SMOOTH_X)
					v[0] = facm * v[0] + facw * fp[0];
				if (flag & MOD_SMOOTH_Y)
					v[1] = facm * v[1] + facw * fp[1];
				if (flag & MOD_SMOOTH_Z)
					v[2] = facm * v[2] + facw * fp[2];
			}

		}

		memset(ftmp, 0, 3*sizeof(float)*numVerts);
		memset(uctmp, 0, sizeof(unsigned char)*numVerts);
	}

	MEM_freeN(ftmp);
	MEM_freeN(uctmp);
}

static void smoothModifier_deformVerts(
				       ModifierData *md, Object *ob, DerivedMesh *derivedData,
	   float (*vertexCos)[3], int numVerts)
{
	DerivedMesh *dm;

	if(derivedData) dm = CDDM_copy(derivedData);
	else dm = CDDM_from_mesh(ob->data, ob);

	CDDM_apply_vert_coords(dm, vertexCos);
	CDDM_calc_normals(dm);

	smoothModifier_do((SmoothModifierData *)md, ob, dm,
			   vertexCos, numVerts);

	dm->release(dm);
}

static void smoothModifier_deformVertsEM(
					 ModifierData *md, Object *ob, EditMesh *editData,
      DerivedMesh *derivedData, float (*vertexCos)[3], int numVerts)
{
	DerivedMesh *dm;

	if(derivedData) dm = CDDM_copy(derivedData);
	else dm = CDDM_from_editmesh(editData, ob->data);

	CDDM_apply_vert_coords(dm, vertexCos);
	CDDM_calc_normals(dm);

	smoothModifier_do((SmoothModifierData *)md, ob, dm,
			   vertexCos, numVerts);

	dm->release(dm);
}

/* Cast */

static void castModifier_initData(ModifierData *md)
{
	CastModifierData *cmd = (CastModifierData*) md;

	cmd->fac = 0.5f;
	cmd->radius = 0.0f;
	cmd->size = 0.0f;
	cmd->flag = MOD_CAST_X | MOD_CAST_Y | MOD_CAST_Z
			| MOD_CAST_SIZE_FROM_RADIUS;
	cmd->type = MOD_CAST_TYPE_SPHERE;
	cmd->defgrp_name[0] = '\0';
	cmd->object = NULL;
}


static void castModifier_copyData(ModifierData *md, ModifierData *target)
{
	CastModifierData *cmd = (CastModifierData*) md;
	CastModifierData *tcmd = (CastModifierData*) target;

	tcmd->fac = cmd->fac;
	tcmd->radius = cmd->radius;
	tcmd->size = cmd->size;
	tcmd->flag = cmd->flag;
	tcmd->type = cmd->type;
	tcmd->object = cmd->object;
	strncpy(tcmd->defgrp_name, cmd->defgrp_name, 32);
}

int castModifier_isDisabled(ModifierData *md)
{
	CastModifierData *cmd = (CastModifierData*) md;
	short flag;
	
	flag = cmd->flag & (MOD_CAST_X|MOD_CAST_Y|MOD_CAST_Z);

	if((cmd->fac == 0.0f) || flag == 0) return 1;

	return 0;
}

CustomDataMask castModifier_requiredDataMask(ModifierData *md)
{
	CastModifierData *cmd = (CastModifierData *)md;
	CustomDataMask dataMask = 0;

	/* ask for vertexgroups if we need them */
	if(cmd->defgrp_name[0]) dataMask |= (1 << CD_MDEFORMVERT);

	return dataMask;
}

static void castModifier_foreachObjectLink(
					   ModifierData *md, Object *ob,
	void (*walk)(void *userData, Object *ob, Object **obpoin),
	       void *userData)
{
	CastModifierData *cmd = (CastModifierData*) md;

	walk (userData, ob, &cmd->object);
}

static void castModifier_updateDepgraph(
					ModifierData *md, DagForest *forest, Object *ob,
     DagNode *obNode)
{
	CastModifierData *cmd = (CastModifierData*) md;

	if (cmd->object) {
		DagNode *curNode = dag_get_node(forest, cmd->object);

		dag_add_relation(forest, curNode, obNode, DAG_RL_OB_DATA,
			"Cast Modifier");
	}
}

static void castModifier_sphere_do(
				   CastModifierData *cmd, Object *ob, DerivedMesh *dm,
       float (*vertexCos)[3], int numVerts)
{
	MDeformVert *dvert = NULL;

	Object *ctrl_ob = NULL;

	int i, defgrp_index = -1;
	int has_radius = 0;
	short flag, type;
	float fac, facm, len = 0.0f;
	float vec[3], center[3] = {0.0f, 0.0f, 0.0f};
	float mat[4][4], imat[4][4];

	fac = cmd->fac;
	facm = 1.0f - fac;

	flag = cmd->flag;
	type = cmd->type; /* projection type: sphere or cylinder */

	if (type == MOD_CAST_TYPE_CYLINDER) 
		flag &= ~MOD_CAST_Z;

	ctrl_ob = cmd->object;

	/* spherify's center is {0, 0, 0} (the ob's own center in its local
	* space), by default, but if the user defined a control object,
	* we use its location, transformed to ob's local space */
	if (ctrl_ob) {
		if(flag & MOD_CAST_USE_OB_TRANSFORM) {
			Mat4Invert(ctrl_ob->imat, ctrl_ob->obmat);
			Mat4MulMat4(mat, ob->obmat, ctrl_ob->imat);
			Mat4Invert(imat, mat);
		}

		Mat4Invert(ob->imat, ob->obmat);
		VECCOPY(center, ctrl_ob->obmat[3]);
		Mat4MulVecfl(ob->imat, center);
	}

	/* now we check which options the user wants */

	/* 1) (flag was checked in the "if (ctrl_ob)" block above) */
	/* 2) cmd->radius > 0.0f: only the vertices within this radius from
	* the center of the effect should be deformed */
	if (cmd->radius > FLT_EPSILON) has_radius = 1;

	/* 3) if we were given a vertex group name,
	* only those vertices should be affected */
	if (cmd->defgrp_name[0]) {
		bDeformGroup *def;

		for (i = 0, def = ob->defbase.first; def; def = def->next, i++) {
			if (!strcmp(def->name, cmd->defgrp_name)) {
				defgrp_index = i;
				break;
			}
		}
	}

	if ((ob->type == OB_MESH) && dm && defgrp_index >= 0)
		dvert = dm->getVertDataArray(dm, CD_MDEFORMVERT);

	if(flag & MOD_CAST_SIZE_FROM_RADIUS) {
		len = cmd->radius;
	}
	else {
		len = cmd->size;
	}

	if(len <= 0) {
		for (i = 0; i < numVerts; i++) {
			len += VecLenf(center, vertexCos[i]);
		}
		len /= numVerts;

		if (len == 0.0f) len = 10.0f;
	}

	/* ready to apply the effect, one vertex at a time;
	* tiny optimization: the code is separated (with parts repeated)
	 * in two possible cases:
	* with or w/o a vgroup. With lots of if's in the code below,
	* further optimizations are possible, if needed */
	if (dvert) { /* with a vgroup */
		float fac_orig = fac;
		for (i = 0; i < numVerts; i++) {
			MDeformWeight *dw = NULL;
			int j;
			float tmp_co[3];

			VECCOPY(tmp_co, vertexCos[i]);
			if(ctrl_ob) {
				if(flag & MOD_CAST_USE_OB_TRANSFORM) {
					Mat4MulVecfl(mat, tmp_co);
				} else {
					VecSubf(tmp_co, tmp_co, center);
				}
			}

			VECCOPY(vec, tmp_co);

			if (type == MOD_CAST_TYPE_CYLINDER)
				vec[2] = 0.0f;

			if (has_radius) {
				if (VecLength(vec) > cmd->radius) continue;
			}

			for (j = 0; j < dvert[i].totweight; ++j) {
				if(dvert[i].dw[j].def_nr == defgrp_index) {
					dw = &dvert[i].dw[j];
					break;
				}
			}
			if (!dw) continue;

			fac = fac_orig * dw->weight;
			facm = 1.0f - fac;

			Normalize(vec);

			if (flag & MOD_CAST_X)
				tmp_co[0] = fac*vec[0]*len + facm*tmp_co[0];
			if (flag & MOD_CAST_Y)
				tmp_co[1] = fac*vec[1]*len + facm*tmp_co[1];
			if (flag & MOD_CAST_Z)
				tmp_co[2] = fac*vec[2]*len + facm*tmp_co[2];

			if(ctrl_ob) {
				if(flag & MOD_CAST_USE_OB_TRANSFORM) {
					Mat4MulVecfl(imat, tmp_co);
				} else {
					VecAddf(tmp_co, tmp_co, center);
				}
			}

			VECCOPY(vertexCos[i], tmp_co);
		}
		return;
	}

	/* no vgroup */
	for (i = 0; i < numVerts; i++) {
		float tmp_co[3];

		VECCOPY(tmp_co, vertexCos[i]);
		if(ctrl_ob) {
			if(flag & MOD_CAST_USE_OB_TRANSFORM) {
				Mat4MulVecfl(mat, tmp_co);
			} else {
				VecSubf(tmp_co, tmp_co, center);
			}
		}

		VECCOPY(vec, tmp_co);

		if (type == MOD_CAST_TYPE_CYLINDER)
			vec[2] = 0.0f;

		if (has_radius) {
			if (VecLength(vec) > cmd->radius) continue;
		}

		Normalize(vec);

		if (flag & MOD_CAST_X)
			tmp_co[0] = fac*vec[0]*len + facm*tmp_co[0];
		if (flag & MOD_CAST_Y)
			tmp_co[1] = fac*vec[1]*len + facm*tmp_co[1];
		if (flag & MOD_CAST_Z)
			tmp_co[2] = fac*vec[2]*len + facm*tmp_co[2];

		if(ctrl_ob) {
			if(flag & MOD_CAST_USE_OB_TRANSFORM) {
				Mat4MulVecfl(imat, tmp_co);
			} else {
				VecAddf(tmp_co, tmp_co, center);
			}
		}

		VECCOPY(vertexCos[i], tmp_co);
	}
}

static void castModifier_cuboid_do(
				   CastModifierData *cmd, Object *ob, DerivedMesh *dm,
       float (*vertexCos)[3], int numVerts)
{
	MDeformVert *dvert = NULL;
	Object *ctrl_ob = NULL;

	int i, defgrp_index = -1;
	int has_radius = 0;
	short flag;
	float fac, facm;
	float min[3], max[3], bb[8][3];
	float center[3] = {0.0f, 0.0f, 0.0f};
	float mat[4][4], imat[4][4];

	fac = cmd->fac;
	facm = 1.0f - fac;

	flag = cmd->flag;

	ctrl_ob = cmd->object;

	/* now we check which options the user wants */

	/* 1) (flag was checked in the "if (ctrl_ob)" block above) */
	/* 2) cmd->radius > 0.0f: only the vertices within this radius from
	* the center of the effect should be deformed */
	if (cmd->radius > FLT_EPSILON) has_radius = 1;

	/* 3) if we were given a vertex group name,
	* only those vertices should be affected */
	if (cmd->defgrp_name[0]) {
		bDeformGroup *def;

		for (i = 0, def = ob->defbase.first; def; def = def->next, i++) {
			if (!strcmp(def->name, cmd->defgrp_name)) {
				defgrp_index = i;
				break;
			}
		}
	}

	if ((ob->type == OB_MESH) && dm && defgrp_index >= 0)
		dvert = dm->getVertDataArray(dm, CD_MDEFORMVERT);

	if (ctrl_ob) {
		if(flag & MOD_CAST_USE_OB_TRANSFORM) {
			Mat4Invert(ctrl_ob->imat, ctrl_ob->obmat);
			Mat4MulMat4(mat, ob->obmat, ctrl_ob->imat);
			Mat4Invert(imat, mat);
		}

		Mat4Invert(ob->imat, ob->obmat);
		VECCOPY(center, ctrl_ob->obmat[3]);
		Mat4MulVecfl(ob->imat, center);
	}

	if((flag & MOD_CAST_SIZE_FROM_RADIUS) && has_radius) {
		for(i = 0; i < 3; i++) {
			min[i] = -cmd->radius;
			max[i] = cmd->radius;
		}
	} else if(!(flag & MOD_CAST_SIZE_FROM_RADIUS) && cmd->size > 0) {
		for(i = 0; i < 3; i++) {
			min[i] = -cmd->size;
			max[i] = cmd->size;
		}
	} else {
		/* get bound box */
		/* We can't use the object's bound box because other modifiers
		* may have changed the vertex data. */
		INIT_MINMAX(min, max);

		/* Cast's center is the ob's own center in its local space,
		* by default, but if the user defined a control object, we use
		* its location, transformed to ob's local space. */
		if (ctrl_ob) {
			float vec[3];

			/* let the center of the ctrl_ob be part of the bound box: */
			DO_MINMAX(center, min, max);

			for (i = 0; i < numVerts; i++) {
				VecSubf(vec, vertexCos[i], center);
				DO_MINMAX(vec, min, max);
			}
		}
		else {
			for (i = 0; i < numVerts; i++) {
				DO_MINMAX(vertexCos[i], min, max);
			}
		}

		/* we want a symmetric bound box around the origin */
		if (fabs(min[0]) > fabs(max[0])) max[0] = fabs(min[0]); 
		if (fabs(min[1]) > fabs(max[1])) max[1] = fabs(min[1]); 
		if (fabs(min[2]) > fabs(max[2])) max[2] = fabs(min[2]);
		min[0] = -max[0];
		min[1] = -max[1];
		min[2] = -max[2];
	}

	/* building our custom bounding box */
	bb[0][0] = bb[2][0] = bb[4][0] = bb[6][0] = min[0];
	bb[1][0] = bb[3][0] = bb[5][0] = bb[7][0] = max[0];
	bb[0][1] = bb[1][1] = bb[4][1] = bb[5][1] = min[1];
	bb[2][1] = bb[3][1] = bb[6][1] = bb[7][1] = max[1];
	bb[0][2] = bb[1][2] = bb[2][2] = bb[3][2] = min[2];
	bb[4][2] = bb[5][2] = bb[6][2] = bb[7][2] = max[2];

	/* ready to apply the effect, one vertex at a time;
	* tiny optimization: the code is separated (with parts repeated)
	 * in two possible cases:
	* with or w/o a vgroup. With lots of if's in the code below,
	* further optimizations are possible, if needed */
	if (dvert) { /* with a vgroup */
		float fac_orig = fac;
		for (i = 0; i < numVerts; i++) {
			MDeformWeight *dw = NULL;
			int j, octant, coord;
			float d[3], dmax, apex[3], fbb;
			float tmp_co[3];

			VECCOPY(tmp_co, vertexCos[i]);
			if(ctrl_ob) {
				if(flag & MOD_CAST_USE_OB_TRANSFORM) {
					Mat4MulVecfl(mat, tmp_co);
				} else {
					VecSubf(tmp_co, tmp_co, center);
				}
			}

			if (has_radius) {
				if (fabs(tmp_co[0]) > cmd->radius ||
								fabs(tmp_co[1]) > cmd->radius ||
								fabs(tmp_co[2]) > cmd->radius) continue;
			}

			for (j = 0; j < dvert[i].totweight; ++j) {
				if(dvert[i].dw[j].def_nr == defgrp_index) {
					dw = &dvert[i].dw[j];
					break;
				}
			}
			if (!dw) continue;

			fac = fac_orig * dw->weight;
			facm = 1.0f - fac;

			/* The algo used to project the vertices to their
			 * bounding box (bb) is pretty simple:
			 * for each vertex v:
			* 1) find in which octant v is in;
			* 2) find which outer "wall" of that octant is closer to v;
			* 3) calculate factor (var fbb) to project v to that wall;
			* 4) project. */

			/* find in which octant this vertex is in */
			octant = 0;
			if (tmp_co[0] > 0.0f) octant += 1;
			if (tmp_co[1] > 0.0f) octant += 2;
			if (tmp_co[2] > 0.0f) octant += 4;

			/* apex is the bb's vertex at the chosen octant */
			VecCopyf(apex, bb[octant]);

			/* find which bb plane is closest to this vertex ... */
			d[0] = tmp_co[0] / apex[0];
			d[1] = tmp_co[1] / apex[1];
			d[2] = tmp_co[2] / apex[2];

			/* ... (the closest has the higher (closer to 1) d value) */
			dmax = d[0];
			coord = 0;
			if (d[1] > dmax) {
				dmax = d[1];
				coord = 1;
			}
			if (d[2] > dmax) {
				/* dmax = d[2]; */ /* commented, we don't need it */
				coord = 2;
			}

			/* ok, now we know which coordinate of the vertex to use */

			if (fabs(tmp_co[coord]) < FLT_EPSILON) /* avoid division by zero */
				continue;

			/* finally, this is the factor we wanted, to project the vertex
			* to its bounding box (bb) */
			fbb = apex[coord] / tmp_co[coord];

			/* calculate the new vertex position */
			if (flag & MOD_CAST_X)
				tmp_co[0] = facm * tmp_co[0] + fac * tmp_co[0] * fbb;
			if (flag & MOD_CAST_Y)
				tmp_co[1] = facm * tmp_co[1] + fac * tmp_co[1] * fbb;
			if (flag & MOD_CAST_Z)
				tmp_co[2] = facm * tmp_co[2] + fac * tmp_co[2] * fbb;

			if(ctrl_ob) {
				if(flag & MOD_CAST_USE_OB_TRANSFORM) {
					Mat4MulVecfl(imat, tmp_co);
				} else {
					VecAddf(tmp_co, tmp_co, center);
				}
			}

			VECCOPY(vertexCos[i], tmp_co);
		}
		return;
	}

	/* no vgroup (check previous case for comments about the code) */
	for (i = 0; i < numVerts; i++) {
		int octant, coord;
		float d[3], dmax, fbb, apex[3];
		float tmp_co[3];

		VECCOPY(tmp_co, vertexCos[i]);
		if(ctrl_ob) {
			if(flag & MOD_CAST_USE_OB_TRANSFORM) {
				Mat4MulVecfl(mat, tmp_co);
			} else {
				VecSubf(tmp_co, tmp_co, center);
			}
		}

		if (has_radius) {
			if (fabs(tmp_co[0]) > cmd->radius ||
						 fabs(tmp_co[1]) > cmd->radius ||
						 fabs(tmp_co[2]) > cmd->radius) continue;
		}

		octant = 0;
		if (tmp_co[0] > 0.0f) octant += 1;
		if (tmp_co[1] > 0.0f) octant += 2;
		if (tmp_co[2] > 0.0f) octant += 4;

		VecCopyf(apex, bb[octant]);

		d[0] = tmp_co[0] / apex[0];
		d[1] = tmp_co[1] / apex[1];
		d[2] = tmp_co[2] / apex[2];

		dmax = d[0];
		coord = 0;
		if (d[1] > dmax) {
			dmax = d[1];
			coord = 1;
		}
		if (d[2] > dmax) {
			/* dmax = d[2]; */ /* commented, we don't need it */
			coord = 2;
		}

		if (fabs(tmp_co[coord]) < FLT_EPSILON)
			continue;

		fbb = apex[coord] / tmp_co[coord];

		if (flag & MOD_CAST_X)
			tmp_co[0] = facm * tmp_co[0] + fac * tmp_co[0] * fbb;
		if (flag & MOD_CAST_Y)
			tmp_co[1] = facm * tmp_co[1] + fac * tmp_co[1] * fbb;
		if (flag & MOD_CAST_Z)
			tmp_co[2] = facm * tmp_co[2] + fac * tmp_co[2] * fbb;

		if(ctrl_ob) {
			if(flag & MOD_CAST_USE_OB_TRANSFORM) {
				Mat4MulVecfl(imat, tmp_co);
			} else {
				VecAddf(tmp_co, tmp_co, center);
			}
		}

		VECCOPY(vertexCos[i], tmp_co);
	}
}

static void castModifier_deformVerts(
				     ModifierData *md, Object *ob, DerivedMesh *derivedData,
	 float (*vertexCos)[3], int numVerts)
{
	DerivedMesh *dm = derivedData;
	CastModifierData *cmd = (CastModifierData *)md;

	if (!dm && ob->type == OB_MESH)
		dm = CDDM_from_mesh(ob->data, ob);

	if (cmd->type == MOD_CAST_TYPE_CUBOID) {
		castModifier_cuboid_do(cmd, ob, dm, vertexCos, numVerts);
	} else { /* MOD_CAST_TYPE_SPHERE or MOD_CAST_TYPE_CYLINDER */
		castModifier_sphere_do(cmd, ob, dm, vertexCos, numVerts);
	}

	if (!derivedData && dm) dm->release(dm);
}

static void castModifier_deformVertsEM(
				       ModifierData *md, Object *ob, EditMesh *editData,
	   DerivedMesh *derivedData, float (*vertexCos)[3], int numVerts)
{
	DerivedMesh *dm = derivedData;
	CastModifierData *cmd = (CastModifierData *)md;

	if (!dm && ob->type == OB_MESH)
		dm = CDDM_from_editmesh(editData, ob->data);

	if (cmd->type == MOD_CAST_TYPE_CUBOID) {
		castModifier_cuboid_do(cmd, ob, dm, vertexCos, numVerts);
	} else { /* MOD_CAST_TYPE_SPHERE or MOD_CAST_TYPE_CYLINDER */
		castModifier_sphere_do(cmd, ob, dm, vertexCos, numVerts);
	}

	if (!derivedData && dm) dm->release(dm);
}

/* Wave */

static void waveModifier_initData(ModifierData *md)
{
	WaveModifierData *wmd = (WaveModifierData*) md; // whadya know, moved here from Iraq

	wmd->flag |= (MOD_WAVE_X | MOD_WAVE_Y | MOD_WAVE_CYCL
			| MOD_WAVE_NORM_X | MOD_WAVE_NORM_Y | MOD_WAVE_NORM_Z);

	wmd->objectcenter = NULL;
	wmd->texture = NULL;
	wmd->map_object = NULL;
	wmd->height= 0.5f;
	wmd->width= 1.5f;
	wmd->speed= 0.5f;
	wmd->narrow= 1.5f;
	wmd->lifetime= 0.0f;
	wmd->damp= 10.0f;
	wmd->falloff= 0.0f;
	wmd->texmapping = MOD_WAV_MAP_LOCAL;
	wmd->defgrp_name[0] = 0;
}

static void waveModifier_copyData(ModifierData *md, ModifierData *target)
{
	WaveModifierData *wmd = (WaveModifierData*) md;
	WaveModifierData *twmd = (WaveModifierData*) target;

	twmd->damp = wmd->damp;
	twmd->flag = wmd->flag;
	twmd->height = wmd->height;
	twmd->lifetime = wmd->lifetime;
	twmd->narrow = wmd->narrow;
	twmd->speed = wmd->speed;
	twmd->startx = wmd->startx;
	twmd->starty = wmd->starty;
	twmd->timeoffs = wmd->timeoffs;
	twmd->width = wmd->width;
	twmd->falloff = wmd->falloff;
	twmd->objectcenter = wmd->objectcenter;
	twmd->texture = wmd->texture;
	twmd->map_object = wmd->map_object;
	twmd->texmapping = wmd->texmapping;
	strncpy(twmd->defgrp_name, wmd->defgrp_name, 32);
}

static int waveModifier_dependsOnTime(ModifierData *md)
{
	return 1;
}

static void waveModifier_foreachObjectLink(
					   ModifierData *md, Object *ob,
	ObjectWalkFunc walk, void *userData)
{
	WaveModifierData *wmd = (WaveModifierData*) md;

	walk(userData, ob, &wmd->objectcenter);
	walk(userData, ob, &wmd->map_object);
}

static void waveModifier_foreachIDLink(ModifierData *md, Object *ob,
				       IDWalkFunc walk, void *userData)
{
	WaveModifierData *wmd = (WaveModifierData*) md;

	walk(userData, ob, (ID **)&wmd->texture);

	waveModifier_foreachObjectLink(md, ob, (ObjectWalkFunc)walk, userData);
}

static void waveModifier_updateDepgraph(
					ModifierData *md, DagForest *forest, Object *ob,
     DagNode *obNode)
{
	WaveModifierData *wmd = (WaveModifierData*) md;

	if(wmd->objectcenter) {
		DagNode *curNode = dag_get_node(forest, wmd->objectcenter);

		dag_add_relation(forest, curNode, obNode, DAG_RL_OB_DATA,
			"Wave Modifier");
	}

	if(wmd->map_object) {
		DagNode *curNode = dag_get_node(forest, wmd->map_object);

		dag_add_relation(forest, curNode, obNode, DAG_RL_OB_DATA,
			"Wave Modifer");
	}
}

CustomDataMask waveModifier_requiredDataMask(ModifierData *md)
{
	WaveModifierData *wmd = (WaveModifierData *)md;
	CustomDataMask dataMask = 0;


	/* ask for UV coordinates if we need them */
	if(wmd->texture && wmd->texmapping == MOD_WAV_MAP_UV)
		dataMask |= (1 << CD_MTFACE);

	/* ask for vertexgroups if we need them */
	if(wmd->defgrp_name[0])
		dataMask |= (1 << CD_MDEFORMVERT);

	return dataMask;
}

static void wavemod_get_texture_coords(WaveModifierData *wmd, Object *ob,
				       DerivedMesh *dm,
	   float (*co)[3], float (*texco)[3],
		   int numVerts)
{
	int i;
	int texmapping = wmd->texmapping;

	if(texmapping == MOD_WAV_MAP_OBJECT) {
		if(wmd->map_object)
			Mat4Invert(wmd->map_object->imat, wmd->map_object->obmat);
		else /* if there is no map object, default to local */
			texmapping = MOD_WAV_MAP_LOCAL;
	}

	/* UVs need special handling, since they come from faces */
	if(texmapping == MOD_WAV_MAP_UV) {
		if(dm->getFaceDataArray(dm, CD_MTFACE)) {
			MFace *mface = dm->getFaceArray(dm);
			MFace *mf;
			char *done = MEM_callocN(sizeof(*done) * numVerts,
					"get_texture_coords done");
			int numFaces = dm->getNumFaces(dm);
			MTFace *tf;

			validate_layer_name(&dm->faceData, CD_MTFACE, wmd->uvlayer_name);

			tf = CustomData_get_layer_named(&dm->faceData, CD_MTFACE,
					wmd->uvlayer_name);

			/* verts are given the UV from the first face that uses them */
			for(i = 0, mf = mface; i < numFaces; ++i, ++mf, ++tf) {
				if(!done[mf->v1]) {
					texco[mf->v1][0] = tf->uv[0][0];
					texco[mf->v1][1] = tf->uv[0][1];
					texco[mf->v1][2] = 0;
					done[mf->v1] = 1;
				}
				if(!done[mf->v2]) {
					texco[mf->v2][0] = tf->uv[1][0];
					texco[mf->v2][1] = tf->uv[1][1];
					texco[mf->v2][2] = 0;
					done[mf->v2] = 1;
				}
				if(!done[mf->v3]) {
					texco[mf->v3][0] = tf->uv[2][0];
					texco[mf->v3][1] = tf->uv[2][1];
					texco[mf->v3][2] = 0;
					done[mf->v3] = 1;
				}
				if(!done[mf->v4]) {
					texco[mf->v4][0] = tf->uv[3][0];
					texco[mf->v4][1] = tf->uv[3][1];
					texco[mf->v4][2] = 0;
					done[mf->v4] = 1;
				}
			}

			/* remap UVs from [0, 1] to [-1, 1] */
			for(i = 0; i < numVerts; ++i) {
				texco[i][0] = texco[i][0] * 2 - 1;
				texco[i][1] = texco[i][1] * 2 - 1;
			}

			MEM_freeN(done);
			return;
		} else /* if there are no UVs, default to local */
			texmapping = MOD_WAV_MAP_LOCAL;
	}

	for(i = 0; i < numVerts; ++i, ++co, ++texco) {
		switch(texmapping) {
			case MOD_WAV_MAP_LOCAL:
				VECCOPY(*texco, *co);
				break;
			case MOD_WAV_MAP_GLOBAL:
				VECCOPY(*texco, *co);
				Mat4MulVecfl(ob->obmat, *texco);
				break;
			case MOD_WAV_MAP_OBJECT:
				VECCOPY(*texco, *co);
				Mat4MulVecfl(ob->obmat, *texco);
				Mat4MulVecfl(wmd->map_object->imat, *texco);
				break;
		}
	}
}

static void waveModifier_do(
			    WaveModifierData *md, Object *ob, DerivedMesh *dm,
       float (*vertexCos)[3], int numVerts)
{
	WaveModifierData *wmd = (WaveModifierData*) md;
	MVert *mvert = NULL;
	MDeformVert *dvert = NULL;
	int defgrp_index;
	float ctime = bsystem_time(ob, (float)G.scene->r.cfra, 0.0);
	float minfac =
			(float)(1.0 / exp(wmd->width * wmd->narrow * wmd->width * wmd->narrow));
	float lifefac = wmd->height;
	float (*tex_co)[3] = NULL;

	if(wmd->flag & MOD_WAVE_NORM && ob->type == OB_MESH)
		mvert = dm->getVertArray(dm);

	if(wmd->objectcenter){
		float mat[4][4];
		/* get the control object's location in local coordinates */
		Mat4Invert(ob->imat, ob->obmat);
		Mat4MulMat4(mat, wmd->objectcenter->obmat, ob->imat);

		wmd->startx = mat[3][0];
		wmd->starty = mat[3][1];
	}

	/* get the index of the deform group */
	defgrp_index = -1;

	if(wmd->defgrp_name[0]) {
		int i;
		bDeformGroup *def;
		for(i = 0, def = ob->defbase.first; def; def = def->next, i++) {
			if(!strcmp(def->name, wmd->defgrp_name)) {
				defgrp_index = i;
				break;
			}
		}
	}

	if(defgrp_index >= 0){
		dvert = dm->getVertDataArray(dm, CD_MDEFORMVERT);
	}

	if(wmd->damp == 0) wmd->damp = 10.0f;

	if(wmd->lifetime != 0.0) {
		float x = ctime - wmd->timeoffs;

		if(x > wmd->lifetime) {
			lifefac = x - wmd->lifetime;

			if(lifefac > wmd->damp) lifefac = 0.0;
			else lifefac =
				(float)(wmd->height * (1.0 - sqrt(lifefac / wmd->damp)));
		}
	}

	if(wmd->texture) {
		tex_co = MEM_mallocN(sizeof(*tex_co) * numVerts,
				     "waveModifier_do tex_co");
		wavemod_get_texture_coords(wmd, ob, dm, vertexCos, tex_co, numVerts);
	}

	if(lifefac != 0.0) {
		int i;

		for(i = 0; i < numVerts; i++) {
			float *co = vertexCos[i];
			float x = co[0] - wmd->startx;
			float y = co[1] - wmd->starty;
			float amplit= 0.0f;
			float dist = 0.0f;
			float falloff_fac = 0.0f;
			TexResult texres;
			MDeformWeight *def_weight = NULL;

			/* get weights */
			if(dvert) {
				int j;
				for(j = 0; j < dvert[i].totweight; ++j) {
					if(dvert[i].dw[j].def_nr == defgrp_index) {
						def_weight = &dvert[i].dw[j];
						break;
					}
				}

				/* if this vert isn't in the vgroup, don't deform it */
				if(!def_weight) continue;
			}

			if(wmd->texture) {
				texres.nor = NULL;
				get_texture_value(wmd->texture, tex_co[i], &texres);
			}

			/*get dist*/
			if(wmd->flag & MOD_WAVE_X) {
				if(wmd->flag & MOD_WAVE_Y){
					dist = (float)sqrt(x*x + y*y);
				}
				else{
					dist = fabs(x);
				}
			}
			else if(wmd->flag & MOD_WAVE_Y) {
				dist = fabs(y);
			}

			falloff_fac = (1.0-(dist / wmd->falloff));
			CLAMP(falloff_fac,0,1);

			if(wmd->flag & MOD_WAVE_X) {
				if(wmd->flag & MOD_WAVE_Y) amplit = (float)sqrt(x*x + y*y);
				else amplit = x;
			}
			else if(wmd->flag & MOD_WAVE_Y)
				amplit= y;

			/* this way it makes nice circles */
			amplit -= (ctime - wmd->timeoffs) * wmd->speed;

			if(wmd->flag & MOD_WAVE_CYCL) {
				amplit = (float)fmod(amplit - wmd->width, 2.0 * wmd->width)
						+ wmd->width;
			}

			/* GAUSSIAN */
			if(amplit > -wmd->width && amplit < wmd->width) {
				amplit = amplit * wmd->narrow;
				amplit = (float)(1.0 / exp(amplit * amplit) - minfac);

				/*apply texture*/
				if(wmd->texture)
					amplit = amplit * texres.tin;

				/*apply weight*/
				if(def_weight)
					amplit = amplit * def_weight->weight;

				/*apply falloff*/
				if (wmd->falloff > 0)
					amplit = amplit * falloff_fac;

				if(mvert) {
					/* move along normals */
					if(wmd->flag & MOD_WAVE_NORM_X) {
						co[0] += (lifefac * amplit) * mvert[i].no[0] / 32767.0f;
					}
					if(wmd->flag & MOD_WAVE_NORM_Y) {
						co[1] += (lifefac * amplit) * mvert[i].no[1] / 32767.0f;
					}
					if(wmd->flag & MOD_WAVE_NORM_Z) {
						co[2] += (lifefac * amplit) * mvert[i].no[2] / 32767.0f;
					}
				}
				else {
					/* move along local z axis */
					co[2] += lifefac * amplit;
				}
			}
		}
	}

	if(wmd->texture) MEM_freeN(tex_co);
}

static void waveModifier_deformVerts(
				     ModifierData *md, Object *ob, DerivedMesh *derivedData,
	 float (*vertexCos)[3], int numVerts)
{
	DerivedMesh *dm;
	WaveModifierData *wmd = (WaveModifierData *)md;

	if(!wmd->texture && !wmd->defgrp_name[0] && !(wmd->flag & MOD_WAVE_NORM))
		dm = derivedData;
	else if(derivedData) dm = derivedData;
	else if(ob->type == OB_MESH) dm = CDDM_from_mesh(ob->data, ob);
	else return;

	if(wmd->flag & MOD_WAVE_NORM) {
		CDDM_apply_vert_coords(dm, vertexCos);
		CDDM_calc_normals(dm);
	}

	waveModifier_do(wmd, ob, dm, vertexCos, numVerts);

	if(dm != derivedData) dm->release(dm);
}

static void waveModifier_deformVertsEM(
				       ModifierData *md, Object *ob, EditMesh *editData,
	   DerivedMesh *derivedData, float (*vertexCos)[3], int numVerts)
{
	DerivedMesh *dm;
	WaveModifierData *wmd = (WaveModifierData *)md;

	if(!wmd->texture && !wmd->defgrp_name[0] && !(wmd->flag & MOD_WAVE_NORM))
		dm = derivedData;
	else if(derivedData) dm = CDDM_copy(derivedData);
	else dm = CDDM_from_editmesh(editData, ob->data);

	if(wmd->flag & MOD_WAVE_NORM) {
		CDDM_apply_vert_coords(dm, vertexCos);
		CDDM_calc_normals(dm);
	}

	waveModifier_do(wmd, ob, dm, vertexCos, numVerts);

	if(dm != derivedData) dm->release(dm);
}

/* Armature */

static void armatureModifier_initData(ModifierData *md)
{
	ArmatureModifierData *amd = (ArmatureModifierData*) md;
	
	amd->deformflag = ARM_DEF_ENVELOPE | ARM_DEF_VGROUP;
}

static void armatureModifier_copyData(ModifierData *md, ModifierData *target)
{
	ArmatureModifierData *amd = (ArmatureModifierData*) md;
	ArmatureModifierData *tamd = (ArmatureModifierData*) target;

	tamd->object = amd->object;
	tamd->deformflag = amd->deformflag;
	strncpy(tamd->defgrp_name, amd->defgrp_name, 32);
}

CustomDataMask armatureModifier_requiredDataMask(ModifierData *md)
{
	CustomDataMask dataMask = 0;

	/* ask for vertexgroups */
	dataMask |= (1 << CD_MDEFORMVERT);

	return dataMask;
}

static int armatureModifier_isDisabled(ModifierData *md)
{
	ArmatureModifierData *amd = (ArmatureModifierData*) md;

	return !amd->object;
}

static void armatureModifier_foreachObjectLink(
					       ModifierData *md, Object *ob,
	    void (*walk)(void *userData, Object *ob, Object **obpoin),
		   void *userData)
{
	ArmatureModifierData *amd = (ArmatureModifierData*) md;

	walk(userData, ob, &amd->object);
}

static void armatureModifier_updateDepgraph(
					    ModifierData *md, DagForest *forest, Object *ob,
	 DagNode *obNode)
{
	ArmatureModifierData *amd = (ArmatureModifierData*) md;

	if (amd->object) {
		DagNode *curNode = dag_get_node(forest, amd->object);

		dag_add_relation(forest, curNode, obNode,
				 DAG_RL_DATA_DATA | DAG_RL_OB_DATA, "Armature Modifier");
	}
}

static void armatureModifier_deformVerts(
					 ModifierData *md, Object *ob, DerivedMesh *derivedData,
      float (*vertexCos)[3], int numVerts)
{
	ArmatureModifierData *amd = (ArmatureModifierData*) md;

	modifier_vgroup_cache(md, vertexCos); /* if next modifier needs original vertices */
	
	armature_deform_verts(amd->object, ob, derivedData, vertexCos, NULL,
			      numVerts, amd->deformflag, 
	 (float(*)[3])amd->prevCos, amd->defgrp_name);
	/* free cache */
	if(amd->prevCos) {
		MEM_freeN(amd->prevCos);
		amd->prevCos= NULL;
	}
}

static void armatureModifier_deformVertsEM(
					   ModifierData *md, Object *ob, EditMesh *editData,
	DerivedMesh *derivedData, float (*vertexCos)[3], int numVerts)
{
	ArmatureModifierData *amd = (ArmatureModifierData*) md;
	DerivedMesh *dm = derivedData;

	if(!derivedData) dm = CDDM_from_editmesh(editData, ob->data);

	armature_deform_verts(amd->object, ob, dm, vertexCos, NULL, numVerts,
			      amd->deformflag, NULL, amd->defgrp_name);

	if(!derivedData) dm->release(dm);
}

static void armatureModifier_deformMatricesEM(
					      ModifierData *md, Object *ob, EditMesh *editData,
	   DerivedMesh *derivedData, float (*vertexCos)[3],
					     float (*defMats)[3][3], int numVerts)
{
	ArmatureModifierData *amd = (ArmatureModifierData*) md;
	DerivedMesh *dm = derivedData;

	if(!derivedData) dm = CDDM_from_editmesh(editData, ob->data);

	armature_deform_verts(amd->object, ob, dm, vertexCos, defMats, numVerts,
			      amd->deformflag, NULL, amd->defgrp_name);

	if(!derivedData) dm->release(dm);
}

/* Hook */

static void hookModifier_initData(ModifierData *md) 
{
	HookModifierData *hmd = (HookModifierData*) md;

	hmd->force= 1.0;
}

static void hookModifier_copyData(ModifierData *md, ModifierData *target)
{
	HookModifierData *hmd = (HookModifierData*) md;
	HookModifierData *thmd = (HookModifierData*) target;

	VECCOPY(thmd->cent, hmd->cent);
	thmd->falloff = hmd->falloff;
	thmd->force = hmd->force;
	thmd->object = hmd->object;
	thmd->totindex = hmd->totindex;
	thmd->indexar = MEM_dupallocN(hmd->indexar);
	memcpy(thmd->parentinv, hmd->parentinv, sizeof(hmd->parentinv));
	strncpy(thmd->name, hmd->name, 32);
}

CustomDataMask hookModifier_requiredDataMask(ModifierData *md)
{
	HookModifierData *hmd = (HookModifierData *)md;
	CustomDataMask dataMask = 0;

	/* ask for vertexgroups if we need them */
	if(!hmd->indexar && hmd->name[0]) dataMask |= (1 << CD_MDEFORMVERT);

	return dataMask;
}

static void hookModifier_freeData(ModifierData *md)
{
	HookModifierData *hmd = (HookModifierData*) md;

	if (hmd->indexar) MEM_freeN(hmd->indexar);
}

static int hookModifier_isDisabled(ModifierData *md)
{
	HookModifierData *hmd = (HookModifierData*) md;

	return !hmd->object;
}

static void hookModifier_foreachObjectLink(
					   ModifierData *md, Object *ob,
	void (*walk)(void *userData, Object *ob, Object **obpoin),
	       void *userData)
{
	HookModifierData *hmd = (HookModifierData*) md;

	walk(userData, ob, &hmd->object);
}

static void hookModifier_updateDepgraph(ModifierData *md, DagForest *forest,
					Object *ob, DagNode *obNode)
{
	HookModifierData *hmd = (HookModifierData*) md;

	if (hmd->object) {
		DagNode *curNode = dag_get_node(forest, hmd->object);

		dag_add_relation(forest, curNode, obNode, DAG_RL_OB_DATA,
			"Hook Modifier");
	}
}

static void hookModifier_deformVerts(
				     ModifierData *md, Object *ob, DerivedMesh *derivedData,
	 float (*vertexCos)[3], int numVerts)
{
	HookModifierData *hmd = (HookModifierData*) md;
	float vec[3], mat[4][4];
	int i;
	DerivedMesh *dm = derivedData;

	Mat4Invert(ob->imat, ob->obmat);
	Mat4MulSerie(mat, ob->imat, hmd->object->obmat, hmd->parentinv,
		     NULL, NULL, NULL, NULL, NULL);

	/* vertex indices? */
	if(hmd->indexar) {
		for(i = 0; i < hmd->totindex; i++) {
			int index = hmd->indexar[i];

			/* This should always be true and I don't generally like 
			* "paranoid" style code like this, but old files can have
			* indices that are out of range because old blender did
			* not correct them on exit editmode. - zr
			*/
			if(index < numVerts) {
				float *co = vertexCos[index];
				float fac = hmd->force;

				/* if DerivedMesh is present and has original index data,
				* use it
				*/
				if(dm && dm->getVertData(dm, 0, CD_ORIGINDEX)) {
					int j;
					int orig_index;
					for(j = 0; j < numVerts; ++j) {
						fac = hmd->force;
						orig_index = *(int *)dm->getVertData(dm, j,
								CD_ORIGINDEX);
						if(orig_index == index) {
							co = vertexCos[j];
							if(hmd->falloff != 0.0) {
								float len = VecLenf(co, hmd->cent);
								if(len > hmd->falloff) fac = 0.0;
								else if(len > 0.0)
									fac *= sqrt(1.0 - len / hmd->falloff);
							}

							if(fac != 0.0) {
								VecMat4MulVecfl(vec, mat, co);
								VecLerpf(co, co, vec, fac);
							}
						}
					}
				} else {
					if(hmd->falloff != 0.0) {
						float len = VecLenf(co, hmd->cent);
						if(len > hmd->falloff) fac = 0.0;
						else if(len > 0.0)
							fac *= sqrt(1.0 - len / hmd->falloff);
					}

					if(fac != 0.0) {
						VecMat4MulVecfl(vec, mat, co);
						VecLerpf(co, co, vec, fac);
					}
				}
			}
		}
	} else {	/* vertex group hook */
		bDeformGroup *curdef;
		Mesh *me = ob->data;
		int index = 0;
		int use_dverts;
		int maxVerts = 0;
		
		/* find the group (weak loop-in-loop) */
		for(curdef = ob->defbase.first; curdef; curdef = curdef->next, index++)
			if(!strcmp(curdef->name, hmd->name)) break;

		if(dm)
			if(dm->getVertData(dm, 0, CD_MDEFORMVERT)) {
			use_dverts = 1;
			maxVerts = dm->getNumVerts(dm);
			} else use_dverts = 0;
			else if(me->dvert) {
				use_dverts = 1;
				maxVerts = me->totvert;
			} else use_dverts = 0;
		
			if(curdef && use_dverts) {
				MDeformVert *dvert = me->dvert;
				int i, j;
			
				for(i = 0; i < maxVerts; i++, dvert++) {
					if(dm) dvert = dm->getVertData(dm, i, CD_MDEFORMVERT);
					for(j = 0; j < dvert->totweight; j++) {
						if(dvert->dw[j].def_nr == index) {
							float fac = hmd->force*dvert->dw[j].weight;
							float *co = vertexCos[i];
						
							if(hmd->falloff != 0.0) {
								float len = VecLenf(co, hmd->cent);
								if(len > hmd->falloff) fac = 0.0;
								else if(len > 0.0)
									fac *= sqrt(1.0 - len / hmd->falloff);
							}
						
							VecMat4MulVecfl(vec, mat, co);
							VecLerpf(co, co, vec, fac);
						}
					}
				}
			}
	}
}

static void hookModifier_deformVertsEM(
				       ModifierData *md, Object *ob, EditMesh *editData,
	   DerivedMesh *derivedData, float (*vertexCos)[3], int numVerts)
{
	DerivedMesh *dm = derivedData;

	if(!derivedData) dm = CDDM_from_editmesh(editData, ob->data);

	hookModifier_deformVerts(md, ob, derivedData, vertexCos, numVerts);

	if(!derivedData) dm->release(dm);
}

/* Softbody */

static void softbodyModifier_deformVerts(
					 ModifierData *md, Object *ob, DerivedMesh *derivedData,
      float (*vertexCos)[3], int numVerts)
{
	sbObjectStep(ob, (float)G.scene->r.cfra, vertexCos, numVerts);
}

static int softbodyModifier_dependsOnTime(ModifierData *md)
{
	return 1;
}


/* Cloth */

static void clothModifier_initData(ModifierData *md) 
{
	ClothModifierData *clmd = (ClothModifierData*) md;
	
	clmd->sim_parms = MEM_callocN(sizeof(ClothSimSettings), "cloth sim parms");
	clmd->coll_parms = MEM_callocN(sizeof(ClothCollSettings), "cloth coll parms");
	clmd->point_cache = BKE_ptcache_add();
	
	/* check for alloc failing */
	if(!clmd->sim_parms || !clmd->coll_parms || !clmd->point_cache)
		return;
	
	cloth_init (clmd);
}

static DerivedMesh *clothModifier_applyModifier(ModifierData *md, Object *ob,
		DerivedMesh *derivedData, int useRenderParams, int isFinalCalc)
{
	ClothModifierData *clmd = (ClothModifierData*) md;
	DerivedMesh *result=NULL;
	
	/* check for alloc failing */
	if(!clmd->sim_parms || !clmd->coll_parms)
	{
		clothModifier_initData(md);
		
		if(!clmd->sim_parms || !clmd->coll_parms)
			return derivedData;
	}

	result = clothModifier_do(clmd, ob, derivedData, useRenderParams, isFinalCalc);

	if(result)
	{
		CDDM_calc_normals(result);
		return result;
	}
	return derivedData;
}

static void clothModifier_updateDepgraph(
					 ModifierData *md, DagForest *forest, Object *ob,
      DagNode *obNode)
{
	ClothModifierData *clmd = (ClothModifierData*) md;
	
	Base *base;
	
	if(clmd)
	{
		for(base = G.scene->base.first; base; base= base->next) 
		{
			Object *ob1= base->object;
			if(ob1 != ob)
			{
				CollisionModifierData *coll_clmd = (CollisionModifierData *)modifiers_findByType(ob1, eModifierType_Collision);
				if(coll_clmd)
				{
					DagNode *curNode = dag_get_node(forest, ob1);
					dag_add_relation(forest, curNode, obNode, DAG_RL_DATA_DATA|DAG_RL_OB_DATA, "Cloth Collision");
				}
			}
		}
	}
}

CustomDataMask clothModifier_requiredDataMask(ModifierData *md)
{
	CustomDataMask dataMask = 0;

	/* ask for vertexgroups if we need them */
	dataMask |= (1 << CD_MDEFORMVERT);

	return dataMask;
}

static void clothModifier_copyData(ModifierData *md, ModifierData *target)
{
	ClothModifierData *clmd = (ClothModifierData*) md;
	ClothModifierData *tclmd = (ClothModifierData*) target;
	
	if(tclmd->sim_parms)
		MEM_freeN(tclmd->sim_parms);
	if(tclmd->coll_parms)
		MEM_freeN(tclmd->coll_parms);
	if(tclmd->point_cache)
		BKE_ptcache_free(tclmd->point_cache);
	
	tclmd->sim_parms = MEM_dupallocN(clmd->sim_parms);
	tclmd->coll_parms = MEM_dupallocN(clmd->coll_parms);
	tclmd->point_cache = BKE_ptcache_copy(clmd->point_cache);
	tclmd->clothObject = NULL;
}

static int clothModifier_dependsOnTime(ModifierData *md)
{
	return 1;
}

static void clothModifier_freeData(ModifierData *md)
{
	ClothModifierData *clmd = (ClothModifierData*) md;
	
	if (clmd) 
	{
		if(G.rt > 0)
			printf("clothModifier_freeData\n");
		
		cloth_free_modifier_extern (clmd);
		
		if(clmd->sim_parms)
			MEM_freeN(clmd->sim_parms);
		if(clmd->coll_parms)
			MEM_freeN(clmd->coll_parms);	
		if(clmd->point_cache)
			BKE_ptcache_free(clmd->point_cache);
	}
}

/* Collision */

static void collisionModifier_initData(ModifierData *md) 
{
	CollisionModifierData *collmd = (CollisionModifierData*) md;
	
	collmd->x = NULL;
	collmd->xnew = NULL;
	collmd->current_x = NULL;
	collmd->current_xnew = NULL;
	collmd->current_v = NULL;
	collmd->time = -1;
	collmd->numverts = 0;
	collmd->bvhtree = NULL;
}

static void collisionModifier_freeData(ModifierData *md)
{
	CollisionModifierData *collmd = (CollisionModifierData*) md;
	
	if (collmd) 
	{
		if(collmd->bvhtree)
			BLI_bvhtree_free(collmd->bvhtree);
		if(collmd->x)
			MEM_freeN(collmd->x);
		if(collmd->xnew)
			MEM_freeN(collmd->xnew);
		if(collmd->current_x)
			MEM_freeN(collmd->current_x);
		if(collmd->current_xnew)
			MEM_freeN(collmd->current_xnew);
		if(collmd->current_v)
			MEM_freeN(collmd->current_v);
		if(collmd->mfaces)
			MEM_freeN(collmd->mfaces);
		
		collmd->x = NULL;
		collmd->xnew = NULL;
		collmd->current_x = NULL;
		collmd->current_xnew = NULL;
		collmd->current_v = NULL;
		collmd->time = -1;
		collmd->numverts = 0;
		collmd->bvhtree = NULL;
		collmd->mfaces = NULL;
	}
}

static int collisionModifier_dependsOnTime(ModifierData *md)
{
	return 1;
}

static void collisionModifier_deformVerts(
					  ModifierData *md, Object *ob, DerivedMesh *derivedData,
       float (*vertexCos)[3], int numVerts)
{
	CollisionModifierData *collmd = (CollisionModifierData*) md;
	DerivedMesh *dm = NULL;
	float current_time = 0;
	unsigned int numverts = 0, i = 0;
	MVert *tempVert = NULL;
	
	/* if possible use/create DerivedMesh */
	if(derivedData) dm = CDDM_copy(derivedData);
	else if(ob->type==OB_MESH) dm = CDDM_from_mesh(ob->data, ob);
	
	if(!ob->pd)
	{
		printf("collisionModifier_deformVerts: Should not happen!\n");
		return;
	}
	
	if(dm)
	{
		CDDM_apply_vert_coords(dm, vertexCos);
		CDDM_calc_normals(dm);
		
		current_time = bsystem_time ( ob, ( float ) G.scene->r.cfra, 0.0 );
		
		if(G.rt > 0)
			printf("current_time %f, collmd->time %f\n", current_time, collmd->time);
		
		numverts = dm->getNumVerts ( dm );
		
		if((current_time > collmd->time)|| (BKE_ptcache_get_continue_physics()))
		{	
			// check if mesh has changed
			if(collmd->x && (numverts != collmd->numverts))
				collisionModifier_freeData((ModifierData *)collmd);
			
			if(collmd->time == -1) // first time
			{
				collmd->x = dm->dupVertArray(dm); // frame start position
				
				for ( i = 0; i < numverts; i++ )
				{
					// we save global positions
					Mat4MulVecfl ( ob->obmat, collmd->x[i].co );
				}
				
				collmd->xnew = MEM_dupallocN(collmd->x); // frame end position
				collmd->current_x = MEM_dupallocN(collmd->x); // inter-frame
				collmd->current_xnew = MEM_dupallocN(collmd->x); // inter-frame
				collmd->current_v = MEM_dupallocN(collmd->x); // inter-frame

				collmd->numverts = numverts;
				
				collmd->mfaces = dm->dupFaceArray(dm);
				collmd->numfaces = dm->getNumFaces(dm);
				
				// create bounding box hierarchy
				collmd->bvhtree = bvhtree_build_from_mvert(collmd->mfaces, collmd->numfaces, collmd->x, numverts, ob->pd->pdef_sboft);
				
				collmd->time = current_time;
			}
			else if(numverts == collmd->numverts)
			{
				// put positions to old positions
				tempVert = collmd->x;
				collmd->x = collmd->xnew;
				collmd->xnew = tempVert;
				
				memcpy(collmd->xnew, dm->getVertArray(dm), numverts*sizeof(MVert));
				
				for ( i = 0; i < numverts; i++ )
				{
					// we save global positions
					Mat4MulVecfl ( ob->obmat, collmd->xnew[i].co );
				}
				
				memcpy(collmd->current_xnew, collmd->x, numverts*sizeof(MVert));
				memcpy(collmd->current_x, collmd->x, numverts*sizeof(MVert));
				
				/* check if GUI setting has changed for bvh */
				if(collmd->bvhtree) 
				{
					if(ob->pd->pdef_sboft != BLI_bvhtree_getepsilon(collmd->bvhtree))
					{
						BLI_bvhtree_free(collmd->bvhtree);
						collmd->bvhtree = bvhtree_build_from_mvert(collmd->mfaces, collmd->numfaces, collmd->current_x, numverts, ob->pd->pdef_sboft);
					}
			
				}
				
				/* happens on file load (ONLY when i decomment changes in readfile.c) */
				if(!collmd->bvhtree)
				{
					collmd->bvhtree = bvhtree_build_from_mvert(collmd->mfaces, collmd->numfaces, collmd->current_x, numverts, ob->pd->pdef_sboft);
				}
				else
				{
					// recalc static bounding boxes
					bvhtree_update_from_mvert ( collmd->bvhtree, collmd->mfaces, collmd->numfaces, collmd->current_x, collmd->current_xnew, collmd->numverts, 1 );
				}
				
				collmd->time = current_time;
			}
			else if(numverts != collmd->numverts)
			{
				collisionModifier_freeData((ModifierData *)collmd);
			}
			
		}
		else if(current_time < collmd->time)
		{	
			collisionModifier_freeData((ModifierData *)collmd);
		}
		else
		{
			if(numverts != collmd->numverts)
			{
				collisionModifier_freeData((ModifierData *)collmd);
			}
		}
	}
	
	if(dm)
		dm->release(dm);
}


/* Boolean */

static void booleanModifier_copyData(ModifierData *md, ModifierData *target)
{
	BooleanModifierData *bmd = (BooleanModifierData*) md;
	BooleanModifierData *tbmd = (BooleanModifierData*) target;

	tbmd->object = bmd->object;
	tbmd->operation = bmd->operation;
}

static int booleanModifier_isDisabled(ModifierData *md)
{
	BooleanModifierData *bmd = (BooleanModifierData*) md;

	return !bmd->object;
}

static void booleanModifier_foreachObjectLink(
					      ModifierData *md, Object *ob,
	   void (*walk)(void *userData, Object *ob, Object **obpoin),
		  void *userData)
{
	BooleanModifierData *bmd = (BooleanModifierData*) md;

	walk(userData, ob, &bmd->object);
}

static void booleanModifier_updateDepgraph(
					   ModifierData *md, DagForest *forest, Object *ob,
	DagNode *obNode)
{
	BooleanModifierData *bmd = (BooleanModifierData*) md;

	if(bmd->object) {
		DagNode *curNode = dag_get_node(forest, bmd->object);

		dag_add_relation(forest, curNode, obNode,
				 DAG_RL_DATA_DATA | DAG_RL_OB_DATA, "Boolean Modifier");
	}
}

static DerivedMesh *booleanModifier_applyModifier(
		ModifierData *md, Object *ob, DerivedMesh *derivedData,
  int useRenderParams, int isFinalCalc)
{
	// XXX doesn't handle derived data
	BooleanModifierData *bmd = (BooleanModifierData*) md;

	/* we do a quick sanity check */
	if(((Mesh *)ob->data)->totface > 3
		    && bmd->object && ((Mesh *)bmd->object->data)->totface > 3) {
		DerivedMesh *result = NewBooleanDerivedMesh(bmd->object, ob,
				1 + bmd->operation);

		/* if new mesh returned, return it; otherwise there was
		* an error, so delete the modifier object */
		if(result)
			return result;
		else
			bmd->object = NULL;
		    }

		    return derivedData;
}

/* Particles */
static void particleSystemModifier_initData(ModifierData *md) 
{
	ParticleSystemModifierData *psmd= (ParticleSystemModifierData*) md;
	psmd->psys= 0;
	psmd->dm=0;
	psmd->totdmvert= psmd->totdmedge= psmd->totdmface= 0;
}
static void particleSystemModifier_freeData(ModifierData *md)
{
	ParticleSystemModifierData *psmd= (ParticleSystemModifierData*) md;

	if(psmd->dm){
		psmd->dm->needsFree = 1;
		psmd->dm->release(psmd->dm);
		psmd->dm=0;
	}

	psmd->psys->flag |= PSYS_DELETE;
}
static void particleSystemModifier_copyData(ModifierData *md, ModifierData *target)
{
	ParticleSystemModifierData *psmd= (ParticleSystemModifierData*) md;
	ParticleSystemModifierData *tpsmd= (ParticleSystemModifierData*) target;

	tpsmd->dm = 0;
	tpsmd->totdmvert = tpsmd->totdmedge = tpsmd->totdmface = 0;
	//tpsmd->facepa = 0;
	tpsmd->flag = psmd->flag;
	/* need to keep this to recognise a bit later in copy_object */
	tpsmd->psys = psmd->psys;
}

CustomDataMask particleSystemModifier_requiredDataMask(ModifierData *md)
{
	ParticleSystemModifierData *psmd= (ParticleSystemModifierData*) md;
	CustomDataMask dataMask = (1 << CD_MTFACE) + (1 << CD_MEDGE);
	int i;

	/* ask for vertexgroups if we need them */
	for(i=0; i<PSYS_TOT_VG; i++){
		if(psmd->psys->vgroup[i]){
			dataMask |= (1 << CD_MDEFORMVERT);
			break;
		}
	}
	
	/* particles only need this if they are after a non deform modifier, and
	* the modifier stack will only create them in that case. */
	dataMask |= CD_MASK_ORIGSPACE;

	dataMask |= CD_MASK_ORCO;
	
	return dataMask;
}
static int is_last_displist(Object *ob)
{
	Curve *cu = ob->data;
	static int curvecount=0, totcurve=0;

	if(curvecount==0){
		DispList *dl;

		totcurve=0;
		for(dl=cu->disp.first; dl; dl=dl->next){
			totcurve++;
		}
	}

	curvecount++;

	if(curvecount==totcurve){
		curvecount=0;
		return 1;
	}

	return 0;
}
/* saves the current emitter state for a particle system and calculates particles */
static void particleSystemModifier_deformVerts(
					       ModifierData *md, Object *ob, DerivedMesh *derivedData,
	    float (*vertexCos)[3], int numVerts)
{
	DerivedMesh *dm = derivedData;
	ParticleSystemModifierData *psmd= (ParticleSystemModifierData*) md;
	ParticleSystem * psys=0;
	Mesh *me;
	int needsFree=0;

	if(ob->particlesystem.first)
		psys=psmd->psys;
	else
		return;
	
	/* multires check */
	if(ob->type == OB_MESH) {
		me= (Mesh*)ob->data;
		if(me->mr && me->mr->current != 1)
			modifier_setError(md,
				"Particles only supported on first multires level.");
	}

	if(!psys_check_enabled(ob, psys))
		return;

	if(dm==0){
		if(ob->type==OB_MESH){
			dm = CDDM_from_mesh((Mesh*)(ob->data), ob);

			CDDM_apply_vert_coords(dm, vertexCos);
			//CDDM_calc_normals(dm);
			
			DM_add_vert_layer(dm, CD_ORCO, CD_ASSIGN, get_mesh_orco_verts(ob));

			needsFree=1;
		}
		else if(ELEM3(ob->type,OB_FONT,OB_CURVE,OB_SURF)){
			Object *tmpobj;
			Curve *tmpcu;

			if(is_last_displist(ob)){
				/* copies object and modifiers (but not the data) */
				tmpobj= copy_object( ob );
				tmpcu = (Curve *)tmpobj->data;
				tmpcu->id.us--;

				/* copies the data */
				tmpobj->data = copy_curve( (Curve *) ob->data );

				makeDispListCurveTypes( tmpobj, 1 );
				nurbs_to_mesh( tmpobj );

				dm = CDDM_from_mesh((Mesh*)(tmpobj->data), tmpobj);
				//CDDM_calc_normals(dm);

				free_libblock_us( &G.main->object, tmpobj );

				needsFree=1;
			}
			else return;
		}
		else return;
	}

	/* clear old dm */
	if(psmd->dm){
		psmd->dm->needsFree = 1;
		psmd->dm->release(psmd->dm);
	}

	/* make new dm */
	psmd->dm=CDDM_copy(dm);
	CDDM_apply_vert_coords(psmd->dm, vertexCos);
	CDDM_calc_normals(psmd->dm);

	if(needsFree){
		dm->needsFree = 1;
		dm->release(dm);
	}

	/* protect dm */
	psmd->dm->needsFree = 0;

	/* report change in mesh structure */
	if(psmd->dm->getNumVerts(psmd->dm)!=psmd->totdmvert ||
		  psmd->dm->getNumEdges(psmd->dm)!=psmd->totdmedge ||
		  psmd->dm->getNumFaces(psmd->dm)!=psmd->totdmface){
		/* in file read dm hasn't really changed but just wasn't saved in file */

		psys->recalc |= PSYS_RECALC_HAIR;
		psys->recalc |= PSYS_DISTR;
		psmd->flag |= eParticleSystemFlag_DM_changed;

		psmd->totdmvert= psmd->dm->getNumVerts(psmd->dm);
		psmd->totdmedge= psmd->dm->getNumEdges(psmd->dm);
		psmd->totdmface= psmd->dm->getNumFaces(psmd->dm);
		  }

		  if(psys){
			  particle_system_update(ob,psys);
			  psmd->flag |= eParticleSystemFlag_psys_updated;
			  psmd->flag &= ~eParticleSystemFlag_DM_changed;
		  }
}

/* disabled particles in editmode for now, until support for proper derivedmesh
 * updates is coded */
#if 0
static void particleSystemModifier_deformVertsEM(
                ModifierData *md, Object *ob, EditMesh *editData,
                DerivedMesh *derivedData, float (*vertexCos)[3], int numVerts)
{
	DerivedMesh *dm = derivedData;

	if(!derivedData) dm = CDDM_from_editmesh(editData, ob->data);

	particleSystemModifier_deformVerts(md, ob, dm, vertexCos, numVerts);

	if(!derivedData) dm->release(dm);
}
#endif

/* Particle Instance */
static void particleInstanceModifier_initData(ModifierData *md) 
{
	ParticleInstanceModifierData *pimd= (ParticleInstanceModifierData*) md;

	pimd->flag = eParticleInstanceFlag_Parents|eParticleInstanceFlag_Unborn|
			eParticleInstanceFlag_Alive|eParticleInstanceFlag_Dead;
	pimd->psys = 1;

}
static void particleInstanceModifier_copyData(ModifierData *md, ModifierData *target)
{
	ParticleInstanceModifierData *pimd= (ParticleInstanceModifierData*) md;
	ParticleInstanceModifierData *tpimd= (ParticleInstanceModifierData*) target;

	tpimd->ob = pimd->ob;
	tpimd->psys = pimd->psys;
	tpimd->flag = pimd->flag;
}

static int particleInstanceModifier_dependsOnTime(ModifierData *md) 
{
	return 0;
}
static void particleInstanceModifier_updateDepgraph(ModifierData *md, DagForest *forest,
		Object *ob, DagNode *obNode)
{
	ParticleInstanceModifierData *pimd = (ParticleInstanceModifierData*) md;

	if (pimd->ob) {
		DagNode *curNode = dag_get_node(forest, pimd->ob);

		dag_add_relation(forest, curNode, obNode,
				 DAG_RL_DATA_DATA | DAG_RL_OB_DATA,
				 "Particle Instance Modifier");
	}
}

static void particleInstanceModifier_foreachObjectLink(ModifierData *md, Object *ob,
		ObjectWalkFunc walk, void *userData)
{
	ParticleInstanceModifierData *pimd = (ParticleInstanceModifierData*) md;

	walk(userData, ob, &pimd->ob);
}

static DerivedMesh * particleInstanceModifier_applyModifier(
		ModifierData *md, Object *ob, DerivedMesh *derivedData,
  int useRenderParams, int isFinalCalc)
{
	DerivedMesh *dm = derivedData, *result;
	ParticleInstanceModifierData *pimd= (ParticleInstanceModifierData*) md;
	ParticleSystem * psys=0;
	ParticleData *pa=0, *pars=0;
	MFace *mface, *orig_mface;
	MVert *mvert, *orig_mvert;
	int i,totvert, totpart=0, totface, maxvert, maxface, first_particle=0;
	short track=ob->trackflag%3, trackneg;
	float max_co=0.0, min_co=0.0, temp_co[3], cross[3];

	trackneg=((ob->trackflag>2)?1:0);

	if(pimd->ob==ob){
		pimd->ob=0;
		return derivedData;
	}

	if(pimd->ob){
		psys = BLI_findlink(&pimd->ob->particlesystem,pimd->psys-1);
		if(psys==0 || psys->totpart==0)
			return derivedData;
	}
	else return derivedData;

	if(pimd->flag & eParticleInstanceFlag_Parents)
		totpart+=psys->totpart;
	if(pimd->flag & eParticleInstanceFlag_Children){
		if(totpart==0)
			first_particle=psys->totpart;
		totpart+=psys->totchild;
	}

	if(totpart==0)
		return derivedData;

	pars=psys->particles;

	totvert=dm->getNumVerts(dm);
	totface=dm->getNumFaces(dm);

	maxvert=totvert*totpart;
	maxface=totface*totpart;

	psys->lattice=psys_get_lattice(ob, psys);

	if(psys->flag & (PSYS_HAIR_DONE|PSYS_KEYED)){
		float co[3];
		for(i=0; i< totvert; i++){
			dm->getVertCo(dm,i,co);
			if(i==0){
				min_co=max_co=co[track];
			}
			else{
				if(co[track]<min_co)
					min_co=co[track];

				if(co[track]>max_co)
					max_co=co[track];
			}
		}
	}

	result = CDDM_from_template(dm, maxvert,dm->getNumEdges(dm)*totpart,maxface);

	mvert=result->getVertArray(result);
	orig_mvert=dm->getVertArray(dm);

	for(i=0; i<maxvert; i++){
		MVert *inMV;
		MVert *mv = mvert + i;
		ParticleKey state;

		inMV = orig_mvert + i%totvert;
		DM_copy_vert_data(dm, result, i%totvert, i, 1);
		*mv = *inMV;

		/*change orientation based on object trackflag*/
		VECCOPY(temp_co,mv->co);
		mv->co[0]=temp_co[track];
		mv->co[1]=temp_co[(track+1)%3];
		mv->co[2]=temp_co[(track+2)%3];

		if(psys->flag & (PSYS_HAIR_DONE|PSYS_KEYED) && pimd->flag & eParticleInstanceFlag_Path){
			state.time=(mv->co[0]-min_co)/(max_co-min_co);
			if(trackneg)
				state.time=1.0f-state.time;
			psys_get_particle_on_path(pimd->ob,psys,first_particle + i/totvert,&state,1);

			mv->co[0] = 0.0;

			Normalize(state.vel);
			
			if(state.vel[0] < -0.9999 || state.vel[0] > 0.9999) {
				state.rot[0] = 1.0;
				state.rot[1] = state.rot[2] = state.rot[3] = 0.0f;
			}
			else {
				/* a cross product of state.vel and a unit vector in x-direction */
				cross[0] = 0.0f;
				cross[1] = -state.vel[2];
				cross[2] = state.vel[1];

				/* state.vel[0] is the only component surviving from a dot product with a vector in x-direction*/
				VecRotToQuat(cross,saacos(state.vel[0]),state.rot);
			}
		}
		else{
			state.time=-1.0;
			psys_get_particle_state(pimd->ob,psys,i/totvert,&state,1);
		}	

		QuatMulVecf(state.rot,mv->co);
		VECADD(mv->co,mv->co,state.co);
	}

	mface=result->getFaceArray(result);
	orig_mface=dm->getFaceArray(dm);

	for(i=0; i<maxface; i++){
		MFace *inMF;
		MFace *mf = mface + i;

		if(pimd->flag & eParticleInstanceFlag_Parents){
			if(i/totface>=psys->totpart){
				if(psys->part->childtype==PART_CHILD_PARTICLES)
					pa=psys->particles+(psys->child+i/totface-psys->totpart)->parent;
				else
					pa=0;
			}
			else
				pa=pars+i/totface;
		}
		else{
			if(psys->part->childtype==PART_CHILD_PARTICLES)
				pa=psys->particles+(psys->child+i/totface)->parent;
			else
				pa=0;
		}

		if(pa){
			if(pa->alive==PARS_UNBORN && (pimd->flag&eParticleInstanceFlag_Unborn)==0) continue;
			if(pa->alive==PARS_ALIVE && (pimd->flag&eParticleInstanceFlag_Alive)==0) continue;
			if(pa->alive==PARS_DEAD && (pimd->flag&eParticleInstanceFlag_Dead)==0) continue;
		}

		inMF = orig_mface + i%totface;
		DM_copy_face_data(dm, result, i%totface, i, 1);
		*mf = *inMF;

		mf->v1+=(i/totface)*totvert;
		mf->v2+=(i/totface)*totvert;
		mf->v3+=(i/totface)*totvert;
		if(mf->v4)
			mf->v4+=(i/totface)*totvert;
	}
	
	CDDM_calc_edges(result);
	CDDM_calc_normals(result);

	if(psys->lattice){
		end_latt_deform();
		psys->lattice=0;
	}

	return result;
}
static DerivedMesh *particleInstanceModifier_applyModifierEM(
		ModifierData *md, Object *ob, EditMesh *editData,
  DerivedMesh *derivedData)
{
	return particleInstanceModifier_applyModifier(md, ob, derivedData, 0, 1);
}

/* Explode */
static void explodeModifier_initData(ModifierData *md)
{
	ExplodeModifierData *emd= (ExplodeModifierData*) md;

	emd->facepa=0;
	emd->flag |= eExplodeFlag_Unborn+eExplodeFlag_Alive+eExplodeFlag_Dead;
}
static void explodeModifier_freeData(ModifierData *md)
{
	ExplodeModifierData *emd= (ExplodeModifierData*) md;
	
	if(emd->facepa) MEM_freeN(emd->facepa);
}
static void explodeModifier_copyData(ModifierData *md, ModifierData *target)
{
	ExplodeModifierData *emd= (ExplodeModifierData*) md;
	ExplodeModifierData *temd= (ExplodeModifierData*) target;

	temd->facepa = 0;
	temd->flag = emd->flag;
	temd->protect = emd->protect;
	temd->vgroup = emd->vgroup;
}
static int explodeModifier_dependsOnTime(ModifierData *md) 
{
	return 1;
}
CustomDataMask explodeModifier_requiredDataMask(ModifierData *md)
{
	ExplodeModifierData *emd= (ExplodeModifierData*) md;
	CustomDataMask dataMask = 0;

	if(emd->vgroup)
		dataMask |= (1 << CD_MDEFORMVERT);

	return dataMask;
}

static void explodeModifier_createFacepa(ExplodeModifierData *emd,
					 ParticleSystemModifierData *psmd,
      Object *ob, DerivedMesh *dm)
{
	ParticleSystem *psys=psmd->psys;
	MFace *fa=0, *mface=0;
	MVert *mvert = 0;
	ParticleData *pa;
	KDTree *tree;
	float center[3], co[3];
	int *facepa=0,*vertpa=0,totvert=0,totface=0,totpart=0;
	int i,p,v1,v2,v3,v4=0;

	mvert = dm->getVertArray(dm);
	mface = dm->getFaceArray(dm);
	totface= dm->getNumFaces(dm);
	totvert= dm->getNumVerts(dm);
	totpart= psmd->psys->totpart;

	BLI_srandom(psys->seed);

	if(emd->facepa)
		MEM_freeN(emd->facepa);

	facepa = emd->facepa = MEM_callocN(sizeof(int)*totface, "explode_facepa");

	vertpa = MEM_callocN(sizeof(int)*totvert, "explode_vertpa");

	/* initialize all faces & verts to no particle */
	for(i=0; i<totface; i++)
		facepa[i]=totpart;

	for (i=0; i<totvert; i++)
		vertpa[i]=totpart;

	/* set protected verts */
	if(emd->vgroup){
		MDeformVert *dvert = dm->getVertDataArray(dm, CD_MDEFORMVERT);
		float val;
		if(dvert){
			for(i=0; i<totvert; i++){
				val = BLI_frand();
				val = (1.0f-emd->protect)*val + emd->protect*0.5f;
				if(val < deformvert_get_weight(dvert+i,emd->vgroup-1))
					vertpa[i] = -1;
			}
		}
	}

	/* make tree of emitter locations */
	tree=BLI_kdtree_new(totpart);
	for(p=0,pa=psys->particles; p<totpart; p++,pa++){
		psys_particle_on_dm(psmd->dm,psys->part->from,pa->num,pa->num_dmcache,pa->fuv,pa->foffset,co,0,0,0,0,0);
		BLI_kdtree_insert(tree, p, co, NULL);
	}
	BLI_kdtree_balance(tree);

	/* set face-particle-indexes to nearest particle to face center */
	for(i=0,fa=mface; i<totface; i++,fa++){
		VecAddf(center,mvert[fa->v1].co,mvert[fa->v2].co);
		VecAddf(center,center,mvert[fa->v3].co);
		if(fa->v4){
			VecAddf(center,center,mvert[fa->v4].co);
			VecMulf(center,0.25);
		}
		else
			VecMulf(center,0.3333f);

		p= BLI_kdtree_find_nearest(tree,center,NULL,NULL);

		v1=vertpa[fa->v1];
		v2=vertpa[fa->v2];
		v3=vertpa[fa->v3];
		if(fa->v4)
			v4=vertpa[fa->v4];

		if(v1>=0 && v2>=0 && v3>=0 && (fa->v4==0 || v4>=0))
			facepa[i]=p;

		if(v1>=0) vertpa[fa->v1]=p;
		if(v2>=0) vertpa[fa->v2]=p;
		if(v3>=0) vertpa[fa->v3]=p;
		if(fa->v4 && v4>=0) vertpa[fa->v4]=p;
	}

	if(vertpa) MEM_freeN(vertpa);
	BLI_kdtree_free(tree);
}

static int edgesplit_get(EdgeHash *edgehash, int v1, int v2)
{
	return GET_INT_FROM_POINTER(BLI_edgehash_lookup(edgehash, v1, v2));
}

static DerivedMesh * explodeModifier_splitEdges(ExplodeModifierData *emd, DerivedMesh *dm){
	DerivedMesh *splitdm;
	MFace *mf=0,*df1=0,*df2=0,*df3=0;
	MFace *mface=CDDM_get_faces(dm);
	MVert *dupve, *mv;
	EdgeHash *edgehash;
	EdgeHashIterator *ehi;
	int totvert=dm->getNumVerts(dm);
	int totface=dm->getNumFaces(dm);

	int *facesplit = MEM_callocN(sizeof(int)*totface,"explode_facesplit");
	int *vertpa = MEM_callocN(sizeof(int)*totvert,"explode_vertpa2");
	int *facepa = emd->facepa;
	int *fs, totesplit=0,totfsplit=0,totin=0,curdupvert=0,curdupface=0,curdupin=0;
	int i,j,v1,v2,v3,v4,esplit;

	edgehash= BLI_edgehash_new();

	/* recreate vertpa from facepa calculation */
	for (i=0,mf=mface; i<totface; i++,mf++) {
		vertpa[mf->v1]=facepa[i];
		vertpa[mf->v2]=facepa[i];
		vertpa[mf->v3]=facepa[i];
		if(mf->v4)
			vertpa[mf->v4]=facepa[i];
	}

	/* mark edges for splitting and how to split faces */
	for (i=0,mf=mface,fs=facesplit; i<totface; i++,mf++,fs++) {
		if(mf->v4){
			v1=vertpa[mf->v1];
			v2=vertpa[mf->v2];
			v3=vertpa[mf->v3];
			v4=vertpa[mf->v4];

			if(v1!=v2){
				BLI_edgehash_insert(edgehash, mf->v1, mf->v2, NULL);
				(*fs)++;
			}

			if(v2!=v3){
				BLI_edgehash_insert(edgehash, mf->v2, mf->v3, NULL);
				(*fs)++;
			}

			if(v3!=v4){
				BLI_edgehash_insert(edgehash, mf->v3, mf->v4, NULL);
				(*fs)++;
			}

			if(v1!=v4){
				BLI_edgehash_insert(edgehash, mf->v1, mf->v4, NULL);
				(*fs)++;
			}

			if(*fs==2){
				if((v1==v2 && v3==v4) || (v1==v4 && v2==v3))
					*fs=1;
				else if(v1!=v2){
					if(v1!=v4)
						BLI_edgehash_insert(edgehash, mf->v2, mf->v3, NULL);
					else
						BLI_edgehash_insert(edgehash, mf->v3, mf->v4, NULL);
				}
				else{ 
					if(v1!=v4)
						BLI_edgehash_insert(edgehash, mf->v1, mf->v2, NULL);
					else
						BLI_edgehash_insert(edgehash, mf->v1, mf->v4, NULL);
				}
			}
		}
	}

	/* count splits & reindex */
	ehi= BLI_edgehashIterator_new(edgehash);
	totesplit=totvert;
	for(; !BLI_edgehashIterator_isDone(ehi); BLI_edgehashIterator_step(ehi)) {
		BLI_edgehashIterator_setValue(ehi, SET_INT_IN_POINTER(totesplit));
		totesplit++;
	}
	BLI_edgehashIterator_free(ehi);

	/* count new faces due to splitting */
	for(i=0,fs=facesplit; i<totface; i++,fs++){
		if(*fs==1)
			totfsplit+=1;
		else if(*fs==2)
			totfsplit+=2;
		else if(*fs==3)
			totfsplit+=3;
		else if(*fs==4){
			totfsplit+=3;

			mf=dm->getFaceData(dm,i,CD_MFACE);//CDDM_get_face(dm,i);

			if(vertpa[mf->v1]!=vertpa[mf->v2] && vertpa[mf->v2]!=vertpa[mf->v3])
				totin++;
		}
	}
	
	splitdm= CDDM_from_template(dm, totesplit+totin, dm->getNumEdges(dm),totface+totfsplit);

	/* copy new faces & verts (is it really this painful with custom data??) */
	for(i=0; i<totvert; i++){
		MVert source;
		MVert *dest;
		dm->getVert(dm, i, &source);
		dest = CDDM_get_vert(splitdm, i);

		DM_copy_vert_data(dm, splitdm, i, i, 1);
		*dest = source;
	}
	for(i=0; i<totface; i++){
		MFace source;
		MFace *dest;
		dm->getFace(dm, i, &source);
		dest = CDDM_get_face(splitdm, i);

		DM_copy_face_data(dm, splitdm, i, i, 1);
		*dest = source;
	}

	/* override original facepa (original pointer is saved in caller function) */
	facepa= MEM_callocN(sizeof(int)*(totface+totfsplit),"explode_facepa");
	memcpy(facepa,emd->facepa,totface*sizeof(int));
	emd->facepa=facepa;

	/* create new verts */
	curdupvert=totvert;
	ehi= BLI_edgehashIterator_new(edgehash);
	for(; !BLI_edgehashIterator_isDone(ehi); BLI_edgehashIterator_step(ehi)) {
		BLI_edgehashIterator_getKey(ehi, &i, &j);
		esplit= GET_INT_FROM_POINTER(BLI_edgehashIterator_getValue(ehi));
		mv=CDDM_get_vert(splitdm,j);
		dupve=CDDM_get_vert(splitdm,esplit);

		DM_copy_vert_data(splitdm,splitdm,j,esplit,1);

		*dupve=*mv;

		mv=CDDM_get_vert(splitdm,i);

		VECADD(dupve->co,dupve->co,mv->co);
		VecMulf(dupve->co,0.5);
	}
	BLI_edgehashIterator_free(ehi);

	/* create new faces */
	curdupface=totface;
	curdupin=totesplit;
	for(i=0,fs=facesplit; i<totface; i++,fs++){
		if(*fs){
			mf=CDDM_get_face(splitdm,i);

			v1=vertpa[mf->v1];
			v2=vertpa[mf->v2];
			v3=vertpa[mf->v3];
			v4=vertpa[mf->v4];
			/* ouch! creating new faces & remapping them to new verts is no fun */
			if(*fs==1){
				df1=CDDM_get_face(splitdm,curdupface);
				DM_copy_face_data(splitdm,splitdm,i,curdupface,1);
				*df1=*mf;
				curdupface++;
				
				if(v1==v2){
					df1->v1=edgesplit_get(edgehash, mf->v1, mf->v4);
					df1->v2=edgesplit_get(edgehash, mf->v2, mf->v3);
					mf->v3=df1->v2;
					mf->v4=df1->v1;
				}
				else{
					df1->v1=edgesplit_get(edgehash, mf->v1, mf->v2);
					df1->v4=edgesplit_get(edgehash, mf->v3, mf->v4);
					mf->v2=df1->v1;
					mf->v3=df1->v4;
				}

				facepa[i]=v1;
				facepa[curdupface-1]=v3;

				test_index_face(df1, &splitdm->faceData, curdupface, (df1->v4 ? 4 : 3));
			}
			if(*fs==2){
				df1=CDDM_get_face(splitdm,curdupface);
				DM_copy_face_data(splitdm,splitdm,i,curdupface,1);
				*df1=*mf;
				curdupface++;

				df2=CDDM_get_face(splitdm,curdupface);
				DM_copy_face_data(splitdm,splitdm,i,curdupface,1);
				*df2=*mf;
				curdupface++;

				if(v1!=v2){
					if(v1!=v4){
						df1->v1=edgesplit_get(edgehash, mf->v1, mf->v4);
						df1->v2=edgesplit_get(edgehash, mf->v1, mf->v2);
						df2->v1=df1->v3=mf->v2;
						df2->v3=df1->v4=mf->v4;
						df2->v2=mf->v3;

						mf->v2=df1->v2;
						mf->v3=df1->v1;

						df2->v4=mf->v4=0;

						facepa[i]=v1;
					}
					else{
						df1->v2=edgesplit_get(edgehash, mf->v1, mf->v2);
						df1->v3=edgesplit_get(edgehash, mf->v2, mf->v3);
						df1->v4=mf->v3;
						df2->v2=mf->v3;
						df2->v3=mf->v4;

						mf->v1=df1->v2;
						mf->v3=df1->v3;

						df2->v4=mf->v4=0;

						facepa[i]=v2;
					}
					facepa[curdupface-1]=facepa[curdupface-2]=v3;
				}
				else{
					if(v1!=v4){
						df1->v3=edgesplit_get(edgehash, mf->v3, mf->v4);
						df1->v4=edgesplit_get(edgehash, mf->v1, mf->v4);
						df1->v2=mf->v3;

						mf->v1=df1->v4;
						mf->v2=df1->v3;
						mf->v3=mf->v4;

						df2->v4=mf->v4=0;

						facepa[i]=v4;
					}
					else{
						df1->v3=edgesplit_get(edgehash, mf->v2, mf->v3);
						df1->v4=edgesplit_get(edgehash, mf->v3, mf->v4);
						df1->v1=mf->v4;
						df1->v2=mf->v2;
						df2->v3=mf->v4;

						mf->v1=df1->v4;
						mf->v2=df1->v3;

						df2->v4=mf->v4=0;

						facepa[i]=v3;
					}

					facepa[curdupface-1]=facepa[curdupface-2]=v1;
				}

				test_index_face(df1, &splitdm->faceData, curdupface-2, (df1->v4 ? 4 : 3));
				test_index_face(df1, &splitdm->faceData, curdupface-1, (df1->v4 ? 4 : 3));
			}
			else if(*fs==3){
				df1=CDDM_get_face(splitdm,curdupface);
				DM_copy_face_data(splitdm,splitdm,i,curdupface,1);
				*df1=*mf;
				curdupface++;

				df2=CDDM_get_face(splitdm,curdupface);
				DM_copy_face_data(splitdm,splitdm,i,curdupface,1);
				*df2=*mf;
				curdupface++;

				df3=CDDM_get_face(splitdm,curdupface);
				DM_copy_face_data(splitdm,splitdm,i,curdupface,1);
				*df3=*mf;
				curdupface++;

				if(v1==v2){
					df2->v1=df1->v1=edgesplit_get(edgehash, mf->v1, mf->v4);
					df3->v1=df1->v2=edgesplit_get(edgehash, mf->v2, mf->v3);
					df3->v3=df2->v2=df1->v3=edgesplit_get(edgehash, mf->v3, mf->v4);
					df3->v2=mf->v3;
					df2->v3=mf->v4;
					df1->v4=df2->v4=df3->v4=0;

					mf->v3=df1->v2;
					mf->v4=df1->v1;

					facepa[i]=facepa[curdupface-3]=v1;
					facepa[curdupface-1]=v3;
					facepa[curdupface-2]=v4;
				}
				else if(v2==v3){
					df3->v1=df2->v3=df1->v1=edgesplit_get(edgehash, mf->v1, mf->v4);
					df2->v2=df1->v2=edgesplit_get(edgehash, mf->v1, mf->v2);
					df3->v2=df1->v3=edgesplit_get(edgehash, mf->v3, mf->v4);

					df3->v3=mf->v4;
					df2->v1=mf->v1;
					df1->v4=df2->v4=df3->v4=0;

					mf->v1=df1->v2;
					mf->v4=df1->v3;

					facepa[i]=facepa[curdupface-3]=v2;
					facepa[curdupface-1]=v4;
					facepa[curdupface-2]=v1;
				}
				else if(v3==v4){
					df3->v2=df2->v1=df1->v1=edgesplit_get(edgehash, mf->v1, mf->v2);
					df2->v3=df1->v2=edgesplit_get(edgehash, mf->v2, mf->v3);
					df3->v3=df1->v3=edgesplit_get(edgehash, mf->v1, mf->v4);

					df3->v1=mf->v1;
					df2->v2=mf->v2;
					df1->v4=df2->v4=df3->v4=0;

					mf->v1=df1->v3;
					mf->v2=df1->v2;

					facepa[i]=facepa[curdupface-3]=v3;
					facepa[curdupface-1]=v1;
					facepa[curdupface-2]=v2;
				}
				else{
					df3->v1=df1->v1=edgesplit_get(edgehash, mf->v1, mf->v2);
					df3->v3=df2->v1=df1->v2=edgesplit_get(edgehash, mf->v2, mf->v3);
					df2->v3=df1->v3=edgesplit_get(edgehash, mf->v3, mf->v4);

					df3->v2=mf->v2;
					df2->v2=mf->v3;
					df1->v4=df2->v4=df3->v4=0;

					mf->v2=df1->v1;
					mf->v3=df1->v3;

					facepa[i]=facepa[curdupface-3]=v1;
					facepa[curdupface-1]=v2;
					facepa[curdupface-2]=v3;
				}

				test_index_face(df1, &splitdm->faceData, curdupface-3, (df1->v4 ? 4 : 3));
				test_index_face(df1, &splitdm->faceData, curdupface-2, (df1->v4 ? 4 : 3));
				test_index_face(df1, &splitdm->faceData, curdupface-1, (df1->v4 ? 4 : 3));
			}
			else if(*fs==4){
				if(v1!=v2 && v2!=v3){

					/* set new vert to face center */
					mv=CDDM_get_vert(splitdm,mf->v1);
					dupve=CDDM_get_vert(splitdm,curdupin);
					DM_copy_vert_data(splitdm,splitdm,mf->v1,curdupin,1);
					*dupve=*mv;

					mv=CDDM_get_vert(splitdm,mf->v2);
					VECADD(dupve->co,dupve->co,mv->co);
					mv=CDDM_get_vert(splitdm,mf->v3);
					VECADD(dupve->co,dupve->co,mv->co);
					mv=CDDM_get_vert(splitdm,mf->v4);
					VECADD(dupve->co,dupve->co,mv->co);
					VecMulf(dupve->co,0.25);


					df1=CDDM_get_face(splitdm,curdupface);
					DM_copy_face_data(splitdm,splitdm,i,curdupface,1);
					*df1=*mf;
					curdupface++;

					df2=CDDM_get_face(splitdm,curdupface);
					DM_copy_face_data(splitdm,splitdm,i,curdupface,1);
					*df2=*mf;
					curdupface++;

					df3=CDDM_get_face(splitdm,curdupface);
					DM_copy_face_data(splitdm,splitdm,i,curdupface,1);
					*df3=*mf;
					curdupface++;

					df1->v1=edgesplit_get(edgehash, mf->v1, mf->v2);
					df3->v2=df1->v3=edgesplit_get(edgehash, mf->v2, mf->v3);

					df2->v1=edgesplit_get(edgehash, mf->v1, mf->v4);
					df3->v4=df2->v3=edgesplit_get(edgehash, mf->v3, mf->v4);

					df3->v1=df2->v2=df1->v4=curdupin;

					mf->v2=df1->v1;
					mf->v3=curdupin;
					mf->v4=df2->v1;

					curdupin++;

					facepa[i]=v1;
					facepa[curdupface-3]=v2;
					facepa[curdupface-2]=v3;
					facepa[curdupface-1]=v4;

					test_index_face(df1, &splitdm->faceData, curdupface-3, (df1->v4 ? 4 : 3));

					test_index_face(df1, &splitdm->faceData, curdupface-2, (df1->v4 ? 4 : 3));
					test_index_face(df1, &splitdm->faceData, curdupface-1, (df1->v4 ? 4 : 3));
				}
				else{
					df1=CDDM_get_face(splitdm,curdupface);
					DM_copy_face_data(splitdm,splitdm,i,curdupface,1);
					*df1=*mf;
					curdupface++;

					df2=CDDM_get_face(splitdm,curdupface);
					DM_copy_face_data(splitdm,splitdm,i,curdupface,1);
					*df2=*mf;
					curdupface++;

					df3=CDDM_get_face(splitdm,curdupface);
					DM_copy_face_data(splitdm,splitdm,i,curdupface,1);
					*df3=*mf;
					curdupface++;

					if(v2==v3){
						df1->v1=edgesplit_get(edgehash, mf->v1, mf->v2);
						df3->v1=df1->v2=df1->v3=edgesplit_get(edgehash, mf->v2, mf->v3);
						df2->v1=df1->v4=edgesplit_get(edgehash, mf->v1, mf->v4);

						df3->v3=df2->v3=edgesplit_get(edgehash, mf->v3, mf->v4);

						df3->v2=mf->v3;
						df3->v4=0;

						mf->v2=df1->v1;
						mf->v3=df1->v4;
						mf->v4=0;

						facepa[i]=v1;
						facepa[curdupface-3]=facepa[curdupface-2]=v2;
						facepa[curdupface-1]=v3;
					}
					else{
						df3->v1=df2->v1=df1->v2=edgesplit_get(edgehash, mf->v1, mf->v2);
						df2->v4=df1->v3=edgesplit_get(edgehash, mf->v3, mf->v4);
						df1->v4=edgesplit_get(edgehash, mf->v1, mf->v4);

						df3->v3=df2->v2=edgesplit_get(edgehash, mf->v2, mf->v3);

						df3->v4=0;

						mf->v1=df1->v4;
						mf->v2=df1->v3;
						mf->v3=mf->v4;
						mf->v4=0;

						facepa[i]=v4;
						facepa[curdupface-3]=facepa[curdupface-2]=v1;
						facepa[curdupface-1]=v2;
					}

					test_index_face(df1, &splitdm->faceData, curdupface-3, (df1->v4 ? 4 : 3));
					test_index_face(df1, &splitdm->faceData, curdupface-2, (df1->v4 ? 4 : 3));
					test_index_face(df1, &splitdm->faceData, curdupface-1, (df1->v4 ? 4 : 3));
				}
			}

			test_index_face(df1, &splitdm->faceData, i, (df1->v4 ? 4 : 3));
		}
	}

	BLI_edgehash_free(edgehash, NULL);
	MEM_freeN(facesplit);
	MEM_freeN(vertpa);

	return splitdm;

}
static DerivedMesh * explodeModifier_explodeMesh(ExplodeModifierData *emd, 
		ParticleSystemModifierData *psmd, Object *ob, 
  DerivedMesh *to_explode)
{
	DerivedMesh *explode, *dm=to_explode;
	MFace *mf=0;
	ParticleSettings *part=psmd->psys->part;
	ParticleData *pa=NULL, *pars=psmd->psys->particles;
	ParticleKey state;
	EdgeHash *vertpahash;
	EdgeHashIterator *ehi;
	float *vertco=0, imat[4][4];
	float loc0[3], nor[3];
	float timestep, cfra;
	int *facepa=emd->facepa;
	int totdup=0,totvert=0,totface=0,totpart=0;
	int i, j, v, mindex=0;

	totface= dm->getNumFaces(dm);
	totvert= dm->getNumVerts(dm);
	totpart= psmd->psys->totpart;

	timestep= psys_get_timestep(part);

	if(part->flag & PART_GLOB_TIME)
		cfra=bsystem_time(0,(float)G.scene->r.cfra,0.0);
	else
		cfra=bsystem_time(ob,(float)G.scene->r.cfra,0.0);

	/* hash table for vertice <-> particle relations */
	vertpahash= BLI_edgehash_new();

	for (i=0; i<totface; i++) {
		/* do mindex + totvert to ensure the vertex index to be the first
		 * with BLI_edgehashIterator_getKey */
		if(facepa[i]==totpart || cfra <= (pars+facepa[i])->time)
			mindex = totvert+totpart;
		else 
			mindex = totvert+facepa[i];

		mf=CDDM_get_face(dm,i);

		/* set face vertices to exist in particle group */
		BLI_edgehash_insert(vertpahash, mf->v1, mindex, NULL);
		BLI_edgehash_insert(vertpahash, mf->v2, mindex, NULL);
		BLI_edgehash_insert(vertpahash, mf->v3, mindex, NULL);
		if(mf->v4)
			BLI_edgehash_insert(vertpahash, mf->v4, mindex, NULL);
	}

	/* make new vertice indexes & count total vertices after duplication */
	ehi= BLI_edgehashIterator_new(vertpahash);
	for(; !BLI_edgehashIterator_isDone(ehi); BLI_edgehashIterator_step(ehi)) {
		BLI_edgehashIterator_setValue(ehi, SET_INT_IN_POINTER(totdup));
		totdup++;
	}
	BLI_edgehashIterator_free(ehi);

	/* the final duplicated vertices */
	explode= CDDM_from_template(dm, totdup, 0,totface);
	/*dupvert= CDDM_get_verts(explode);*/

	/* getting back to object space */
	Mat4Invert(imat,ob->obmat);

	psmd->psys->lattice = psys_get_lattice(ob, psmd->psys);

	/* duplicate & displace vertices */
	ehi= BLI_edgehashIterator_new(vertpahash);
	for(; !BLI_edgehashIterator_isDone(ehi); BLI_edgehashIterator_step(ehi)) {
		MVert source;
		MVert *dest;

		/* get particle + vertex from hash */
		BLI_edgehashIterator_getKey(ehi, &j, &i);
		i -= totvert;
		v= GET_INT_FROM_POINTER(BLI_edgehashIterator_getValue(ehi));

		dm->getVert(dm, j, &source);
		dest = CDDM_get_vert(explode,v);

		DM_copy_vert_data(dm,explode,j,v,1);
		*dest = source;

		if(i!=totpart) {
			/* get particle */
			pa= pars+i;

			/* get particle state */
			psys_particle_on_emitter(psmd,part->from,pa->num,-1,pa->fuv,pa->foffset,loc0,nor,0,0,0,0);
			Mat4MulVecfl(ob->obmat,loc0);

			state.time=cfra;
			psys_get_particle_state(ob,psmd->psys,i,&state,1);

			vertco=CDDM_get_vert(explode,v)->co;
			
			Mat4MulVecfl(ob->obmat,vertco);

			VECSUB(vertco,vertco,loc0);

			/* apply rotation, size & location */
			QuatMulVecf(state.rot,vertco);
			VecMulf(vertco,pa->size);
			VECADD(vertco,vertco,state.co);

			Mat4MulVecfl(imat,vertco);
		}
	}
	BLI_edgehashIterator_free(ehi);

	/*map new vertices to faces*/
	for (i=0; i<totface; i++) {
		MFace source;
		int orig_v4;

		if(facepa[i]!=totpart)
		{
			pa=pars+facepa[i];

			if(pa->alive==PARS_UNBORN && (emd->flag&eExplodeFlag_Unborn)==0) continue;
			if(pa->alive==PARS_ALIVE && (emd->flag&eExplodeFlag_Alive)==0) continue;
			if(pa->alive==PARS_DEAD && (emd->flag&eExplodeFlag_Dead)==0) continue;
		}

		dm->getFace(dm,i,&source);
		mf=CDDM_get_face(explode,i);
		
		orig_v4 = source.v4;

		if(facepa[i]!=totpart && cfra <= pa->time)
			mindex = totvert+totpart;
		else 
			mindex = totvert+facepa[i];

		source.v1 = edgesplit_get(vertpahash, source.v1, mindex);
		source.v2 = edgesplit_get(vertpahash, source.v2, mindex);
		source.v3 = edgesplit_get(vertpahash, source.v3, mindex);
		if(source.v4)
			source.v4 = edgesplit_get(vertpahash, source.v4, mindex);

		DM_copy_face_data(dm,explode,i,i,1);

		*mf = source;

		test_index_face(mf, &explode->faceData, i, (mf->v4 ? 4 : 3));
	}

	MEM_printmemlist_stats();

	/* cleanup */
	BLI_edgehash_free(vertpahash, NULL);

	/* finalization */
	CDDM_calc_edges(explode);
	CDDM_calc_normals(explode);

	if(psmd->psys->lattice){
		end_latt_deform();
		psmd->psys->lattice=0;
	}

	return explode;
}

static ParticleSystemModifierData * explodeModifier_findPrecedingParticlesystem(Object *ob, ModifierData *emd)
{
	ModifierData *md;
	ParticleSystemModifierData *psmd=0;

	for (md=ob->modifiers.first; emd!=md; md=md->next){
		if(md->type==eModifierType_ParticleSystem)
			psmd= (ParticleSystemModifierData*) md;
	}
	return psmd;
}
static DerivedMesh * explodeModifier_applyModifier(
		ModifierData *md, Object *ob, DerivedMesh *derivedData,
  int useRenderParams, int isFinalCalc)
{
	DerivedMesh *dm = derivedData;
	ExplodeModifierData *emd= (ExplodeModifierData*) md;
	ParticleSystemModifierData *psmd=explodeModifier_findPrecedingParticlesystem(ob,md);;

	if(psmd){
		ParticleSystem * psys=psmd->psys;

		if(psys==0 || psys->totpart==0) return derivedData;
		if(psys->part==0 || psys->particles==0) return derivedData;
		if(psmd->dm==0) return derivedData;

		/* 1. find faces to be exploded if needed */
		if(emd->facepa==0
				 || psmd->flag&eParticleSystemFlag_Pars
				 || emd->flag&eExplodeFlag_CalcFaces
				 || MEM_allocN_len(emd->facepa)/sizeof(int) != dm->getNumFaces(dm)){
			if(psmd->flag & eParticleSystemFlag_Pars)
				psmd->flag &= ~eParticleSystemFlag_Pars;
			
			if(emd->flag & eExplodeFlag_CalcFaces)
				emd->flag &= ~eExplodeFlag_CalcFaces;

			explodeModifier_createFacepa(emd,psmd,ob,derivedData);
				 }

				 /* 2. create new mesh */
				 if(emd->flag & eExplodeFlag_EdgeSplit){
					 int *facepa = emd->facepa;
					 DerivedMesh *splitdm=explodeModifier_splitEdges(emd,dm);
					 DerivedMesh *explode=explodeModifier_explodeMesh(emd,psmd,ob,splitdm);

					 MEM_freeN(emd->facepa);
					 emd->facepa=facepa;
					 splitdm->release(splitdm);
					 return explode;
				 }
				 else
					 return explodeModifier_explodeMesh(emd,psmd,ob,derivedData);
	}
	return derivedData;
}

/* Fluidsim */
static void fluidsimModifier_initData(ModifierData *md)
{
	FluidsimModifierData *fluidmd= (FluidsimModifierData*) md;
	
	fluidsim_init(fluidmd);
}
static void fluidsimModifier_freeData(ModifierData *md)
{
	FluidsimModifierData *fluidmd= (FluidsimModifierData*) md;
	
	fluidsim_free(fluidmd);
}

static void fluidsimModifier_copyData(ModifierData *md, ModifierData *target)
{
	FluidsimModifierData *fluidmd= (FluidsimModifierData*) md;
	FluidsimModifierData *tfluidmd= (FluidsimModifierData*) target;
	
	if(tfluidmd->fss)
		MEM_freeN(tfluidmd->fss);
	
	tfluidmd->fss = MEM_dupallocN(fluidmd->fss);
}

static DerivedMesh * fluidsimModifier_applyModifier(
		ModifierData *md, Object *ob, DerivedMesh *derivedData,
  int useRenderParams, int isFinalCalc)
{
	FluidsimModifierData *fluidmd= (FluidsimModifierData*) md;
	DerivedMesh *result = NULL;
	
	/* check for alloc failing */
	if(!fluidmd->fss)
	{
		fluidsimModifier_initData(md);
		
		if(!fluidmd->fss)
			return derivedData;
	}

	result = fluidsimModifier_do(fluidmd, ob, derivedData, useRenderParams, isFinalCalc);

	if(result) 
	{ 
		return result; 
	}
	
	return derivedData;
}

static void fluidsimModifier_updateDepgraph(
		ModifierData *md, DagForest *forest,
      Object *ob, DagNode *obNode)
{
	FluidsimModifierData *fluidmd= (FluidsimModifierData*) md;
	Base *base;

	if(fluidmd && fluidmd->fss)
	{
		if(fluidmd->fss->type == OB_FLUIDSIM_DOMAIN)
		{
			for(base = G.scene->base.first; base; base= base->next) 
			{
				Object *ob1= base->object;
				if(ob1 != ob)
				{
					FluidsimModifierData *fluidmdtmp = (FluidsimModifierData *)modifiers_findByType(ob1, eModifierType_Fluidsim);
					
					// only put dependancies from NON-DOMAIN fluids in here
					if(fluidmdtmp && fluidmdtmp->fss && (fluidmdtmp->fss->type!=OB_FLUIDSIM_DOMAIN))
					{
						DagNode *curNode = dag_get_node(forest, ob1);
						dag_add_relation(forest, curNode, obNode, DAG_RL_DATA_DATA|DAG_RL_OB_DATA, "Fluidsim Object");
					}
				}
			}
		}
	}
}

static int fluidsimModifier_dependsOnTime(ModifierData *md) 
{
	return 1;
}

/* MeshDeform */

static void meshdeformModifier_initData(ModifierData *md)
{
	MeshDeformModifierData *mmd = (MeshDeformModifierData*) md;

	mmd->gridsize= 5;
}

static void meshdeformModifier_freeData(ModifierData *md)
{
	MeshDeformModifierData *mmd = (MeshDeformModifierData*) md;

	if(mmd->bindweights) MEM_freeN(mmd->bindweights);
	if(mmd->bindcos) MEM_freeN(mmd->bindcos);
	if(mmd->dyngrid) MEM_freeN(mmd->dyngrid);
	if(mmd->dyninfluences) MEM_freeN(mmd->dyninfluences);
	if(mmd->dynverts) MEM_freeN(mmd->dynverts);
}

static void meshdeformModifier_copyData(ModifierData *md, ModifierData *target)
{
	MeshDeformModifierData *mmd = (MeshDeformModifierData*) md;
	MeshDeformModifierData *tmmd = (MeshDeformModifierData*) target;

	tmmd->gridsize = mmd->gridsize;
	tmmd->object = mmd->object;
}

CustomDataMask meshdeformModifier_requiredDataMask(ModifierData *md)
{	
	MeshDeformModifierData *mmd = (MeshDeformModifierData *)md;
	CustomDataMask dataMask = 0;

	/* ask for vertexgroups if we need them */
	if(mmd->defgrp_name[0]) dataMask |= (1 << CD_MDEFORMVERT);

	return dataMask;
}

static int meshdeformModifier_isDisabled(ModifierData *md)
{
	MeshDeformModifierData *mmd = (MeshDeformModifierData*) md;

	return !mmd->object;
}

static void meshdeformModifier_foreachObjectLink(
		ModifierData *md, Object *ob,
  void (*walk)(void *userData, Object *ob, Object **obpoin),
	 void *userData)
{
	MeshDeformModifierData *mmd = (MeshDeformModifierData*) md;

	walk(userData, ob, &mmd->object);
}

static void meshdeformModifier_updateDepgraph(
					      ModifierData *md, DagForest *forest, Object *ob,
	   DagNode *obNode)
{
	MeshDeformModifierData *mmd = (MeshDeformModifierData*) md;

	if (mmd->object) {
		DagNode *curNode = dag_get_node(forest, mmd->object);

		dag_add_relation(forest, curNode, obNode,
				 DAG_RL_DATA_DATA|DAG_RL_OB_DATA|DAG_RL_DATA_OB|DAG_RL_OB_OB,
				 "Mesh Deform Modifier");
	}
}

static float meshdeform_dynamic_bind(MeshDeformModifierData *mmd, float (*dco)[3], float *vec)
{
	MDefCell *cell;
	MDefInfluence *inf;
	float gridvec[3], dvec[3], ivec[3], co[3], wx, wy, wz;
	float weight, cageweight, totweight, *cageco;
	int i, j, a, x, y, z, size;

	co[0]= co[1]= co[2]= 0.0f;
	totweight= 0.0f;
	size= mmd->dyngridsize;

	for(i=0; i<3; i++) {
		gridvec[i]= (vec[i] - mmd->dyncellmin[i] - mmd->dyncellwidth*0.5f)/mmd->dyncellwidth;
		ivec[i]= (int)gridvec[i];
		dvec[i]= gridvec[i] - ivec[i];
	}

	for(i=0; i<8; i++) {
		if(i & 1) { x= ivec[0]+1; wx= dvec[0]; }
		else { x= ivec[0]; wx= 1.0f-dvec[0]; } 

		if(i & 2) { y= ivec[1]+1; wy= dvec[1]; }
		else { y= ivec[1]; wy= 1.0f-dvec[1]; } 

		if(i & 4) { z= ivec[2]+1; wz= dvec[2]; }
		else { z= ivec[2]; wz= 1.0f-dvec[2]; } 

		CLAMP(x, 0, size-1);
		CLAMP(y, 0, size-1);
		CLAMP(z, 0, size-1);

		a= x + y*size + z*size*size;
		weight= wx*wy*wz;

		cell= &mmd->dyngrid[a];
		inf= mmd->dyninfluences + cell->offset;
		for(j=0; j<cell->totinfluence; j++, inf++) {
			cageco= dco[inf->vertex];
			cageweight= weight*inf->weight;
			co[0] += cageweight*cageco[0];
			co[1] += cageweight*cageco[1];
			co[2] += cageweight*cageco[2];
			totweight += cageweight;
		}
	}

	VECCOPY(vec, co);

	return totweight;
}

static void meshdeformModifier_do(
				  ModifierData *md, Object *ob, DerivedMesh *dm,
      float (*vertexCos)[3], int numVerts)
{
	MeshDeformModifierData *mmd = (MeshDeformModifierData*) md;
	float imat[4][4], cagemat[4][4], iobmat[4][4], icagemat[3][3], cmat[4][4];
	float weight, totweight, fac, co[3], *weights, (*dco)[3], (*bindcos)[3];
	int a, b, totvert, totcagevert, defgrp_index;
	DerivedMesh *tmpdm, *cagedm;
	MDeformVert *dvert = NULL;
	MDeformWeight *dw;
	MVert *cagemvert;

	if(!mmd->object || (!mmd->bindcos && !mmd->needbind))
		return;
	
	/* get cage derivedmesh */
	if(mmd->object == G.obedit) {
		tmpdm= editmesh_get_derived_cage_and_final(&cagedm, 0);
		if(tmpdm)
			tmpdm->release(tmpdm);
	}
	else
		cagedm= mmd->object->derivedFinal;
	
	if(!cagedm)
		return;

	/* compute matrices to go in and out of cage object space */
	Mat4Invert(imat, mmd->object->obmat);
	Mat4MulMat4(cagemat, ob->obmat, imat);
	Mat4MulMat4(cmat, cagemat, mmd->bindmat);
	Mat4Invert(iobmat, cmat);
	Mat3CpyMat4(icagemat, iobmat);

	/* bind weights if needed */
<<<<<<< HEAD
	if(!mmd->bindcos)
		//XXX harmonic_coordinates_bind(mmd, vertexCos, numVerts, cagemat);
=======
	if(!mmd->bindcos) {
		static int recursive = 0;

		/* progress bar redraw can make this recursive .. */
		if(!recursive) {
			recursive = 1;
			harmonic_coordinates_bind(mmd, vertexCos, numVerts, cagemat);
			recursive = 0;
		}
	}
>>>>>>> 7e4db234

	/* verify we have compatible weights */
	totvert= numVerts;
	totcagevert= cagedm->getNumVerts(cagedm);

	if(mmd->totvert!=totvert || mmd->totcagevert!=totcagevert || !mmd->bindcos) {
		cagedm->release(cagedm);
		return;
	}
	
	/* setup deformation data */
	cagemvert= cagedm->getVertArray(cagedm);
	weights= mmd->bindweights;
	bindcos= (float(*)[3])mmd->bindcos;

	dco= MEM_callocN(sizeof(*dco)*totcagevert, "MDefDco");
	for(a=0; a<totcagevert; a++) {
		/* get cage vertex in world space with binding transform */
		VECCOPY(co, cagemvert[a].co);

		if(G.rt != 527) {
			Mat4MulVecfl(mmd->bindmat, co);
			/* compute difference with world space bind coord */
			VECSUB(dco[a], co, bindcos[a]);
		}
		else
			VECCOPY(dco[a], co)
	}

	defgrp_index = -1;

	if(mmd->defgrp_name[0]) {
		bDeformGroup *def;

		for(a=0, def=ob->defbase.first; def; def=def->next, a++) {
			if(!strcmp(def->name, mmd->defgrp_name)) {
				defgrp_index= a;
				break;
			}
		}

		if (defgrp_index >= 0)
			dvert= dm->getVertDataArray(dm, CD_MDEFORMVERT);
	}

	/* do deformation */
	fac= 1.0f;

	for(b=0; b<totvert; b++) {
		if(mmd->flag & MOD_MDEF_DYNAMIC_BIND)
			if(!mmd->dynverts[b])
				continue;

		if(dvert) {
			for(dw=NULL, a=0; a<dvert[b].totweight; a++) {
				if(dvert[b].dw[a].def_nr == defgrp_index) {
					dw = &dvert[b].dw[a];
					break;
				}
			}

			if(mmd->flag & MOD_MDEF_INVERT_VGROUP) {
				if(!dw) fac= 1.0f;
				else if(dw->weight == 1.0f) continue;
				else fac=1.0f-dw->weight;
			}
			else {
				if(!dw) continue;
				else fac= dw->weight;
			}
		}

		if(mmd->flag & MOD_MDEF_DYNAMIC_BIND) {
			/* transform coordinate into cage's local space */
			VECCOPY(co, vertexCos[b]);
			Mat4MulVecfl(cagemat, co);
			totweight= meshdeform_dynamic_bind(mmd, dco, co);
		}
		else {
			totweight= 0.0f;
			co[0]= co[1]= co[2]= 0.0f;

			for(a=0; a<totcagevert; a++) {
				weight= weights[a + b*totcagevert];
				co[0]+= weight*dco[a][0];
				co[1]+= weight*dco[a][1];
				co[2]+= weight*dco[a][2];
				totweight += weight;
			}
		}

		if(totweight > 0.0f) {
			VecMulf(co, fac/totweight);
			Mat3MulVecfl(icagemat, co);
			if(G.rt != 527)
				VECADD(vertexCos[b], vertexCos[b], co)
						else
						VECCOPY(vertexCos[b], co)
		}
	}

	/* release cage derivedmesh */
	MEM_freeN(dco);
	cagedm->release(cagedm);
}

static void meshdeformModifier_deformVerts(
					   ModifierData *md, Object *ob, DerivedMesh *derivedData,
	float (*vertexCos)[3], int numVerts)
{
	DerivedMesh *dm;

	if(!derivedData && ob->type==OB_MESH)
		dm= CDDM_from_mesh(ob->data, ob);
	else
		dm= derivedData;

	modifier_vgroup_cache(md, vertexCos); /* if next modifier needs original vertices */
	
	meshdeformModifier_do(md, ob, dm, vertexCos, numVerts);

	if(dm != derivedData)
		dm->release(dm);
}

static void meshdeformModifier_deformVertsEM(
					     ModifierData *md, Object *ob, EditMesh *editData,
	  DerivedMesh *derivedData, float (*vertexCos)[3], int numVerts)
{
	DerivedMesh *dm;

	if(!derivedData && ob->type == OB_MESH)
		dm = CDDM_from_editmesh(editData, ob->data);
	else
		dm = derivedData;

	meshdeformModifier_do(md, ob, dm, vertexCos, numVerts);

	if(dm != derivedData)
		dm->release(dm);
}


/* Shrinkwrap */

static void shrinkwrapModifier_initData(ModifierData *md)
{
	ShrinkwrapModifierData *smd = (ShrinkwrapModifierData*) md;
	smd->shrinkType = MOD_SHRINKWRAP_NEAREST_SURFACE;
	smd->shrinkOpts = MOD_SHRINKWRAP_PROJECT_ALLOW_POS_DIR;
	smd->keepDist	= 0.0f;

	smd->target		= NULL;
	smd->auxTarget	= NULL;
}

static void shrinkwrapModifier_copyData(ModifierData *md, ModifierData *target)
{
	ShrinkwrapModifierData *smd  = (ShrinkwrapModifierData*)md;
	ShrinkwrapModifierData *tsmd = (ShrinkwrapModifierData*)target;

	tsmd->target	= smd->target;
	tsmd->auxTarget = smd->auxTarget;

	strcpy(tsmd->vgroup_name, smd->vgroup_name);

	tsmd->keepDist	= smd->keepDist;
	tsmd->shrinkType= smd->shrinkType;
	tsmd->shrinkOpts= smd->shrinkOpts;
	tsmd->projAxis = smd->projAxis;
	tsmd->subsurfLevels = smd->subsurfLevels;
}

CustomDataMask shrinkwrapModifier_requiredDataMask(ModifierData *md)
{
	ShrinkwrapModifierData *smd = (ShrinkwrapModifierData *)md;
	CustomDataMask dataMask = 0;

	/* ask for vertexgroups if we need them */
	if(smd->vgroup_name[0])
		dataMask |= (1 << CD_MDEFORMVERT);

	if(smd->shrinkType == MOD_SHRINKWRAP_PROJECT
	&& smd->projAxis == MOD_SHRINKWRAP_PROJECT_OVER_NORMAL)
		dataMask |= (1 << CD_MVERT);
		
	return dataMask;
}

static int shrinkwrapModifier_isDisabled(ModifierData *md)
{
	ShrinkwrapModifierData *smd = (ShrinkwrapModifierData*) md;
	return !smd->target;
}


static void shrinkwrapModifier_foreachObjectLink(ModifierData *md, Object *ob, ObjectWalkFunc walk, void *userData)
{
	ShrinkwrapModifierData *smd = (ShrinkwrapModifierData*) md;

	walk(userData, ob, &smd->target);
	walk(userData, ob, &smd->auxTarget);
}

static void shrinkwrapModifier_deformVerts(ModifierData *md, Object *ob, DerivedMesh *derivedData, float (*vertexCos)[3], int numVerts)
{
	DerivedMesh *dm = NULL;
	CustomDataMask dataMask = shrinkwrapModifier_requiredDataMask(md);

	/* We implement requiredDataMask but thats not really usefull since mesh_calc_modifiers pass a NULL derivedData or without the modified vertexs applied */
	if(dataMask)
	{
		if(derivedData) dm = CDDM_copy(derivedData);
		else if(ob->type==OB_MESH) dm = CDDM_from_mesh(ob->data, ob);
		else if(ob->type==OB_LATTICE) dm = NULL;
		else return;

		if(dm != NULL && (dataMask & CD_MVERT))
		{
			CDDM_apply_vert_coords(dm, vertexCos);
			CDDM_calc_normals(dm);
		}
	}

	shrinkwrapModifier_deform((ShrinkwrapModifierData*)md, ob, dm, vertexCos, numVerts);

	if(dm)
		dm->release(dm);
}

static void shrinkwrapModifier_deformVertsEM(ModifierData *md, Object *ob, EditMesh *editData, DerivedMesh *derivedData, float (*vertexCos)[3], int numVerts)
{
	DerivedMesh *dm = NULL;
	CustomDataMask dataMask = shrinkwrapModifier_requiredDataMask(md);

	if(dataMask)
	{
		if(derivedData) dm = CDDM_copy(derivedData);
		else if(ob->type==OB_MESH) dm = CDDM_from_editmesh(editData, ob->data);
		else if(ob->type==OB_LATTICE) dm = NULL;
		else return;

		if(dm != NULL && (dataMask & CD_MVERT))
		{
			CDDM_apply_vert_coords(dm, vertexCos);
			CDDM_calc_normals(dm);
		}
	}

	shrinkwrapModifier_deform((ShrinkwrapModifierData*)md, ob, dm, vertexCos, numVerts);

	if(dm)
		dm->release(dm);
}

static void shrinkwrapModifier_updateDepgraph(ModifierData *md, DagForest *forest, Object *ob, DagNode *obNode)
{
	ShrinkwrapModifierData *smd = (ShrinkwrapModifierData*) md;

	if (smd->target)
		dag_add_relation(forest, dag_get_node(forest, smd->target),   obNode, DAG_RL_OB_DATA | DAG_RL_DATA_DATA, "Shrinkwrap Modifier");

	if (smd->auxTarget)
		dag_add_relation(forest, dag_get_node(forest, smd->auxTarget), obNode, DAG_RL_OB_DATA | DAG_RL_DATA_DATA, "Shrinkwrap Modifier");
}

/* SimpleDeform */
static void simpledeformModifier_initData(ModifierData *md)
{
	SimpleDeformModifierData *smd = (SimpleDeformModifierData*) md;

	smd->mode = MOD_SIMPLEDEFORM_MODE_TWIST;
	smd->axis = 0;

	smd->origin   =  NULL;
	smd->factor   =  0.35f;
	smd->limit[0] =  0.0f;
	smd->limit[1] =  1.0f;
}

static void simpledeformModifier_copyData(ModifierData *md, ModifierData *target)
{
	SimpleDeformModifierData *smd  = (SimpleDeformModifierData*)md;
	SimpleDeformModifierData *tsmd = (SimpleDeformModifierData*)target;

	tsmd->mode	= smd->mode;
	tsmd->axis  = smd->axis;
	tsmd->origin= smd->origin;
	tsmd->factor= smd->factor;
	memcpy(tsmd->limit, smd->limit, sizeof(tsmd->limit));
}

static CustomDataMask simpledeformModifier_requiredDataMask(ModifierData *md)
{
	SimpleDeformModifierData *smd = (SimpleDeformModifierData *)md;
	CustomDataMask dataMask = 0;

	/* ask for vertexgroups if we need them */
	if(smd->vgroup_name[0])
		dataMask |= (1 << CD_MDEFORMVERT);

	return dataMask;
}

static void simpledeformModifier_foreachObjectLink(ModifierData *md, Object *ob, void (*walk)(void *userData, Object *ob, Object **obpoin), void *userData)
{
	SimpleDeformModifierData *smd  = (SimpleDeformModifierData*)md;
	walk(userData, ob, &smd->origin);
}

static void simpledeformModifier_updateDepgraph(ModifierData *md, DagForest *forest, Object *ob, DagNode *obNode)
{
	SimpleDeformModifierData *smd  = (SimpleDeformModifierData*)md;

	if (smd->origin)
		dag_add_relation(forest, dag_get_node(forest, smd->origin), obNode, DAG_RL_OB_DATA, "SimpleDeform Modifier");
}

static void simpledeformModifier_deformVerts(ModifierData *md, Object *ob, DerivedMesh *derivedData, float (*vertexCos)[3], int numVerts)
{
	DerivedMesh *dm = NULL;
	CustomDataMask dataMask = simpledeformModifier_requiredDataMask(md);

	/* We implement requiredDataMask but thats not really usefull since mesh_calc_modifiers pass a NULL derivedData or without the modified vertexs applied */
	if(dataMask)
	{
		if(derivedData) dm = CDDM_copy(derivedData);
		else if(ob->type==OB_MESH) dm = CDDM_from_mesh(ob->data, ob);
		else if(ob->type==OB_LATTICE) dm = NULL;
		else return;

		if(dm != NULL && (dataMask & CD_MVERT))
		{
			CDDM_apply_vert_coords(dm, vertexCos);
			CDDM_calc_normals(dm);
		}
	}

	SimpleDeformModifier_do((SimpleDeformModifierData*)md, ob, dm, vertexCos, numVerts);

	if(dm)
		dm->release(dm);

}

static void simpledeformModifier_deformVertsEM(ModifierData *md, Object *ob, EditMesh *editData, DerivedMesh *derivedData, float (*vertexCos)[3], int numVerts)
{
	DerivedMesh *dm = NULL;
	CustomDataMask dataMask = simpledeformModifier_requiredDataMask(md);

	/* We implement requiredDataMask but thats not really usefull since mesh_calc_modifiers pass a NULL derivedData or without the modified vertexs applied */
	if(dataMask)
	{
		if(derivedData) dm = CDDM_copy(derivedData);
		else if(ob->type==OB_MESH) dm = CDDM_from_editmesh(editData, ob->data);
		else if(ob->type==OB_LATTICE) dm = NULL;
		else return;

		if(dm != NULL && (dataMask & CD_MVERT))
		{
			CDDM_apply_vert_coords(dm, vertexCos);
			CDDM_calc_normals(dm);
		}
	}

	SimpleDeformModifier_do((SimpleDeformModifierData*)md, ob, dm, vertexCos, numVerts);

	if(dm)
		dm->release(dm);
}

/***/

static ModifierTypeInfo typeArr[NUM_MODIFIER_TYPES];
static int typeArrInit = 1;

ModifierTypeInfo *modifierType_getInfo(ModifierType type)
{
	if (typeArrInit) {
		ModifierTypeInfo *mti;

		memset(typeArr, 0, sizeof(typeArr));

		/* Initialize and return the appropriate type info structure,
		 * assumes that modifier has:
		*  name == typeName, 
		*  structName == typeName + 'ModifierData'
		*/
#define INIT_TYPE(typeName) \
		(strcpy(typeArr[eModifierType_##typeName].name, #typeName), \
		strcpy(typeArr[eModifierType_##typeName].structName, \
#typeName "ModifierData"), \
		typeArr[eModifierType_##typeName].structSize = \
		sizeof(typeName##ModifierData), \
		&typeArr[eModifierType_##typeName])

		mti = &typeArr[eModifierType_None];
		strcpy(mti->name, "None");
		strcpy(mti->structName, "ModifierData");
		mti->structSize = sizeof(ModifierData);
		mti->type = eModifierType_None;
		mti->flags = eModifierTypeFlag_AcceptsMesh
				| eModifierTypeFlag_AcceptsCVs;
		mti->isDisabled = noneModifier_isDisabled;
		
		mti = INIT_TYPE(Curve);
		mti->type = eModifierTypeType_OnlyDeform;
		mti->flags = eModifierTypeFlag_AcceptsCVs
				| eModifierTypeFlag_SupportsEditmode;
		mti->initData = curveModifier_initData;
		mti->copyData = curveModifier_copyData;
		mti->requiredDataMask = curveModifier_requiredDataMask;
		mti->isDisabled = curveModifier_isDisabled;
		mti->foreachObjectLink = curveModifier_foreachObjectLink;
		mti->updateDepgraph = curveModifier_updateDepgraph;
		mti->deformVerts = curveModifier_deformVerts;
		mti->deformVertsEM = curveModifier_deformVertsEM;

		mti = INIT_TYPE(Lattice);
		mti->type = eModifierTypeType_OnlyDeform;
		mti->flags = eModifierTypeFlag_AcceptsCVs
				| eModifierTypeFlag_SupportsEditmode;
		mti->copyData = latticeModifier_copyData;
		mti->requiredDataMask = latticeModifier_requiredDataMask;
		mti->isDisabled = latticeModifier_isDisabled;
		mti->foreachObjectLink = latticeModifier_foreachObjectLink;
		mti->updateDepgraph = latticeModifier_updateDepgraph;
		mti->deformVerts = latticeModifier_deformVerts;
		mti->deformVertsEM = latticeModifier_deformVertsEM;

		mti = INIT_TYPE(Subsurf);
		mti->type = eModifierTypeType_Constructive;
		mti->flags = eModifierTypeFlag_AcceptsMesh
				| eModifierTypeFlag_SupportsMapping
				| eModifierTypeFlag_SupportsEditmode
				| eModifierTypeFlag_EnableInEditmode;
		mti->initData = subsurfModifier_initData;
		mti->copyData = subsurfModifier_copyData;
		mti->freeData = subsurfModifier_freeData;
		mti->applyModifier = subsurfModifier_applyModifier;
		mti->applyModifierEM = subsurfModifier_applyModifierEM;

		mti = INIT_TYPE(Build);
		mti->type = eModifierTypeType_Nonconstructive;
		mti->flags = eModifierTypeFlag_AcceptsMesh;
		mti->initData = buildModifier_initData;
		mti->copyData = buildModifier_copyData;
		mti->dependsOnTime = buildModifier_dependsOnTime;
		mti->applyModifier = buildModifier_applyModifier;
		
		mti = INIT_TYPE(Mask);
		mti->type = eModifierTypeType_Nonconstructive;
		mti->flags = eModifierTypeFlag_AcceptsMesh;
		mti->copyData = maskModifier_copyData;
		mti->requiredDataMask= maskModifier_requiredDataMask;
		mti->foreachObjectLink = maskModifier_foreachObjectLink;
		mti->updateDepgraph = maskModifier_updateDepgraph;
		mti->applyModifier = maskModifier_applyModifier;

		mti = INIT_TYPE(Array);
		mti->type = eModifierTypeType_Constructive;
		mti->flags = eModifierTypeFlag_AcceptsMesh
				| eModifierTypeFlag_SupportsMapping
				| eModifierTypeFlag_SupportsEditmode
				| eModifierTypeFlag_EnableInEditmode;
		mti->initData = arrayModifier_initData;
		mti->copyData = arrayModifier_copyData;
		mti->foreachObjectLink = arrayModifier_foreachObjectLink;
		mti->updateDepgraph = arrayModifier_updateDepgraph;
		mti->applyModifier = arrayModifier_applyModifier;
		mti->applyModifierEM = arrayModifier_applyModifierEM;

		mti = INIT_TYPE(Mirror);
		mti->type = eModifierTypeType_Constructive;
		mti->flags = eModifierTypeFlag_AcceptsMesh
				| eModifierTypeFlag_SupportsMapping
				| eModifierTypeFlag_SupportsEditmode
				| eModifierTypeFlag_EnableInEditmode;
		mti->initData = mirrorModifier_initData;
		mti->copyData = mirrorModifier_copyData;
		mti->foreachObjectLink = mirrorModifier_foreachObjectLink;
		mti->updateDepgraph = mirrorModifier_updateDepgraph;
		mti->applyModifier = mirrorModifier_applyModifier;
		mti->applyModifierEM = mirrorModifier_applyModifierEM;

		mti = INIT_TYPE(EdgeSplit);
		mti->type = eModifierTypeType_Constructive;
		mti->flags = eModifierTypeFlag_AcceptsMesh
				| eModifierTypeFlag_SupportsMapping
				| eModifierTypeFlag_SupportsEditmode
				| eModifierTypeFlag_EnableInEditmode;
		mti->initData = edgesplitModifier_initData;
		mti->copyData = edgesplitModifier_copyData;
		mti->applyModifier = edgesplitModifier_applyModifier;
		mti->applyModifierEM = edgesplitModifier_applyModifierEM;

		mti = INIT_TYPE(Bevel);
		mti->type = eModifierTypeType_Constructive;
		mti->flags = eModifierTypeFlag_AcceptsMesh
				| eModifierTypeFlag_SupportsEditmode
				| eModifierTypeFlag_EnableInEditmode;
		mti->initData = bevelModifier_initData;
		mti->copyData = bevelModifier_copyData;
		mti->requiredDataMask = bevelModifier_requiredDataMask;
		mti->applyModifier = bevelModifier_applyModifier;
		mti->applyModifierEM = bevelModifier_applyModifierEM;

		mti = INIT_TYPE(Displace);
		mti->type = eModifierTypeType_OnlyDeform;
		mti->flags = eModifierTypeFlag_AcceptsMesh|eModifierTypeFlag_SupportsEditmode;
		mti->initData = displaceModifier_initData;
		mti->copyData = displaceModifier_copyData;
		mti->requiredDataMask = displaceModifier_requiredDataMask;
		mti->dependsOnTime = displaceModifier_dependsOnTime;
		mti->foreachObjectLink = displaceModifier_foreachObjectLink;
		mti->foreachIDLink = displaceModifier_foreachIDLink;
		mti->updateDepgraph = displaceModifier_updateDepgraph;
		mti->isDisabled = displaceModifier_isDisabled;
		mti->deformVerts = displaceModifier_deformVerts;
		mti->deformVertsEM = displaceModifier_deformVertsEM;

		mti = INIT_TYPE(UVProject);
		mti->type = eModifierTypeType_Nonconstructive;
		mti->flags = eModifierTypeFlag_AcceptsMesh
				| eModifierTypeFlag_SupportsMapping
				| eModifierTypeFlag_SupportsEditmode
				| eModifierTypeFlag_EnableInEditmode;
		mti->initData = uvprojectModifier_initData;
		mti->copyData = uvprojectModifier_copyData;
		mti->requiredDataMask = uvprojectModifier_requiredDataMask;
		mti->foreachObjectLink = uvprojectModifier_foreachObjectLink;
		mti->foreachIDLink = uvprojectModifier_foreachIDLink;
		mti->updateDepgraph = uvprojectModifier_updateDepgraph;
		mti->applyModifier = uvprojectModifier_applyModifier;
		mti->applyModifierEM = uvprojectModifier_applyModifierEM;

		mti = INIT_TYPE(Decimate);
		mti->type = eModifierTypeType_Nonconstructive;
		mti->flags = eModifierTypeFlag_AcceptsMesh;
		mti->initData = decimateModifier_initData;
		mti->copyData = decimateModifier_copyData;
		//XXX mti->applyModifier = decimateModifier_applyModifier;

		mti = INIT_TYPE(Smooth);
		mti->type = eModifierTypeType_OnlyDeform;
		mti->flags = eModifierTypeFlag_AcceptsMesh
				| eModifierTypeFlag_SupportsEditmode;
		mti->initData = smoothModifier_initData;
		mti->copyData = smoothModifier_copyData;
		mti->requiredDataMask = smoothModifier_requiredDataMask;
		mti->deformVerts = smoothModifier_deformVerts;
		mti->deformVertsEM = smoothModifier_deformVertsEM;

		mti = INIT_TYPE(Cast);
		mti->type = eModifierTypeType_OnlyDeform;
		mti->flags = eModifierTypeFlag_AcceptsCVs
				| eModifierTypeFlag_SupportsEditmode;
		mti->initData = castModifier_initData;
		mti->copyData = castModifier_copyData;
		mti->requiredDataMask = castModifier_requiredDataMask;
		mti->foreachObjectLink = castModifier_foreachObjectLink;
		mti->updateDepgraph = castModifier_updateDepgraph;
		mti->deformVerts = castModifier_deformVerts;
		mti->deformVertsEM = castModifier_deformVertsEM;

		mti = INIT_TYPE(Wave);
		mti->type = eModifierTypeType_OnlyDeform;
		mti->flags = eModifierTypeFlag_AcceptsCVs
				| eModifierTypeFlag_SupportsEditmode;
		mti->initData = waveModifier_initData;
		mti->copyData = waveModifier_copyData;
		mti->dependsOnTime = waveModifier_dependsOnTime;
		mti->requiredDataMask = waveModifier_requiredDataMask;
		mti->foreachObjectLink = waveModifier_foreachObjectLink;
		mti->foreachIDLink = waveModifier_foreachIDLink;
		mti->updateDepgraph = waveModifier_updateDepgraph;
		mti->deformVerts = waveModifier_deformVerts;
		mti->deformVertsEM = waveModifier_deformVertsEM;

		mti = INIT_TYPE(Armature);
		mti->type = eModifierTypeType_OnlyDeform;
		mti->flags = eModifierTypeFlag_AcceptsCVs
				| eModifierTypeFlag_SupportsEditmode;
		mti->initData = armatureModifier_initData;
		mti->copyData = armatureModifier_copyData;
		mti->requiredDataMask = armatureModifier_requiredDataMask;
		mti->isDisabled = armatureModifier_isDisabled;
		mti->foreachObjectLink = armatureModifier_foreachObjectLink;
		mti->updateDepgraph = armatureModifier_updateDepgraph;
		mti->deformVerts = armatureModifier_deformVerts;
		mti->deformVertsEM = armatureModifier_deformVertsEM;
		mti->deformMatricesEM = armatureModifier_deformMatricesEM;

		mti = INIT_TYPE(Hook);
		mti->type = eModifierTypeType_OnlyDeform;
		mti->flags = eModifierTypeFlag_AcceptsCVs
				| eModifierTypeFlag_SupportsEditmode;
		mti->initData = hookModifier_initData;
		mti->copyData = hookModifier_copyData;
		mti->requiredDataMask = hookModifier_requiredDataMask;
		mti->freeData = hookModifier_freeData;
		mti->isDisabled = hookModifier_isDisabled;
		mti->foreachObjectLink = hookModifier_foreachObjectLink;
		mti->updateDepgraph = hookModifier_updateDepgraph;
		mti->deformVerts = hookModifier_deformVerts;
		mti->deformVertsEM = hookModifier_deformVertsEM;

		mti = INIT_TYPE(Softbody);
		mti->type = eModifierTypeType_OnlyDeform;
		mti->flags = eModifierTypeFlag_AcceptsCVs
				| eModifierTypeFlag_RequiresOriginalData;
		mti->deformVerts = softbodyModifier_deformVerts;
		mti->dependsOnTime = softbodyModifier_dependsOnTime;
	
		mti = INIT_TYPE(Cloth);
		mti->type = eModifierTypeType_Nonconstructive;
		mti->initData = clothModifier_initData;
		mti->flags = eModifierTypeFlag_AcceptsMesh
				| eModifierTypeFlag_UsesPointCache;
		mti->dependsOnTime = clothModifier_dependsOnTime;
		mti->freeData = clothModifier_freeData; 
		mti->requiredDataMask = clothModifier_requiredDataMask;
		mti->copyData = clothModifier_copyData;
		mti->applyModifier = clothModifier_applyModifier;
		mti->updateDepgraph = clothModifier_updateDepgraph;
		
		mti = INIT_TYPE(Collision);
		mti->type = eModifierTypeType_OnlyDeform;
		mti->initData = collisionModifier_initData;
		mti->flags = eModifierTypeFlag_AcceptsMesh;
		mti->dependsOnTime = collisionModifier_dependsOnTime;
		mti->freeData = collisionModifier_freeData; 
		mti->deformVerts = collisionModifier_deformVerts;
		// mti->copyData = collisionModifier_copyData;

		mti = INIT_TYPE(Boolean);
		mti->type = eModifierTypeType_Nonconstructive;
		mti->flags = eModifierTypeFlag_AcceptsMesh
				| eModifierTypeFlag_RequiresOriginalData
				| eModifierTypeFlag_UsesPointCache;
		mti->copyData = booleanModifier_copyData;
		mti->isDisabled = booleanModifier_isDisabled;
		mti->applyModifier = booleanModifier_applyModifier;
		mti->foreachObjectLink = booleanModifier_foreachObjectLink;
		mti->updateDepgraph = booleanModifier_updateDepgraph;

		mti = INIT_TYPE(MeshDeform);
		mti->type = eModifierTypeType_OnlyDeform;
		mti->flags = eModifierTypeFlag_AcceptsCVs
				| eModifierTypeFlag_SupportsEditmode;
		mti->initData = meshdeformModifier_initData;
		mti->freeData = meshdeformModifier_freeData;
		mti->copyData = meshdeformModifier_copyData;
		mti->requiredDataMask = meshdeformModifier_requiredDataMask;
		mti->isDisabled = meshdeformModifier_isDisabled;
		mti->foreachObjectLink = meshdeformModifier_foreachObjectLink;
		mti->updateDepgraph = meshdeformModifier_updateDepgraph;
		mti->deformVerts = meshdeformModifier_deformVerts;
		mti->deformVertsEM = meshdeformModifier_deformVertsEM;

		mti = INIT_TYPE(ParticleSystem);
		mti->type = eModifierTypeType_OnlyDeform;
		mti->flags = eModifierTypeFlag_AcceptsMesh
				| eModifierTypeFlag_SupportsMapping
				| eModifierTypeFlag_UsesPointCache;
#if 0
		| eModifierTypeFlag_SupportsEditmode;
		|eModifierTypeFlag_EnableInEditmode;
#endif
		mti->initData = particleSystemModifier_initData;
		mti->freeData = particleSystemModifier_freeData;
		mti->copyData = particleSystemModifier_copyData;
		mti->deformVerts = particleSystemModifier_deformVerts;
#if 0
		mti->deformVertsEM = particleSystemModifier_deformVertsEM;
#endif
		mti->requiredDataMask = particleSystemModifier_requiredDataMask;

		mti = INIT_TYPE(ParticleInstance);
		mti->type = eModifierTypeType_Constructive;
		mti->flags = eModifierTypeFlag_AcceptsMesh
				| eModifierTypeFlag_SupportsMapping
				| eModifierTypeFlag_SupportsEditmode
				| eModifierTypeFlag_EnableInEditmode;
		mti->initData = particleInstanceModifier_initData;
		mti->copyData = particleInstanceModifier_copyData;
		mti->dependsOnTime = particleInstanceModifier_dependsOnTime;
		mti->foreachObjectLink = particleInstanceModifier_foreachObjectLink;
		mti->applyModifier = particleInstanceModifier_applyModifier;
		mti->applyModifierEM = particleInstanceModifier_applyModifierEM;
		mti->updateDepgraph = particleInstanceModifier_updateDepgraph;

		mti = INIT_TYPE(Explode);
		mti->type = eModifierTypeType_Nonconstructive;
		mti->flags = eModifierTypeFlag_AcceptsMesh;
		mti->initData = explodeModifier_initData;
		mti->freeData = explodeModifier_freeData;
		mti->copyData = explodeModifier_copyData;
		mti->dependsOnTime = explodeModifier_dependsOnTime;
		mti->requiredDataMask = explodeModifier_requiredDataMask;
		mti->applyModifier = explodeModifier_applyModifier;
		
		mti = INIT_TYPE(Fluidsim);
		mti->type = eModifierTypeType_Nonconstructive
				| eModifierTypeFlag_RequiresOriginalData;
		mti->flags = eModifierTypeFlag_AcceptsMesh;
		mti->initData = fluidsimModifier_initData;
		mti->freeData = fluidsimModifier_freeData;
		mti->copyData = fluidsimModifier_copyData;
		mti->dependsOnTime = fluidsimModifier_dependsOnTime;
		mti->applyModifier = fluidsimModifier_applyModifier;
		mti->updateDepgraph = fluidsimModifier_updateDepgraph;

		mti = INIT_TYPE(Shrinkwrap);
		mti->type = eModifierTypeType_OnlyDeform;
		mti->flags = eModifierTypeFlag_AcceptsMesh
				| eModifierTypeFlag_AcceptsCVs
				| eModifierTypeFlag_SupportsEditmode
				| eModifierTypeFlag_EnableInEditmode;
		mti->initData = shrinkwrapModifier_initData;
		mti->copyData = shrinkwrapModifier_copyData;
		mti->requiredDataMask = shrinkwrapModifier_requiredDataMask;
		mti->isDisabled = shrinkwrapModifier_isDisabled;
		mti->foreachObjectLink = shrinkwrapModifier_foreachObjectLink;
		mti->deformVerts = shrinkwrapModifier_deformVerts;
		mti->deformVertsEM = shrinkwrapModifier_deformVertsEM;
		mti->updateDepgraph = shrinkwrapModifier_updateDepgraph;

		mti = INIT_TYPE(SimpleDeform);
		mti->type = eModifierTypeType_OnlyDeform;
		mti->flags = eModifierTypeFlag_AcceptsMesh
				| eModifierTypeFlag_AcceptsCVs				
				| eModifierTypeFlag_SupportsEditmode
				| eModifierTypeFlag_EnableInEditmode;
		mti->initData = simpledeformModifier_initData;
		mti->copyData = simpledeformModifier_copyData;
		mti->requiredDataMask = simpledeformModifier_requiredDataMask;
		mti->deformVerts = simpledeformModifier_deformVerts;
		mti->deformVertsEM = simpledeformModifier_deformVertsEM;
		mti->foreachObjectLink = simpledeformModifier_foreachObjectLink;
		mti->updateDepgraph = simpledeformModifier_updateDepgraph;

		typeArrInit = 0;
#undef INIT_TYPE
	}

	if (type>=0 && type<NUM_MODIFIER_TYPES && typeArr[type].name[0]!='\0') {
		return &typeArr[type];
	} else {
		return NULL;
	}
}

/***/

ModifierData *modifier_new(int type)
{
	ModifierTypeInfo *mti = modifierType_getInfo(type);
	ModifierData *md = MEM_callocN(mti->structSize, mti->structName);

	strcpy(md->name, mti->name);

	md->type = type;
	md->mode = eModifierMode_Realtime
			| eModifierMode_Render | eModifierMode_Expanded;

	if (mti->flags & eModifierTypeFlag_EnableInEditmode)
		md->mode |= eModifierMode_Editmode;

	if (mti->initData) mti->initData(md);

	return md;
}

void modifier_free(ModifierData *md) 
{
	ModifierTypeInfo *mti = modifierType_getInfo(md->type);

	if (mti->freeData) mti->freeData(md);
	if (md->error) MEM_freeN(md->error);

	MEM_freeN(md);
}

int modifier_dependsOnTime(ModifierData *md) 
{
	ModifierTypeInfo *mti = modifierType_getInfo(md->type);

	return mti->dependsOnTime && mti->dependsOnTime(md);
}

int modifier_supportsMapping(ModifierData *md)
{
	ModifierTypeInfo *mti = modifierType_getInfo(md->type);

	return (mti->type==eModifierTypeType_OnlyDeform ||
			(mti->flags & eModifierTypeFlag_SupportsMapping));
}

ModifierData *modifiers_findByType(Object *ob, ModifierType type)
{
	ModifierData *md = ob->modifiers.first;

	for (; md; md=md->next)
		if (md->type==type)
			break;

	return md;
}

void modifiers_clearErrors(Object *ob)
{
	ModifierData *md = ob->modifiers.first;
	int qRedraw = 0;

	for (; md; md=md->next) {
		if (md->error) {
			MEM_freeN(md->error);
			md->error = NULL;

			qRedraw = 1;
		}
	}

// XXX	if (qRedraw) allqueue(REDRAWBUTSEDIT, 0);
}

void modifiers_foreachObjectLink(Object *ob, ObjectWalkFunc walk,
				 void *userData)
{
	ModifierData *md = ob->modifiers.first;

	for (; md; md=md->next) {
		ModifierTypeInfo *mti = modifierType_getInfo(md->type);

		if (mti->foreachObjectLink)
			mti->foreachObjectLink(md, ob, walk, userData);
	}
}

void modifiers_foreachIDLink(Object *ob, IDWalkFunc walk, void *userData)
{
	ModifierData *md = ob->modifiers.first;

	for (; md; md=md->next) {
		ModifierTypeInfo *mti = modifierType_getInfo(md->type);

		if(mti->foreachIDLink) mti->foreachIDLink(md, ob, walk, userData);
		else if(mti->foreachObjectLink) {
			/* each Object can masquerade as an ID, so this should be OK */
			ObjectWalkFunc fp = (ObjectWalkFunc)walk;
			mti->foreachObjectLink(md, ob, fp, userData);
		}
	}
}

void modifier_copyData(ModifierData *md, ModifierData *target)
{
	ModifierTypeInfo *mti = modifierType_getInfo(md->type);

	target->mode = md->mode;

	if (mti->copyData)
		mti->copyData(md, target);
}

int modifier_couldBeCage(ModifierData *md)
{
	ModifierTypeInfo *mti = modifierType_getInfo(md->type);

	return (	(md->mode & eModifierMode_Realtime) &&
			(md->mode & eModifierMode_Editmode) &&
			(!mti->isDisabled || !mti->isDisabled(md)) &&
			modifier_supportsMapping(md));	
}

void modifier_setError(ModifierData *md, char *format, ...)
{
	char buffer[2048];
	va_list ap;

	va_start(ap, format);
	vsprintf(buffer, format, ap);
	va_end(ap);

	if (md->error)
		MEM_freeN(md->error);

	md->error = BLI_strdup(buffer);

// XXX	allqueue(REDRAWBUTSEDIT, 0);
}

/* used for buttons, to find out if the 'draw deformed in editmode' option is
 * there
 * 
 * also used in transform_conversion.c, to detect CrazySpace [tm] (2nd arg
 * then is NULL)
 */
int modifiers_getCageIndex(Object *ob, int *lastPossibleCageIndex_r)
{
	ModifierData *md = ob->modifiers.first;
	int i, cageIndex = -1;

	/* Find the last modifier acting on the cage. */
	for (i=0; md; i++,md=md->next) {
		ModifierTypeInfo *mti = modifierType_getInfo(md->type);

		if (!(md->mode & eModifierMode_Realtime)) continue;
		if (!(md->mode & eModifierMode_Editmode)) continue;
		if (mti->isDisabled && mti->isDisabled(md)) continue;
		if (!(mti->flags & eModifierTypeFlag_SupportsEditmode)) continue;
		if (md->mode & eModifierMode_DisableTemporary) continue;

		if (!modifier_supportsMapping(md))
			break;

		if (lastPossibleCageIndex_r) *lastPossibleCageIndex_r = i;
		if (md->mode & eModifierMode_OnCage)
			cageIndex = i;
	}

	return cageIndex;
}


int modifiers_isSoftbodyEnabled(Object *ob)
{
	ModifierData *md = modifiers_findByType(ob, eModifierType_Softbody);

	return (md && md->mode & (eModifierMode_Realtime | eModifierMode_Render));
}

int modifiers_isClothEnabled(Object *ob)
{
	ModifierData *md = modifiers_findByType(ob, eModifierType_Cloth);

	return (md && md->mode & (eModifierMode_Realtime | eModifierMode_Render));
}

int modifiers_isParticleEnabled(Object *ob)
{
	ModifierData *md = modifiers_findByType(ob, eModifierType_ParticleSystem);

	return (md && md->mode & (eModifierMode_Realtime | eModifierMode_Render));
}

LinkNode *modifiers_calcDataMasks(ModifierData *md, CustomDataMask dataMask)
{
	LinkNode *dataMasks = NULL;
	LinkNode *curr, *prev;

	/* build a list of modifier data requirements in reverse order */
	for(; md; md = md->next) {
		ModifierTypeInfo *mti = modifierType_getInfo(md->type);
		CustomDataMask mask = 0;

		if(mti->requiredDataMask) mask = mti->requiredDataMask(md);

		BLI_linklist_prepend(&dataMasks, (void *)mask);
	}

	/* build the list of required data masks - each mask in the list must
	* include all elements of the masks that follow it
	*
	* note the list is currently in reverse order, so "masks that follow it"
	* actually means "masks that precede it" at the moment
	*/
	for(curr = dataMasks, prev = NULL; curr; prev = curr, curr = curr->next) {
		if(prev) {
			CustomDataMask prev_mask = (CustomDataMask)prev->link;
			CustomDataMask curr_mask = (CustomDataMask)curr->link;

			curr->link = (void *)(curr_mask | prev_mask);
		} else {
			CustomDataMask curr_mask = (CustomDataMask)curr->link;

			curr->link = (void *)(curr_mask | dataMask);
		}
	}

	/* reverse the list so it's in the correct order */
	BLI_linklist_reverse(&dataMasks);

	return dataMasks;
}

ModifierData *modifiers_getVirtualModifierList(Object *ob)
{
		/* Kinda hacky, but should be fine since we are never
	* reentrant and avoid free hassles.
		*/
	static ArmatureModifierData amd;
	static CurveModifierData cmd;
	static LatticeModifierData lmd;
	static int init = 1;

	if (init) {
		ModifierData *md;

		md = modifier_new(eModifierType_Armature);
		amd = *((ArmatureModifierData*) md);
		modifier_free(md);

		md = modifier_new(eModifierType_Curve);
		cmd = *((CurveModifierData*) md);
		modifier_free(md);

		md = modifier_new(eModifierType_Lattice);
		lmd = *((LatticeModifierData*) md);
		modifier_free(md);

		amd.modifier.mode |= eModifierMode_Virtual;
		cmd.modifier.mode |= eModifierMode_Virtual;
		lmd.modifier.mode |= eModifierMode_Virtual;

		init = 0;
	}

	if (ob->parent) {
		if(ob->parent->type==OB_ARMATURE && ob->partype==PARSKEL) {
			amd.object = ob->parent;
			amd.modifier.next = ob->modifiers.first;
			amd.deformflag= ((bArmature *)(ob->parent->data))->deformflag;
			return &amd.modifier;
		} else if(ob->parent->type==OB_CURVE && ob->partype==PARSKEL) {
			cmd.object = ob->parent;
			cmd.defaxis = ob->trackflag + 1;
			cmd.modifier.next = ob->modifiers.first;
			return &cmd.modifier;
		} else if(ob->parent->type==OB_LATTICE && ob->partype==PARSKEL) {
			lmd.object = ob->parent;
			lmd.modifier.next = ob->modifiers.first;
			return &lmd.modifier;
		}
	}

	return ob->modifiers.first;
}
/* Takes an object and returns its first selected armature, else just its
 * armature
 * This should work for multiple armatures per object
 */
Object *modifiers_isDeformedByArmature(Object *ob)
{
	ModifierData *md = modifiers_getVirtualModifierList(ob);
	ArmatureModifierData *amd= NULL;
	
	/* return the first selected armature, this lets us use multiple armatures
	*/
	for (; md; md=md->next) {
		if (md->type==eModifierType_Armature) {
			amd = (ArmatureModifierData*) md;
			if (amd->object && (amd->object->flag & SELECT))
				return amd->object;
		}
	}
	
	if (amd) /* if were still here then return the last armature */
		return amd->object;
	
	return NULL;
}

/* Takes an object and returns its first selected lattice, else just its
* armature
* This should work for multiple armatures per object
*/
Object *modifiers_isDeformedByLattice(Object *ob)
{
	ModifierData *md = modifiers_getVirtualModifierList(ob);
	LatticeModifierData *lmd= NULL;
	
	/* return the first selected armature, this lets us use multiple armatures
	*/
	for (; md; md=md->next) {
		if (md->type==eModifierType_Lattice) {
			lmd = (LatticeModifierData*) md;
			if (lmd->object && (lmd->object->flag & SELECT))
				return lmd->object;
		}
	}
	
	if (lmd) /* if were still here then return the last lattice */
		return lmd->object;
	
	return NULL;
}



int modifiers_usesArmature(Object *ob, bArmature *arm)
{
	ModifierData *md = modifiers_getVirtualModifierList(ob);

	for (; md; md=md->next) {
		if (md->type==eModifierType_Armature) {
			ArmatureModifierData *amd = (ArmatureModifierData*) md;
			if (amd->object && amd->object->data==arm) 
				return 1;
		}
	}

	return 0;
}

int modifier_isDeformer(ModifierData *md)
{
	if (md->type==eModifierType_Armature)
		return 1;
	if (md->type==eModifierType_Curve)
		return 1;
	if (md->type==eModifierType_Lattice)
		return 1;
	
	return 0;
}

int modifiers_isDeformed(Object *ob)
{
	ModifierData *md = modifiers_getVirtualModifierList(ob);
	
	for (; md; md=md->next) {
		if(ob==G.obedit && (md->mode & eModifierMode_Editmode)==0);
		else if(modifier_isDeformer(md))
			return 1;
	}
	return 0;
}

int modifiers_indexInObject(Object *ob, ModifierData *md_seek)
{
	int i= 0;
	ModifierData *md;
	
	for (md=ob->modifiers.first; (md && md_seek!=md); md=md->next, i++);
	if (!md) return -1; /* modifier isnt in the object */
	return i;
}

int modifiers_usesPointCache(Object *ob)
{
	ModifierData *md = ob->modifiers.first;

	for (; md; md=md->next) {
		ModifierTypeInfo *mti = modifierType_getInfo(md->type);
		if (mti->flags & eModifierTypeFlag_UsesPointCache) {
			return 1;
		}
	}
	return 0;
}

void modifier_freeTemporaryData(ModifierData *md)
{
	if(md->type == eModifierType_Armature) {
		ArmatureModifierData *amd= (ArmatureModifierData*)md;

		if(amd->prevCos)
			MEM_freeN(amd->prevCos);
	}
}


<|MERGE_RESOLUTION|>--- conflicted
+++ resolved
@@ -77,15 +77,11 @@
 
 #include "BKE_main.h"
 #include "BKE_anim.h"
-<<<<<<< HEAD
-=======
-#include "BKE_bad_level_calls.h"
 #include "BKE_bmesh.h"
 #include "BKE_booleanops.h"
 #include "BKE_cloth.h"
 #include "BKE_collision.h"
 #include "BKE_cdderivedmesh.h"
->>>>>>> 7e4db234
 #include "BKE_curve.h"
 #include "BKE_customdata.h"
 #include "BKE_DerivedMesh.h"
@@ -7588,21 +7584,16 @@
 	Mat3CpyMat4(icagemat, iobmat);
 
 	/* bind weights if needed */
-<<<<<<< HEAD
-	if(!mmd->bindcos)
-		//XXX harmonic_coordinates_bind(mmd, vertexCos, numVerts, cagemat);
-=======
 	if(!mmd->bindcos) {
 		static int recursive = 0;
 
 		/* progress bar redraw can make this recursive .. */
 		if(!recursive) {
 			recursive = 1;
-			harmonic_coordinates_bind(mmd, vertexCos, numVerts, cagemat);
+			//XXX harmonic_coordinates_bind(mmd, vertexCos, numVerts, cagemat);
 			recursive = 0;
 		}
 	}
->>>>>>> 7e4db234
 
 	/* verify we have compatible weights */
 	totvert= numVerts;
