/*
 * This program is free software; you can redistribute it and/or
 * modify it under the terms of the GNU General Public License
 * as published by the Free Software Foundation; either version 2
 * of the License, or (at your option) any later version.
 *
 * This program is distributed in the hope that it will be useful,
 * but WITHOUT ANY WARRANTY; without even the implied warranty of
 * MERCHANTABILITY or FITNESS FOR A PARTICULAR PURPOSE.  See the
 * GNU General Public License for more details.
 *
 * You should have received a copy of the GNU General Public License
 * along with this program; if not, write to the Free Software Foundation,
 * Inc., 51 Franklin Street, Fifth Floor, Boston, MA 02110-1301, USA.
 */

/** \file
 * \ingroup bke
 */

#include <string.h>

#include "BLI_listbase.h"
#include "BLI_string.h"
#include "BLI_string_utf8.h"
#include "BLI_string_utils.h"
#include "BLI_threads.h"
#include "BLT_translation.h"

#include "BKE_animsys.h"
#include "BKE_collection.h"
#include "BKE_freestyle.h"
#include "BKE_idprop.h"
#include "BKE_layer.h"
#include "BKE_library.h"
#include "BKE_main.h"
#include "BKE_node.h"
#include "BKE_object.h"

#include "DNA_ID.h"
#include "DNA_space_types.h"
#include "DNA_collection_types.h"
#include "DNA_layer_types.h"
#include "DNA_object_types.h"
#include "DNA_node_types.h"
#include "DNA_scene_types.h"
#include "DNA_view3d_types.h"
#include "DNA_windowmanager_types.h"
#include "DNA_workspace_types.h"

#include "DEG_depsgraph.h"
#include "DEG_depsgraph_debug.h"
#include "DEG_depsgraph_query.h"

#include "DRW_engine.h"

#include "MEM_guardedalloc.h"

/* Set of flags which are dependent on a collection settings. */
static const short g_base_collection_flags = (BASE_VISIBLE_DEPSGRAPH | BASE_VISIBLE_VIEWLAYER |
                                              BASE_SELECTABLE | BASE_ENABLED_VIEWPORT |
                                              BASE_ENABLED_RENDER | BASE_HOLDOUT |
                                              BASE_INDIRECT_ONLY);

/* prototype */
static void object_bases_iterator_next(BLI_Iterator *iter, const int flag);

/*********************** Layer Collections and bases *************************/

static LayerCollection *layer_collection_add(ListBase *lb_parent, Collection *collection)
{
  LayerCollection *lc = MEM_callocN(sizeof(LayerCollection), "Collection Base");
  lc->collection = collection;
  lc->local_collections_bits = ~(0);
  BLI_addtail(lb_parent, lc);

  return lc;
}

static void layer_collection_free(ViewLayer *view_layer, LayerCollection *lc)
{
  if (lc == view_layer->active_collection) {
    view_layer->active_collection = NULL;
  }

  for (LayerCollection *nlc = lc->layer_collections.first; nlc; nlc = nlc->next) {
    layer_collection_free(view_layer, nlc);
  }

  BLI_freelistN(&lc->layer_collections);
}

static Base *object_base_new(Object *ob)
{
  Base *base = MEM_callocN(sizeof(Base), "Object Base");
  base->object = ob;
  base->local_view_bits = ~(0);
  if (ob->base_flag & BASE_SELECTED) {
    base->flag |= BASE_SELECTED;
  }
  return base;
}

/********************************* View Layer ********************************/

/* RenderLayer */

/* Returns the default view layer to view in workspaces if there is
 * none linked to the workspace yet. */
ViewLayer *BKE_view_layer_default_view(const Scene *scene)
{
  for (ViewLayer *view_layer = scene->view_layers.first; view_layer;
       view_layer = view_layer->next) {
    if (!(view_layer->flag & VIEW_LAYER_RENDER)) {
      return view_layer;
    }
  }

  BLI_assert(scene->view_layers.first);
  return scene->view_layers.first;
}

/* Returns the default view layer to render if we need to render just one. */
ViewLayer *BKE_view_layer_default_render(const Scene *scene)
{
  for (ViewLayer *view_layer = scene->view_layers.first; view_layer;
       view_layer = view_layer->next) {
    if (view_layer->flag & VIEW_LAYER_RENDER) {
      return view_layer;
    }
  }

  BLI_assert(scene->view_layers.first);
  return scene->view_layers.first;
}

/* Returns view layer with matching name, or NULL if not found. */
ViewLayer *BKE_view_layer_find(const Scene *scene, const char *layer_name)
{
  for (ViewLayer *view_layer = scene->view_layers.first; view_layer;
       view_layer = view_layer->next) {
    if (STREQ(view_layer->name, layer_name)) {
      return view_layer;
    }
  }

  return NULL;
}

/**
 * This is a placeholder to know which areas of the code need to be addressed
 * for the Workspace changes. Never use this, you should typically get the
 * active layer from the context or window.
 */
ViewLayer *BKE_view_layer_context_active_PLACEHOLDER(const Scene *scene)
{
  BLI_assert(scene->view_layers.first);
  return scene->view_layers.first;
}

static ViewLayer *view_layer_add(const char *name)
{
  if (!name) {
    name = DATA_("View Layer");
  }

  ViewLayer *view_layer = MEM_callocN(sizeof(ViewLayer), "View Layer");
  view_layer->flag = VIEW_LAYER_RENDER | VIEW_LAYER_FREESTYLE;

  BLI_strncpy_utf8(view_layer->name, name, sizeof(view_layer->name));

  /* Pure rendering pipeline settings. */
  view_layer->layflag = 0x7FFF; /* solid ztra halo edge strand */
  view_layer->passflag = SCE_PASS_COMBINED | SCE_PASS_Z;
  view_layer->pass_alpha_threshold = 0.5f;
  BKE_freestyle_config_init(&view_layer->freestyle_config);

  return view_layer;
}

/**
 * Add a new view layer
 * by default, a view layer has the master collection
 */
ViewLayer *BKE_view_layer_add(Scene *scene, const char *name)
{
  ViewLayer *view_layer = view_layer_add(name);

  BLI_addtail(&scene->view_layers, view_layer);

  /* unique name */
  BLI_uniquename(&scene->view_layers,
                 view_layer,
                 DATA_("ViewLayer"),
                 '.',
                 offsetof(ViewLayer, name),
                 sizeof(view_layer->name));

  BKE_layer_collection_sync(scene, view_layer);

  return view_layer;
}

void BKE_view_layer_free(ViewLayer *view_layer)
{
  BKE_view_layer_free_ex(view_layer, true);
}

/**
 * Free (or release) any data used by this ViewLayer.
 */
void BKE_view_layer_free_ex(ViewLayer *view_layer, const bool do_id_user)
{
  view_layer->basact = NULL;

  BLI_freelistN(&view_layer->object_bases);

  if (view_layer->object_bases_hash) {
    BLI_ghash_free(view_layer->object_bases_hash, NULL, NULL);
  }

  for (LayerCollection *lc = view_layer->layer_collections.first; lc; lc = lc->next) {
    layer_collection_free(view_layer, lc);
  }
  BLI_freelistN(&view_layer->layer_collections);

  for (ViewLayerEngineData *sled = view_layer->drawdata.first; sled; sled = sled->next) {
    if (sled->storage) {
      if (sled->free) {
        sled->free(sled->storage);
      }
      MEM_freeN(sled->storage);
    }
  }
  BLI_freelistN(&view_layer->drawdata);

  MEM_SAFE_FREE(view_layer->stats);

  BKE_freestyle_config_free(&view_layer->freestyle_config, do_id_user);

  if (view_layer->id_properties) {
<<<<<<< HEAD
    /* take for example light group collections into account here, those are
     * collections being referenced by a pointer property beneath a property group */
=======
>>>>>>> 7afec5be
    IDP_FreeProperty_ex(view_layer->id_properties, do_id_user);
  }

  MEM_SAFE_FREE(view_layer->object_bases_array);

  MEM_freeN(view_layer);
}

/**
 * Tag all the selected objects of a render-layer.
 */
void BKE_view_layer_selected_objects_tag(ViewLayer *view_layer, const int tag)
{
  for (Base *base = view_layer->object_bases.first; base; base = base->next) {
    if ((base->flag & BASE_SELECTED) != 0) {
      base->object->flag |= tag;
    }
    else {
      base->object->flag &= ~tag;
    }
  }
}

static bool find_scene_collection_in_scene_collections(ListBase *lb, const LayerCollection *lc)
{
  for (LayerCollection *lcn = lb->first; lcn; lcn = lcn->next) {
    if (lcn == lc) {
      return true;
    }
    if (find_scene_collection_in_scene_collections(&lcn->layer_collections, lc)) {
      return true;
    }
  }
  return false;
}

/**
 * Fallback for when a Scene has no camera to use
 *
 * \param view_layer: in general you want to use the same ViewLayer that is used
 * for depsgraph. If rendering you pass the scene active layer, when viewing in the viewport
 * you want to get ViewLayer from context.
 */
Object *BKE_view_layer_camera_find(ViewLayer *view_layer)
{
  for (Base *base = view_layer->object_bases.first; base; base = base->next) {
    if (base->object->type == OB_CAMERA) {
      return base->object;
    }
  }

  return NULL;
}

/**
 * Find the ViewLayer a LayerCollection belongs to
 */
ViewLayer *BKE_view_layer_find_from_collection(const Scene *scene, LayerCollection *lc)
{
  for (ViewLayer *view_layer = scene->view_layers.first; view_layer;
       view_layer = view_layer->next) {
    if (find_scene_collection_in_scene_collections(&view_layer->layer_collections, lc)) {
      return view_layer;
    }
  }

  return NULL;
}

/* Base */

static void view_layer_bases_hash_create(ViewLayer *view_layer)
{
  static ThreadMutex hash_lock = BLI_MUTEX_INITIALIZER;

  if (view_layer->object_bases_hash == NULL) {
    BLI_mutex_lock(&hash_lock);

    if (view_layer->object_bases_hash == NULL) {
      view_layer->object_bases_hash = BLI_ghash_new(
          BLI_ghashutil_ptrhash, BLI_ghashutil_ptrcmp, __func__);

      for (Base *base = view_layer->object_bases.first; base; base = base->next) {
        if (base->object) {
          BLI_ghash_insert(view_layer->object_bases_hash, base->object, base);
        }
      }
    }

    BLI_mutex_unlock(&hash_lock);
  }
}

Base *BKE_view_layer_base_find(ViewLayer *view_layer, Object *ob)
{
  if (!view_layer->object_bases_hash) {
    view_layer_bases_hash_create(view_layer);
  }

  return BLI_ghash_lookup(view_layer->object_bases_hash, ob);
}

void BKE_view_layer_base_deselect_all(ViewLayer *view_layer)
{
  Base *base;

  for (base = view_layer->object_bases.first; base; base = base->next) {
    base->flag &= ~BASE_SELECTED;
  }
}

void BKE_view_layer_base_select_and_set_active(struct ViewLayer *view_layer, Base *selbase)
{
  view_layer->basact = selbase;
  if ((selbase->flag & BASE_SELECTABLE) != 0) {
    selbase->flag |= BASE_SELECTED;
  }
}

/**************************** Copy View Layer and Layer Collections ***********************/

static void layer_collections_copy_data(ViewLayer *view_layer_dst,
                                        const ViewLayer *view_layer_src,
                                        ListBase *layer_collections_dst,
                                        const ListBase *layer_collections_src)
{
  BLI_duplicatelist(layer_collections_dst, layer_collections_src);

  LayerCollection *layer_collection_dst = layer_collections_dst->first;
  const LayerCollection *layer_collection_src = layer_collections_src->first;

  while (layer_collection_dst != NULL) {
    layer_collections_copy_data(view_layer_dst,
                                view_layer_src,
                                &layer_collection_dst->layer_collections,
                                &layer_collection_src->layer_collections);

    if (layer_collection_src == view_layer_src->active_collection) {
      view_layer_dst->active_collection = layer_collection_dst;
    }

    layer_collection_dst = layer_collection_dst->next;
    layer_collection_src = layer_collection_src->next;
  }
}

/**
 * Only copy internal data of ViewLayer from source to already allocated/initialized destination.
 *
 * \param flag: Copying options (see BKE_library.h's LIB_ID_COPY_... flags for more).
 */
void BKE_view_layer_copy_data(Scene *scene_dst,
                              const Scene *UNUSED(scene_src),
                              ViewLayer *view_layer_dst,
                              const ViewLayer *view_layer_src,
                              const int flag)
{
  if (view_layer_dst->id_properties != NULL) {
    view_layer_dst->id_properties = IDP_CopyProperty_ex(view_layer_dst->id_properties, flag);
  }
  BKE_freestyle_config_copy(
      &view_layer_dst->freestyle_config, &view_layer_src->freestyle_config, flag);

  view_layer_dst->stats = NULL;

  /* Clear temporary data. */
  BLI_listbase_clear(&view_layer_dst->drawdata);
  view_layer_dst->object_bases_array = NULL;
  view_layer_dst->object_bases_hash = NULL;

  /* Copy layer collections and object bases. */
  /* Inline 'BLI_duplicatelist' and update the active base. */
  BLI_listbase_clear(&view_layer_dst->object_bases);
  for (Base *base_src = view_layer_src->object_bases.first; base_src; base_src = base_src->next) {
    Base *base_dst = MEM_dupallocN(base_src);
    BLI_addtail(&view_layer_dst->object_bases, base_dst);
    if (view_layer_src->basact == base_src) {
      view_layer_dst->basact = base_dst;
    }
  }

  view_layer_dst->active_collection = NULL;
  layer_collections_copy_data(view_layer_dst,
                              view_layer_src,
                              &view_layer_dst->layer_collections,
                              &view_layer_src->layer_collections);

  LayerCollection *lc_scene_dst = view_layer_dst->layer_collections.first;
  lc_scene_dst->collection = scene_dst->master_collection;
}

void BKE_view_layer_rename(Main *bmain, Scene *scene, ViewLayer *view_layer, const char *newname)
{
  char oldname[sizeof(view_layer->name)];

  BLI_strncpy(oldname, view_layer->name, sizeof(view_layer->name));

  BLI_strncpy_utf8(view_layer->name, newname, sizeof(view_layer->name));
  BLI_uniquename(&scene->view_layers,
                 view_layer,
                 DATA_("ViewLayer"),
                 '.',
                 offsetof(ViewLayer, name),
                 sizeof(view_layer->name));

  if (scene->nodetree) {
    bNode *node;
    int index = BLI_findindex(&scene->view_layers, view_layer);

    for (node = scene->nodetree->nodes.first; node; node = node->next) {
      if (node->type == CMP_NODE_R_LAYERS && node->id == NULL) {
        if (node->custom1 == index) {
          BLI_strncpy(node->name, view_layer->name, NODE_MAXSTR);
        }
      }
    }
  }

  /* Fix all the animation data and windows which may link to this. */
  BKE_animdata_fix_paths_rename_all(NULL, "view_layers", oldname, view_layer->name);

  /* WM can be missing on startup. */
  wmWindowManager *wm = bmain->wm.first;
  if (wm) {
    for (wmWindow *win = wm->windows.first; win; win = win->next) {
      if (win->scene == scene && STREQ(win->view_layer_name, oldname)) {
        STRNCPY(win->view_layer_name, view_layer->name);
      }
    }
  }

  /* Dependency graph uses view layer name based lookups. */
  DEG_id_tag_update(&scene->id, 0);
}

/* LayerCollection */

/**
 * Recursively get the collection for a given index
 */
static LayerCollection *collection_from_index(ListBase *lb, const int number, int *i)
{
  for (LayerCollection *lc = lb->first; lc; lc = lc->next) {
    if (*i == number) {
      return lc;
    }

    (*i)++;
  }

  for (LayerCollection *lc = lb->first; lc; lc = lc->next) {
    LayerCollection *lc_nested = collection_from_index(&lc->layer_collections, number, i);
    if (lc_nested) {
      return lc_nested;
    }
  }
  return NULL;
}

/**
 * Determine if a collection is hidden, viewport visibility restricted, or excluded
 */
static bool layer_collection_hidden(ViewLayer *view_layer, LayerCollection *lc)
{
  if (lc->flag & LAYER_COLLECTION_EXCLUDE) {
    return true;
  }

  /* Check visiblilty restriction flags */
  if (lc->flag & LAYER_COLLECTION_HIDE || lc->collection->flag & COLLECTION_RESTRICT_VIEWPORT) {
    return true;
  }
  else {
    /* Restriction flags stay set, so we need to check parents */
    CollectionParent *parent = lc->collection->parents.first;

    if (parent) {
      lc = BKE_layer_collection_first_from_scene_collection(view_layer, parent->collection);

      return lc && layer_collection_hidden(view_layer, lc);
    }
    else {
      return false;
    }
  }

  return false;
}

/**
 * Get the collection for a given index
 */
LayerCollection *BKE_layer_collection_from_index(ViewLayer *view_layer, const int index)
{
  int i = 0;
  return collection_from_index(&view_layer->layer_collections, index, &i);
}

/**
 * Get the active collection
 */
LayerCollection *BKE_layer_collection_get_active(ViewLayer *view_layer)
{
  return view_layer->active_collection;
}

/*
 * Activate collection
 */
bool BKE_layer_collection_activate(ViewLayer *view_layer, LayerCollection *lc)
{
  if (lc->flag & LAYER_COLLECTION_EXCLUDE) {
    return false;
  }

  view_layer->active_collection = lc;
  return true;
}

/**
 * Activate first parent collection
 */
LayerCollection *BKE_layer_collection_activate_parent(ViewLayer *view_layer, LayerCollection *lc)
{
  CollectionParent *parent = lc->collection->parents.first;

  if (parent) {
    lc = BKE_layer_collection_first_from_scene_collection(view_layer, parent->collection);
  }
  else {
    lc = NULL;
  }

  /* Don't activate excluded or hidden collections to prevent creating objects in a hidden
   * collection from the UI */
  if (lc && layer_collection_hidden(view_layer, lc)) {
    return BKE_layer_collection_activate_parent(view_layer, lc);
  }

  if (!lc) {
    lc = view_layer->layer_collections.first;
  }

  view_layer->active_collection = lc;
  return lc;
}

/**
 * Recursively get the count of collections
 */
static int collection_count(ListBase *lb)
{
  int i = 0;
  for (LayerCollection *lc = lb->first; lc; lc = lc->next) {
    i += collection_count(&lc->layer_collections) + 1;
  }
  return i;
}

/**
 * Get the total number of collections
 * (including all the nested collections)
 */
int BKE_layer_collection_count(ViewLayer *view_layer)
{
  return collection_count(&view_layer->layer_collections);
}

/**
 * Recursively get the index for a given collection
 */
static int index_from_collection(ListBase *lb, const LayerCollection *lc, int *i)
{
  for (LayerCollection *lcol = lb->first; lcol; lcol = lcol->next) {
    if (lcol == lc) {
      return *i;
    }

    (*i)++;
  }

  for (LayerCollection *lcol = lb->first; lcol; lcol = lcol->next) {
    int i_nested = index_from_collection(&lcol->layer_collections, lc, i);
    if (i_nested != -1) {
      return i_nested;
    }
  }
  return -1;
}

/**
 * Return -1 if not found
 */
int BKE_layer_collection_findindex(ViewLayer *view_layer, const LayerCollection *lc)
{
  int i = 0;
  return index_from_collection(&view_layer->layer_collections, lc, &i);
}

/*********************************** Syncing *********************************
 *
 * The layer collection tree mirrors the scene collection tree. Whenever that
 * changes we need to synchronize them so that there is a corresponding layer
 * collection for each collection. Note that the scene collection tree can
 * contain link or override collections, and so this is also called on .blend
 * file load to ensure any new or removed collections are synced.
 *
 * The view layer also contains a list of bases for each object that exists
 * in at least one layer collection. That list is also synchronized here, and
 * stores state like selection. */

static short layer_collection_sync(ViewLayer *view_layer,
                                   const ListBase *lb_scene,
                                   ListBase *lb_layer,
                                   ListBase *new_object_bases,
                                   short parent_exclude,
                                   short parent_restrict,
                                   short parent_layer_restrict,
                                   unsigned short parent_local_collections_bits)
{
  /* TODO: support recovery after removal of intermediate collections, reordering, ..
   * For local edits we can make editing operating do the appropriate thing, but for
   * linking we can only sync after the fact. */

  /* Remove layer collections that no longer have a corresponding scene collection. */
  for (LayerCollection *lc = lb_layer->first; lc;) {
    /* Note ID remap can set lc->collection to NULL when deleting collections. */
    LayerCollection *lc_next = lc->next;
    Collection *collection = (lc->collection) ?
                                 BLI_findptr(lb_scene,
                                             lc->collection,
                                             offsetof(CollectionChild, collection)) :
                                 NULL;

    if (!collection) {
      if (lc == view_layer->active_collection) {
        view_layer->active_collection = NULL;
      }

      /* Free recursively. */
      layer_collection_free(view_layer, lc);
      BLI_freelinkN(lb_layer, lc);
    }

    lc = lc_next;
  }

  /* Add layer collections for any new scene collections, and ensure order is the same. */
  ListBase new_lb_layer = {NULL, NULL};
  short runtime_flag = 0;

  for (const CollectionChild *child = lb_scene->first; child; child = child->next) {
    Collection *collection = child->collection;
    LayerCollection *lc = BLI_findptr(lb_layer, collection, offsetof(LayerCollection, collection));

    if (lc) {
      BLI_remlink(lb_layer, lc);
      BLI_addtail(&new_lb_layer, lc);
    }
    else {
      lc = layer_collection_add(&new_lb_layer, collection);
      lc->flag = parent_exclude;
    }

    unsigned short local_collections_bits = parent_local_collections_bits &
                                            lc->local_collections_bits;

    /* Tag linked collection as a weak reference so we keep the layer
     * collection pointer on file load and remember exclude state. */
    id_lib_indirect_weak_link(&collection->id);

    /* Collection restrict is inherited. */
    short child_restrict = parent_restrict;
    short child_layer_restrict = parent_layer_restrict;
    if (!(collection->flag & COLLECTION_IS_MASTER)) {
      child_restrict |= collection->flag;
      child_layer_restrict |= lc->flag;
    }

    /* Sync child collections. */
    short child_runtime_flag = layer_collection_sync(view_layer,
                                                     &collection->children,
                                                     &lc->layer_collections,
                                                     new_object_bases,
                                                     lc->flag,
                                                     child_restrict,
                                                     child_layer_restrict,
                                                     local_collections_bits);

    /* Layer collection exclude is not inherited. */
    if (lc->flag & LAYER_COLLECTION_EXCLUDE) {
      lc->runtime_flag = 0;
      continue;
    }
    else {
      lc->runtime_flag = child_runtime_flag;
    }

    /* We separate restrict viewport and visible view layer because a layer collection can be
     * hidden in the view layer yet (locally) visible in a viewport (if it is not restricted).*/
    if (child_restrict & COLLECTION_RESTRICT_VIEWPORT) {
      lc->runtime_flag |= LAYER_COLLECTION_RESTRICT_VIEWPORT;
    }

    if (((lc->runtime_flag & LAYER_COLLECTION_RESTRICT_VIEWPORT) == 0) &&
        ((child_layer_restrict & LAYER_COLLECTION_HIDE) == 0)) {
      lc->runtime_flag |= LAYER_COLLECTION_VISIBLE_VIEW_LAYER;
    }

    /* Sync objects, except if collection was excluded. */
    for (CollectionObject *cob = collection->gobject.first; cob; cob = cob->next) {
      if (cob->ob == NULL) {
        continue;
      }

      /* Tag linked object as a weak reference so we keep the object
       * base pointer on file load and remember hidden state. */
      id_lib_indirect_weak_link(&cob->ob->id);

      void **base_p;
      Base *base;
      if (BLI_ghash_ensure_p(view_layer->object_bases_hash, cob->ob, &base_p)) {
        /* Move from old base list to new base list. Base might have already
         * been moved to the new base list and the first/last test ensure that
         * case also works. */
        base = *base_p;
        if (!ELEM(base, new_object_bases->first, new_object_bases->last)) {
          BLI_remlink(&view_layer->object_bases, base);
          BLI_addtail(new_object_bases, base);
        }
      }
      else {
        /* Create new base. */
        base = object_base_new(cob->ob);
        base->local_collections_bits = local_collections_bits;
        *base_p = base;
        BLI_addtail(new_object_bases, base);
      }

      if ((child_restrict & COLLECTION_RESTRICT_VIEWPORT) == 0) {
        base->flag_from_collection |= (BASE_ENABLED_VIEWPORT | BASE_VISIBLE_DEPSGRAPH);
        if ((child_layer_restrict & LAYER_COLLECTION_HIDE) == 0) {
          base->flag_from_collection |= BASE_VISIBLE_VIEWLAYER;
        }
        if (((child_restrict & COLLECTION_RESTRICT_SELECT) == 0)) {
          base->flag_from_collection |= BASE_SELECTABLE;
        }
      }

      if ((child_restrict & COLLECTION_RESTRICT_RENDER) == 0) {
        base->flag_from_collection |= BASE_ENABLED_RENDER;
      }

      /* Holdout and indirect only */
      if (lc->flag & LAYER_COLLECTION_HOLDOUT) {
        base->flag_from_collection |= BASE_HOLDOUT;
      }
      if (lc->flag & LAYER_COLLECTION_INDIRECT_ONLY) {
        base->flag_from_collection |= BASE_INDIRECT_ONLY;
      }

      lc->runtime_flag |= LAYER_COLLECTION_HAS_OBJECTS;
    }

    runtime_flag |= lc->runtime_flag;
  }

  /* Replace layer collection list with new one. */
  *lb_layer = new_lb_layer;
  BLI_assert(BLI_listbase_count(lb_scene) == BLI_listbase_count(lb_layer));

  return runtime_flag;
}

/**
 * Update view layer collection tree from collections used in the scene.
 * This is used when collections are removed or added, both while editing
 * and on file loaded in case linked data changed or went missing.
 */
void BKE_layer_collection_sync(const Scene *scene, ViewLayer *view_layer)
{
  if (!scene->master_collection) {
    /* Happens for old files that don't have versioning applied yet. */
    return;
  }

  /* Free cache. */
  MEM_SAFE_FREE(view_layer->object_bases_array);

  /* Create object to base hash if it does not exist yet. */
  if (!view_layer->object_bases_hash) {
    view_layer_bases_hash_create(view_layer);
  }

  /* Clear visible and selectable flags to be reset. */
  for (Base *base = view_layer->object_bases.first; base; base = base->next) {
    base->flag &= ~g_base_collection_flags;
    base->flag_from_collection &= ~g_base_collection_flags;
  }

  /* Generate new layer connections and object bases when collections changed. */
  CollectionChild child = {NULL, NULL, scene->master_collection};
  const ListBase collections = {&child, &child};
  ListBase new_object_bases = {NULL, NULL};

  const short parent_exclude = 0, parent_restrict = 0, parent_layer_restrict = 0;
  layer_collection_sync(view_layer,
                        &collections,
                        &view_layer->layer_collections,
                        &new_object_bases,
                        parent_exclude,
                        parent_restrict,
                        parent_layer_restrict,
                        ~(0));

  /* Any remaining object bases are to be removed. */
  for (Base *base = view_layer->object_bases.first; base; base = base->next) {
    if (view_layer->basact == base) {
      view_layer->basact = NULL;
    }

    if (base->object) {
      BLI_ghash_remove(view_layer->object_bases_hash, base->object, NULL, NULL);
    }
  }

  BLI_freelistN(&view_layer->object_bases);
  view_layer->object_bases = new_object_bases;

  for (Base *base = view_layer->object_bases.first; base; base = base->next) {
    BKE_base_eval_flags(base);
  }

  /* Always set a valid active collection. */
  LayerCollection *active = view_layer->active_collection;
  if (active && layer_collection_hidden(view_layer, active)) {
    BKE_layer_collection_activate_parent(view_layer, active);
  }
  else if (active == NULL) {
    view_layer->active_collection = view_layer->layer_collections.first;
  }
}

void BKE_scene_collection_sync(const Scene *scene)
{
  for (ViewLayer *view_layer = scene->view_layers.first; view_layer;
       view_layer = view_layer->next) {
    BKE_layer_collection_sync(scene, view_layer);
  }
}

void BKE_main_collection_sync(const Main *bmain)
{
  /* TODO: if a single collection changed, figure out which
   * scenes it belongs to and only update those. */

  /* TODO: optimize for file load so only linked collections get checked? */

  for (const Scene *scene = bmain->scenes.first; scene; scene = scene->id.next) {
    BKE_scene_collection_sync(scene);
  }
}

void BKE_main_collection_sync_remap(const Main *bmain)
{
  /* On remapping of object or collection pointers free caches. */
  /* TODO: try to make this faster */

  for (const Scene *scene = bmain->scenes.first; scene; scene = scene->id.next) {
    for (ViewLayer *view_layer = scene->view_layers.first; view_layer;
         view_layer = view_layer->next) {
      MEM_SAFE_FREE(view_layer->object_bases_array);

      if (view_layer->object_bases_hash) {
        BLI_ghash_free(view_layer->object_bases_hash, NULL, NULL);
        view_layer->object_bases_hash = NULL;
      }
    }
  }

  for (Collection *collection = bmain->collections.first; collection;
       collection = collection->id.next) {
    BKE_collection_object_cache_free(collection);
    DEG_id_tag_update_ex((Main *)bmain, &collection->id, ID_RECALC_COPY_ON_WRITE);
  }

  BKE_main_collection_sync(bmain);
}

/* ---------------------------------------------------------------------- */

/**
 * Select all the objects of this layer collection
 *
 * It also select the objects that are in nested collections.
 * \note Recursive
 */
bool BKE_layer_collection_objects_select(ViewLayer *view_layer, LayerCollection *lc, bool deselect)
{
  if (lc->collection->flag & COLLECTION_RESTRICT_SELECT) {
    return false;
  }

  bool changed = false;

  if (!(lc->flag & LAYER_COLLECTION_EXCLUDE)) {
    for (CollectionObject *cob = lc->collection->gobject.first; cob; cob = cob->next) {
      Base *base = BKE_view_layer_base_find(view_layer, cob->ob);

      if (base) {
        if (deselect) {
          if (base->flag & BASE_SELECTED) {
            base->flag &= ~BASE_SELECTED;
            changed = true;
          }
        }
        else {
          if ((base->flag & BASE_SELECTABLE) && !(base->flag & BASE_SELECTED)) {
            base->flag |= BASE_SELECTED;
            changed = true;
          }
        }
      }
    }
  }

  for (LayerCollection *iter = lc->layer_collections.first; iter; iter = iter->next) {
    changed |= BKE_layer_collection_objects_select(view_layer, iter, deselect);
  }

  return changed;
}

bool BKE_layer_collection_has_selected_objects(ViewLayer *view_layer, LayerCollection *lc)
{
  if (lc->collection->flag & COLLECTION_RESTRICT_SELECT) {
    return false;
  }

  if (!(lc->flag & LAYER_COLLECTION_EXCLUDE)) {
    for (CollectionObject *cob = lc->collection->gobject.first; cob; cob = cob->next) {
      Base *base = BKE_view_layer_base_find(view_layer, cob->ob);

      if (base && (base->flag & BASE_SELECTED) && (base->flag & BASE_VISIBLE_DEPSGRAPH)) {
        return true;
      }
    }
  }

  for (LayerCollection *iter = lc->layer_collections.first; iter; iter = iter->next) {
    if (BKE_layer_collection_has_selected_objects(view_layer, iter)) {
      return true;
    }
  }

  return false;
}

bool BKE_layer_collection_has_layer_collection(LayerCollection *lc_parent,
                                               LayerCollection *lc_child)
{
  if (lc_parent == lc_child) {
    return true;
  }

  for (LayerCollection *lc_iter = lc_parent->layer_collections.first; lc_iter;
       lc_iter = lc_iter->next) {
    if (BKE_layer_collection_has_layer_collection(lc_iter, lc_child)) {
      return true;
    }
  }
  return false;
}

/* ---------------------------------------------------------------------- */

/* Update after toggling visibility of an object base. */
void BKE_base_set_visible(Scene *scene, ViewLayer *view_layer, Base *base, bool extend)
{
  if (!extend) {
    /* Make only one base visible. */
    for (Base *other = view_layer->object_bases.first; other; other = other->next) {
      other->flag |= BASE_HIDDEN;
    }

    base->flag &= ~BASE_HIDDEN;
  }
  else {
    /* Toggle visibility of one base. */
    base->flag ^= BASE_HIDDEN;
  }

  BKE_layer_collection_sync(scene, view_layer);
}

bool BKE_base_is_visible(const View3D *v3d, const Base *base)
{
  if ((base->flag & BASE_VISIBLE_DEPSGRAPH) == 0) {
    return false;
  }

  if (v3d == NULL) {
    return base->flag & BASE_VISIBLE_VIEWLAYER;
  }

  if ((v3d->localvd) && ((v3d->local_view_uuid & base->local_view_bits) == 0)) {
    return false;
  }

  if (((1 << (base->object->type)) & v3d->object_type_exclude_viewport) != 0) {
    return false;
  }

  if (v3d->flag & V3D_LOCAL_COLLECTIONS) {
    return (v3d->local_collections_uuid & base->local_collections_bits) != 0;
  }

  return base->flag & BASE_VISIBLE_VIEWLAYER;
}

bool BKE_object_is_visible_in_viewport(const struct View3D *v3d, const struct Object *ob)
{
  BLI_assert(v3d != NULL);

  if (ob->restrictflag & OB_RESTRICT_VIEWPORT) {
    return false;
  }

  if ((v3d->object_type_exclude_viewport & (1 << ob->type)) != 0) {
    return false;
  }

  if (v3d->localvd && ((v3d->local_view_uuid & ob->base_local_view_bits) == 0)) {
    return false;
  }

  if ((v3d->flag & V3D_LOCAL_COLLECTIONS) &&
      ((v3d->local_collections_uuid & ob->runtime.local_collections_bits) == 0)) {
    return false;
  }

  /* If not using local view or local collection the object may still be in a hidden collection. */
  if (((v3d->localvd) == NULL) && ((v3d->flag & V3D_LOCAL_COLLECTIONS) == 0)) {
    return (ob->base_flag & BASE_VISIBLE_VIEWLAYER) != 0;
  }

  return true;
}

static void layer_collection_flag_set_recursive(LayerCollection *lc, const int flag)
{
  lc->flag |= flag;
  for (LayerCollection *lc_iter = lc->layer_collections.first; lc_iter; lc_iter = lc_iter->next) {
    layer_collection_flag_set_recursive(lc_iter, flag);
  }
}

static void layer_collection_flag_unset_recursive(LayerCollection *lc, const int flag)
{
  lc->flag &= ~flag;
  for (LayerCollection *lc_iter = lc->layer_collections.first; lc_iter; lc_iter = lc_iter->next) {
    layer_collection_flag_unset_recursive(lc_iter, flag);
  }
}

/**
 * Isolate the collection - hide all other collections but this one.
 * Make sure to show all the direct parents and all children of the layer collection as well.
 * When extending we simply show the collections and its direct family.
 *
 * If the collection or any of its parents is disabled, make it enabled.
 * Don't change the children disable state though.
 */
void BKE_layer_collection_isolate_global(Scene *scene,
                                         ViewLayer *view_layer,
                                         LayerCollection *lc,
                                         bool extend)
{
  LayerCollection *lc_master = view_layer->layer_collections.first;
  bool hide_it = extend && (lc->runtime_flag & LAYER_COLLECTION_VISIBLE_VIEW_LAYER);

  if (!extend) {
    /* Hide all collections . */
    for (LayerCollection *lc_iter = lc_master->layer_collections.first; lc_iter;
         lc_iter = lc_iter->next) {
      layer_collection_flag_set_recursive(lc_iter, LAYER_COLLECTION_HIDE);
    }
  }

  /* Make all the direct parents visible. */
  if (hide_it) {
    lc->flag |= LAYER_COLLECTION_HIDE;
  }
  else {
    LayerCollection *lc_parent = lc;
    for (LayerCollection *lc_iter = lc_master->layer_collections.first; lc_iter;
         lc_iter = lc_iter->next) {
      if (BKE_layer_collection_has_layer_collection(lc_iter, lc)) {
        lc_parent = lc_iter;
        break;
      }
    }

    while (lc_parent != lc) {
      lc_parent->flag &= ~LAYER_COLLECTION_HIDE;

      for (LayerCollection *lc_iter = lc_parent->layer_collections.first; lc_iter;
           lc_iter = lc_iter->next) {
        if (BKE_layer_collection_has_layer_collection(lc_iter, lc)) {
          lc_parent = lc_iter;
          break;
        }
      }
    }

    /* Make all the children visible, but respect their disable state. */
    layer_collection_flag_unset_recursive(lc, LAYER_COLLECTION_HIDE);

    BKE_layer_collection_activate(view_layer, lc);
  }

  BKE_layer_collection_sync(scene, view_layer);
}

static void layer_collection_local_visibility_set_recursive(LayerCollection *layer_collection,
                                                            const int local_collections_uuid)
{
  layer_collection->local_collections_bits |= local_collections_uuid;
  for (LayerCollection *child = layer_collection->layer_collections.first; child;
       child = child->next) {
    layer_collection_local_visibility_set_recursive(child, local_collections_uuid);
  }
}

static void layer_collection_local_visibility_unset_recursive(LayerCollection *layer_collection,
                                                              const int local_collections_uuid)
{
  layer_collection->local_collections_bits &= ~local_collections_uuid;
  for (LayerCollection *child = layer_collection->layer_collections.first; child;
       child = child->next) {
    layer_collection_local_visibility_unset_recursive(child, local_collections_uuid);
  }
}

static void layer_collection_local_sync(ViewLayer *view_layer,
                                        LayerCollection *layer_collection,
                                        const unsigned short local_collections_uuid,
                                        bool visible)
{
  if ((layer_collection->local_collections_bits & local_collections_uuid) == 0) {
    visible = false;
  }

  if (visible) {
    for (CollectionObject *cob = layer_collection->collection->gobject.first; cob;
         cob = cob->next) {
      BLI_assert(cob->ob);
      Base *base = BKE_view_layer_base_find(view_layer, cob->ob);
      base->local_collections_bits |= local_collections_uuid;
    }
  }

  LISTBASE_FOREACH (LayerCollection *, child, &layer_collection->layer_collections) {
    if ((child->flag & LAYER_COLLECTION_EXCLUDE) == 0) {
      layer_collection_local_sync(view_layer, child, local_collections_uuid, visible);
    }
  }
}

void BKE_layer_collection_local_sync(ViewLayer *view_layer, View3D *v3d)
{
  const unsigned short local_collections_uuid = v3d->local_collections_uuid;

  /* Reset flags and set the bases visible by default. */
  for (Base *base = view_layer->object_bases.first; base; base = base->next) {
    base->local_collections_bits &= ~local_collections_uuid;
  }

  LISTBASE_FOREACH (LayerCollection *, layer_collection, &view_layer->layer_collections) {
    layer_collection_local_sync(view_layer, layer_collection, local_collections_uuid, true);
  }
}

/**
 * Isolate the collection locally
 *
 * Same as BKE_layer_collection_isolate_local but for a viewport
 */
void BKE_layer_collection_isolate_local(ViewLayer *view_layer,
                                        View3D *v3d,
                                        LayerCollection *lc,
                                        bool extend)
{
  LayerCollection *lc_master = view_layer->layer_collections.first;
  bool hide_it = extend && ((v3d->local_collections_uuid & lc->local_collections_bits) != 0);

  if (!extend) {
    /* Hide all collections. */
    for (LayerCollection *lc_iter = lc_master->layer_collections.first; lc_iter;
         lc_iter = lc_iter->next) {
      layer_collection_local_visibility_unset_recursive(lc_iter, v3d->local_collections_uuid);
    }
  }

  /* Make all the direct parents visible. */
  if (hide_it) {
    lc->local_collections_bits &= ~(v3d->local_collections_uuid);
  }
  else {
    LayerCollection *lc_parent = lc;
    for (LayerCollection *lc_iter = lc_master->layer_collections.first; lc_iter;
         lc_iter = lc_iter->next) {
      if (BKE_layer_collection_has_layer_collection(lc_iter, lc)) {
        lc_parent = lc_iter;
        break;
      }
    }

    while (lc_parent != lc) {
      lc_parent->local_collections_bits |= v3d->local_collections_uuid;

      for (LayerCollection *lc_iter = lc_parent->layer_collections.first; lc_iter;
           lc_iter = lc_iter->next) {
        if (BKE_layer_collection_has_layer_collection(lc_iter, lc)) {
          lc_parent = lc_iter;
          break;
        }
      }
    }

    /* Make all the children visible. */
    layer_collection_local_visibility_set_recursive(lc, v3d->local_collections_uuid);
  }

  BKE_layer_collection_local_sync(view_layer, v3d);
}

static void layer_collection_bases_show_recursive(ViewLayer *view_layer, LayerCollection *lc)
{
  if ((lc->flag & LAYER_COLLECTION_EXCLUDE) == 0) {
    for (CollectionObject *cob = lc->collection->gobject.first; cob; cob = cob->next) {
      Base *base = BKE_view_layer_base_find(view_layer, cob->ob);
      base->flag &= ~BASE_HIDDEN;
    }
  }
  for (LayerCollection *lc_iter = lc->layer_collections.first; lc_iter; lc_iter = lc_iter->next) {
    layer_collection_bases_show_recursive(view_layer, lc_iter);
  }
}

static void layer_collection_bases_hide_recursive(ViewLayer *view_layer, LayerCollection *lc)
{
  if ((lc->flag & LAYER_COLLECTION_EXCLUDE) == 0) {
    for (CollectionObject *cob = lc->collection->gobject.first; cob; cob = cob->next) {
      Base *base = BKE_view_layer_base_find(view_layer, cob->ob);
      base->flag |= BASE_HIDDEN;
    }
  }
  for (LayerCollection *lc_iter = lc->layer_collections.first; lc_iter; lc_iter = lc_iter->next) {
    layer_collection_bases_hide_recursive(view_layer, lc_iter);
  }
}

/**
 * Hide/show all the elements of a collection.
 * Don't change the collection children enable/disable state,
 * but it may change it for the collection itself.
 */
void BKE_layer_collection_set_visible(ViewLayer *view_layer,
                                      LayerCollection *lc,
                                      const bool visible,
                                      const bool hierarchy)
{
  if (hierarchy) {
    if (visible) {
      layer_collection_flag_unset_recursive(lc, LAYER_COLLECTION_HIDE);
      layer_collection_bases_show_recursive(view_layer, lc);
    }
    else {
      layer_collection_flag_set_recursive(lc, LAYER_COLLECTION_HIDE);
      layer_collection_bases_hide_recursive(view_layer, lc);
    }
  }
  else {
    if (visible) {
      lc->flag &= ~LAYER_COLLECTION_HIDE;
    }
    else {
      lc->flag |= LAYER_COLLECTION_HIDE;
    }
  }
}

/* ---------------------------------------------------------------------- */

static LayerCollection *find_layer_collection_by_scene_collection(LayerCollection *lc,
                                                                  const Collection *collection)
{
  if (lc->collection == collection) {
    return lc;
  }

  for (LayerCollection *nlc = lc->layer_collections.first; nlc; nlc = nlc->next) {
    LayerCollection *found = find_layer_collection_by_scene_collection(nlc, collection);
    if (found) {
      return found;
    }
  }
  return NULL;
}

/**
 * Return the first matching LayerCollection in the ViewLayer for the Collection.
 */
LayerCollection *BKE_layer_collection_first_from_scene_collection(ViewLayer *view_layer,
                                                                  const Collection *collection)
{
  for (LayerCollection *layer_collection = view_layer->layer_collections.first;
       layer_collection != NULL;
       layer_collection = layer_collection->next) {
    LayerCollection *found = find_layer_collection_by_scene_collection(layer_collection,
                                                                       collection);

    if (found != NULL) {
      return found;
    }
  }
  return NULL;
}

/**
 * See if view layer has the scene collection linked directly, or indirectly (nested)
 */
bool BKE_view_layer_has_collection(ViewLayer *view_layer, const Collection *collection)
{
  return BKE_layer_collection_first_from_scene_collection(view_layer, collection) != NULL;
}

/**
 * See if the object is in any of the scene layers of the scene
 */
bool BKE_scene_has_object(Scene *scene, Object *ob)
{
  for (ViewLayer *view_layer = scene->view_layers.first; view_layer;
       view_layer = view_layer->next) {
    Base *base = BKE_view_layer_base_find(view_layer, ob);
    if (base) {
      return true;
    }
  }
  return false;
}

/** \} */

/* Iterators */

/* -------------------------------------------------------------------- */
/** \name Private Iterator Helpers
 * \{ */

typedef struct LayerObjectBaseIteratorData {
  View3D *v3d;
  Base *base;
} LayerObjectBaseIteratorData;

static bool object_bases_iterator_is_valid(View3D *v3d, Base *base, const int flag)
{
  BLI_assert((v3d == NULL) || (v3d->spacetype == SPACE_VIEW3D));

  /* Any flag satisfies the condition. */
  if (flag == ~0) {
    return (base->flag != 0);
  }

  /* Flags may be more than one flag, so we can't check != 0. */
  return BASE_VISIBLE(v3d, base) && ((base->flag & flag) == flag);
}

static void object_bases_iterator_begin(BLI_Iterator *iter, void *data_in_v, const int flag)
{
  ObjectsVisibleIteratorData *data_in = data_in_v;
  ViewLayer *view_layer = data_in->view_layer;
  View3D *v3d = data_in->v3d;
  Base *base = view_layer->object_bases.first;

  /* when there are no objects */
  if (base == NULL) {
    iter->data = NULL;
    iter->valid = false;
    return;
  }

  LayerObjectBaseIteratorData *data = MEM_callocN(sizeof(LayerObjectBaseIteratorData), __func__);
  iter->data = data;

  data->v3d = v3d;
  data->base = base;

  if (object_bases_iterator_is_valid(v3d, base, flag) == false) {
    object_bases_iterator_next(iter, flag);
  }
  else {
    iter->current = base;
  }
}

static void object_bases_iterator_next(BLI_Iterator *iter, const int flag)
{
  LayerObjectBaseIteratorData *data = iter->data;
  Base *base = data->base->next;

  while (base) {
    if (object_bases_iterator_is_valid(data->v3d, base, flag)) {
      iter->current = base;
      data->base = base;
      return;
    }
    base = base->next;
  }

  iter->valid = false;
}

static void object_bases_iterator_end(BLI_Iterator *iter)
{
  MEM_SAFE_FREE(iter->data);
}

static void objects_iterator_begin(BLI_Iterator *iter, void *data_in, const int flag)
{
  object_bases_iterator_begin(iter, data_in, flag);

  if (iter->valid) {
    iter->current = ((Base *)iter->current)->object;
  }
}

static void objects_iterator_next(BLI_Iterator *iter, const int flag)
{
  object_bases_iterator_next(iter, flag);

  if (iter->valid) {
    iter->current = ((Base *)iter->current)->object;
  }
}

static void objects_iterator_end(BLI_Iterator *iter)
{
  object_bases_iterator_end(iter);
}

/* -------------------------------------------------------------------- */
/** \name BKE_view_layer_selected_objects_iterator
 * See: #FOREACH_SELECTED_OBJECT_BEGIN
 * \{ */

void BKE_view_layer_selected_objects_iterator_begin(BLI_Iterator *iter, void *data_in)
{
  objects_iterator_begin(iter, data_in, BASE_VISIBLE_DEPSGRAPH | BASE_SELECTED);
}

void BKE_view_layer_selected_objects_iterator_next(BLI_Iterator *iter)
{
  objects_iterator_next(iter, BASE_VISIBLE_DEPSGRAPH | BASE_SELECTED);
}

void BKE_view_layer_selected_objects_iterator_end(BLI_Iterator *iter)
{
  objects_iterator_end(iter);
}

/** \} */

/* -------------------------------------------------------------------- */
/** \name BKE_view_layer_visible_objects_iterator
 * \{ */

void BKE_view_layer_visible_objects_iterator_begin(BLI_Iterator *iter, void *data_in)
{
  objects_iterator_begin(iter, data_in, 0);
}

void BKE_view_layer_visible_objects_iterator_next(BLI_Iterator *iter)
{
  objects_iterator_next(iter, 0);
}

void BKE_view_layer_visible_objects_iterator_end(BLI_Iterator *iter)
{
  objects_iterator_end(iter);
}

/** \} */

/* -------------------------------------------------------------------- */
/** \name BKE_view_layer_selected_editable_objects_iterator
 * \{ */

void BKE_view_layer_selected_editable_objects_iterator_begin(BLI_Iterator *iter, void *data_in)
{
  objects_iterator_begin(iter, data_in, BASE_VISIBLE_DEPSGRAPH | BASE_SELECTED);
  if (iter->valid) {
    if (BKE_object_is_libdata((Object *)iter->current) == false) {
      // First object is valid (selectable and not libdata) -> all good.
      return;
    }
    else {
      // Object is selectable but not editable -> search for another one.
      BKE_view_layer_selected_editable_objects_iterator_next(iter);
    }
  }
}

void BKE_view_layer_selected_editable_objects_iterator_next(BLI_Iterator *iter)
{
  // Search while there are objects and the one we have is not editable (editable = not libdata).
  do {
    objects_iterator_next(iter, BASE_VISIBLE_DEPSGRAPH | BASE_SELECTED);
  } while (iter->valid && BKE_object_is_libdata((Object *)iter->current) != false);
}

void BKE_view_layer_selected_editable_objects_iterator_end(BLI_Iterator *iter)
{
  objects_iterator_end(iter);
}

/** \} */

/* -------------------------------------------------------------------- */
/** \name BKE_view_layer_selected_bases_iterator
 * \{ */

void BKE_view_layer_selected_bases_iterator_begin(BLI_Iterator *iter, void *data_in)
{
  objects_iterator_begin(iter, data_in, BASE_VISIBLE_DEPSGRAPH | BASE_SELECTED);
}

void BKE_view_layer_selected_bases_iterator_next(BLI_Iterator *iter)
{
  object_bases_iterator_next(iter, BASE_VISIBLE_DEPSGRAPH | BASE_SELECTED);
}

void BKE_view_layer_selected_bases_iterator_end(BLI_Iterator *iter)
{
  object_bases_iterator_end(iter);
}

/** \} */

/* -------------------------------------------------------------------- */
/** \name BKE_view_layer_visible_bases_iterator
 * \{ */

void BKE_view_layer_visible_bases_iterator_begin(BLI_Iterator *iter, void *data_in)
{
  object_bases_iterator_begin(iter, data_in, 0);
}

void BKE_view_layer_visible_bases_iterator_next(BLI_Iterator *iter)
{
  object_bases_iterator_next(iter, 0);
}

void BKE_view_layer_visible_bases_iterator_end(BLI_Iterator *iter)
{
  object_bases_iterator_end(iter);
}

/** \} */

/* -------------------------------------------------------------------- */
/** \name BKE_view_layer_bases_in_mode_iterator
 * \{ */

static bool base_is_in_mode(struct ObjectsInModeIteratorData *data, Base *base)
{
  return (base->object->type == data->object_type) &&
         (base->object->mode & data->object_mode) != 0;
}

void BKE_view_layer_bases_in_mode_iterator_begin(BLI_Iterator *iter, void *data_in)
{
  struct ObjectsInModeIteratorData *data = data_in;
  Base *base = data->base_active;

  /* when there are no objects */
  if (base == NULL) {
    iter->valid = false;
    return;
  }
  iter->data = data_in;
  iter->current = base;

  /* default type is active object type */
  if (data->object_type < 0) {
    data->object_type = base->object->type;
  }

  if (!(base_is_in_mode(data, base) && BKE_base_is_visible(data->v3d, base))) {
    BKE_view_layer_bases_in_mode_iterator_next(iter);
  }
}

void BKE_view_layer_bases_in_mode_iterator_next(BLI_Iterator *iter)
{
  struct ObjectsInModeIteratorData *data = iter->data;
  Base *base = iter->current;

  if (base == data->base_active) {
    /* first step */
    base = data->view_layer->object_bases.first;
    if ((base == data->base_active) && BKE_base_is_visible(data->v3d, base)) {
      base = base->next;
    }
  }
  else {
    base = base->next;
  }

  while (base) {
    if ((base != data->base_active) && base_is_in_mode(data, base) &&
        BKE_base_is_visible(data->v3d, base)) {
      iter->current = base;
      return;
    }
    base = base->next;
  }
  iter->valid = false;
}

void BKE_view_layer_bases_in_mode_iterator_end(BLI_Iterator *UNUSED(iter))
{
  /* do nothing */
}

/** \} */

/* Evaluation  */

/* Applies object's restrict flags on top of flags coming from the collection
 * and stores those in base->flag. BASE_VISIBLE_DEPSGRAPH ignores viewport flags visibility
 * (i.e., restriction and local collection). */
void BKE_base_eval_flags(Base *base)
{
  /* Apply collection flags. */
  base->flag &= ~g_base_collection_flags;
  base->flag |= (base->flag_from_collection & g_base_collection_flags);

  /* Apply object restrictions. */
  const int object_restrict = base->object->restrictflag;
  if (object_restrict & OB_RESTRICT_VIEWPORT) {
    base->flag &= ~BASE_ENABLED_VIEWPORT;
  }
  if (object_restrict & OB_RESTRICT_RENDER) {
    base->flag &= ~BASE_ENABLED_RENDER;
  }
  if (object_restrict & OB_RESTRICT_SELECT) {
    base->flag &= ~BASE_SELECTABLE;
  }

  /* Apply viewport visibility by default. The dependency graph for render
   * can change these again, but for tools we always want the viewport
   * visibility to be in sync regardless if depsgraph was evaluated. */
  if (!(base->flag & BASE_ENABLED_VIEWPORT) || (base->flag & BASE_HIDDEN)) {
    base->flag &= ~(BASE_VISIBLE_DEPSGRAPH | BASE_VISIBLE_VIEWLAYER | BASE_SELECTABLE);
  }

  /* Deselect unselectable objects. */
  if (!(base->flag & BASE_SELECTABLE)) {
    base->flag &= ~BASE_SELECTED;
  }
}

static void layer_eval_view_layer(struct Depsgraph *depsgraph,
                                  struct Scene *UNUSED(scene),
                                  ViewLayer *view_layer)
{
  DEG_debug_print_eval(depsgraph, __func__, view_layer->name, view_layer);

  /* Create array of bases, for fast index-based lookup. */
  const int num_object_bases = BLI_listbase_count(&view_layer->object_bases);
  MEM_SAFE_FREE(view_layer->object_bases_array);
  view_layer->object_bases_array = MEM_malloc_arrayN(
      num_object_bases, sizeof(Base *), "view_layer->object_bases_array");
  int base_index = 0;
  for (Base *base = view_layer->object_bases.first; base; base = base->next) {
    view_layer->object_bases_array[base_index++] = base;
  }
}

void BKE_layer_eval_view_layer_indexed(struct Depsgraph *depsgraph,
                                       struct Scene *scene,
                                       int view_layer_index)
{
  BLI_assert(view_layer_index >= 0);
  ViewLayer *view_layer = BLI_findlink(&scene->view_layers, view_layer_index);
  BLI_assert(view_layer != NULL);
  layer_eval_view_layer(depsgraph, scene, view_layer);
}<|MERGE_RESOLUTION|>--- conflicted
+++ resolved
@@ -239,11 +239,6 @@
   BKE_freestyle_config_free(&view_layer->freestyle_config, do_id_user);
 
   if (view_layer->id_properties) {
-<<<<<<< HEAD
-    /* take for example light group collections into account here, those are
-     * collections being referenced by a pointer property beneath a property group */
-=======
->>>>>>> 7afec5be
     IDP_FreeProperty_ex(view_layer->id_properties, do_id_user);
   }
 
