/*
 * ***** BEGIN GPL LICENSE BLOCK *****
 *
 * This program is free software; you can redistribute it and/or
 * modify it under the terms of the GNU General Public License
 * as published by the Free Software Foundation; either version 2
 * of the License, or (at your option) any later version.
 *
 * This program is distributed in the hope that it will be useful,
 * but WITHOUT ANY WARRANTY; without even the implied warranty of
 * MERCHANTABILITY or FITNESS FOR A PARTICULAR PURPOSE.  See the
 * GNU General Public License for more details.
 *
 * You should have received a copy of the GNU General Public License
 * along with this program; if not, write to the Free Software Foundation,
 * Inc., 51 Franklin Street, Fifth Floor, Boston, MA 02110-1301, USA.
 *
 * The Original Code is Copyright (C) 2001-2002 by NaN Holding BV.
 * All rights reserved.
 *
 * Contributor(s): Jiri Hnidek <jiri.hnidek@vslib.cz>.
 *
 * ***** END GPL LICENSE BLOCK *****
 */

/** \file blender/blenkernel/intern/mball_tessellate.c
 *  \ingroup bke
 */

#include <stdio.h>
#include <string.h>
#include <math.h>
#include <stdlib.h>
#include <ctype.h>
#include <float.h>

#include "MEM_guardedalloc.h"

#include "DNA_object_types.h"
#include "DNA_meta_types.h"
#include "DNA_scene_types.h"

#include "BLI_listbase.h"
#include "BLI_math.h"
#include "BLI_string_utils.h"
#include "BLI_utildefines.h"
#include "BLI_memarena.h"

#include "BKE_global.h"

<<<<<<< HEAD
#include "BKE_scene.h"
=======
#include "BKE_depsgraph.h"
>>>>>>> d0956e9c
#include "BKE_displist.h"
#include "BKE_main.h"
#include "BKE_mball_tessellate.h"  /* own include */
#include "BKE_scene.h"

#include "DEG_depsgraph.h"
#include "DEG_depsgraph_query.h"

#include "BLI_strict_flags.h"

/* experimental (faster) normal calculation */
// #define USE_ACCUM_NORMAL

/* Data types */

typedef struct corner {         /* corner of a cube */
	int i, j, k;                /* (i, j, k) is index within lattice */
	float co[3], value;       /* location and function value */
	struct corner *next;
} CORNER;

typedef struct cube {           /* partitioning cell (cube) */
	int i, j, k;                /* lattice location of cube */
	CORNER *corners[8];         /* eight corners */
} CUBE;

typedef struct cubes {          /* linked list of cubes acting as stack */
	CUBE cube;                  /* a single cube */
	struct cubes *next;         /* remaining elements */
} CUBES;

typedef struct centerlist {     /* list of cube locations */
	int i, j, k;                /* cube location */
	struct centerlist *next;    /* remaining elements */
} CENTERLIST;

typedef struct edgelist {       /* list of edges */
	int i1, j1, k1, i2, j2, k2; /* edge corner ids */
	int vid;                    /* vertex id */
	struct edgelist *next;      /* remaining elements */
} EDGELIST;

typedef struct intlist {        /* list of integers */
	int i;                      /* an integer */
	struct intlist *next;       /* remaining elements */
} INTLIST;

typedef struct intlists {       /* list of list of integers */
	INTLIST *list;              /* a list of integers */
	struct intlists *next;      /* remaining elements */
} INTLISTS;

typedef struct Box {			/* an AABB with pointer to metalelem */
	float min[3], max[3];
	const MetaElem *ml;
} Box;

typedef struct MetaballBVHNode {	/* BVH node */
	Box bb[2];						/* AABB of children */
	struct MetaballBVHNode *child[2];
} MetaballBVHNode;

typedef struct process {        /* parameters, storage */
	float thresh, size;			/* mball threshold, single cube size */
	float delta;				/* small delta for calculating normals */
	unsigned int converge_res;	/* converge procedure resolution (more = slower) */

	MetaElem **mainb;			/* array of all metaelems */
	unsigned int totelem, mem;	/* number of metaelems */

	MetaballBVHNode metaball_bvh; /* The simplest bvh */
	Box allbb;                   /* Bounding box of all metaelems */

	MetaballBVHNode **bvh_queue; /* Queue used during bvh traversal */
	unsigned int bvh_queue_size;

	CUBES *cubes;               /* stack of cubes waiting for polygonization */
	CENTERLIST **centers;       /* cube center hash table */
	CORNER **corners;           /* corner value hash table */
	EDGELIST **edges;           /* edge and vertex id hash table */

	int (*indices)[4];          /* output indices */
	unsigned int totindex;		/* size of memory allocated for indices */
	unsigned int curindex;		/* number of currently added indices */

	float (*co)[3], (*no)[3];   /* surface vertices - positions and normals */
	unsigned int totvertex;		/* memory size */
	unsigned int curvertex;		/* currently added vertices */

	/* memory allocation from common pool */
	MemArena *pgn_elements;
} PROCESS;

/* Forward declarations */
static int vertid(PROCESS *process, const CORNER *c1, const CORNER *c2);
static void add_cube(PROCESS *process, int i, int j, int k);
static void make_face(PROCESS *process, int i1, int i2, int i3, int i4);
static void converge(PROCESS *process, const CORNER *c1, const CORNER *c2, float r_p[3]);

/* ******************* SIMPLE BVH ********************* */

static void make_box_union(const BoundBox *a, const Box *b, Box *r_out)
{
	r_out->min[0] = min_ff(a->vec[0][0], b->min[0]);
	r_out->min[1] = min_ff(a->vec[0][1], b->min[1]);
	r_out->min[2] = min_ff(a->vec[0][2], b->min[2]);

	r_out->max[0] = max_ff(a->vec[6][0], b->max[0]);
	r_out->max[1] = max_ff(a->vec[6][1], b->max[1]);
	r_out->max[2] = max_ff(a->vec[6][2], b->max[2]);
}

static void make_box_from_metaelem(Box *r, const MetaElem *ml)
{
	copy_v3_v3(r->max, ml->bb->vec[6]);
	copy_v3_v3(r->min, ml->bb->vec[0]);
	r->ml = ml;
}

/**
 * Partitions part of mainb array [start, end) along axis s. Returns i,
 * where centroids of elements in the [start, i) segment lie "on the right side" of div,
 * and elements in the [i, end) segment lie "on the left"
 */
static unsigned int partition_mainb(MetaElem **mainb, unsigned int start, unsigned int end, unsigned int s, float div)
{
	unsigned int i = start, j = end - 1;
	div *= 2.0f;

	while (1) {
		while (i < j && div > (mainb[i]->bb->vec[6][s] + mainb[i]->bb->vec[0][s])) i++;
		while (j > i && div < (mainb[j]->bb->vec[6][s] + mainb[j]->bb->vec[0][s])) j--;

		if (i >= j)
			break;

		SWAP(MetaElem *, mainb[i], mainb[j]);
		i++;
		j--;
	}

	if (i == start) {
		i++;
	}

	return i;
}

/**
 * Recursively builds a BVH, dividing elements along the middle of the longest axis of allbox.
 */
static void build_bvh_spatial(
        PROCESS *process, MetaballBVHNode *node,
        unsigned int start, unsigned int end, const Box *allbox)
{
	unsigned int part, j, s;
	float dim[3], div;

	/* Maximum bvh queue size is number of nodes which are made, equals calls to this function. */
	process->bvh_queue_size++;

	dim[0] = allbox->max[0] - allbox->min[0];
	dim[1] = allbox->max[1] - allbox->min[1];
	dim[2] = allbox->max[2] - allbox->min[2];

	s = 0;
	if (dim[1] > dim[0] && dim[1] > dim[2]) s = 1;
	else if (dim[2] > dim[1] && dim[2] > dim[0]) s = 2;

	div = allbox->min[s] + (dim[s] / 2.0f);

	part = partition_mainb(process->mainb, start, end, s, div);

	make_box_from_metaelem(&node->bb[0], process->mainb[start]);
	node->child[0] = NULL;

	if (part > start + 1) {
		for (j = start; j < part; j++) {
			make_box_union(process->mainb[j]->bb, &node->bb[0], &node->bb[0]);
		}

		node->child[0] = BLI_memarena_alloc(process->pgn_elements, sizeof(MetaballBVHNode));
		build_bvh_spatial(process, node->child[0], start, part, &node->bb[0]);
	}

	node->child[1] = NULL;
	if (part < end) {
		make_box_from_metaelem(&node->bb[1], process->mainb[part]);

		if (part < end - 1) {
			for (j = part; j < end; j++) {
				make_box_union(process->mainb[j]->bb, &node->bb[1], &node->bb[1]);
			}

			node->child[1] = BLI_memarena_alloc(process->pgn_elements, sizeof(MetaballBVHNode));
			build_bvh_spatial(process, node->child[1], part, end, &node->bb[1]);
		}
	}
	else {
		INIT_MINMAX(node->bb[1].min, node->bb[1].max);
	}
}

/* ******************** ARITH ************************* */

/**
 * BASED AT CODE (but mostly rewritten) :
 * C code from the article
 * "An Implicit Surface Polygonizer"
 * by Jules Bloomenthal, jbloom@beauty.gmu.edu
 * in "Graphics Gems IV", Academic Press, 1994
 *
 * Authored by Jules Bloomenthal, Xerox PARC.
 * Copyright (c) Xerox Corporation, 1991.  All rights reserved.
 * Permission is granted to reproduce, use and distribute this code for
 * any and all purposes, provided that this notice appears in all copies.
 */

#define L   0  /* left direction:	-x, -i */
#define R   1  /* right direction:	+x, +i */
#define B   2  /* bottom direction: -y, -j */
#define T   3  /* top direction:	+y, +j */
#define N   4  /* near direction:	-z, -k */
#define F   5  /* far direction:	+z, +k */
#define LBN 0  /* left bottom near corner  */
#define LBF 1  /* left bottom far corner   */
#define LTN 2  /* left top near corner     */
#define LTF 3  /* left top far corner      */
#define RBN 4  /* right bottom near corner */
#define RBF 5  /* right bottom far corner  */
#define RTN 6  /* right top near corner    */
#define RTF 7  /* right top far corner     */

/**
 * the LBN corner of cube (i, j, k), corresponds with location
 * (i-0.5)*size, (j-0.5)*size, (k-0.5)*size)
 */

#define HASHBIT     (5)
#define HASHSIZE    (size_t)(1 << (3 * HASHBIT))   /*! < hash table size (32768) */

#define HASH(i, j, k) ((((( (i) & 31) << 5) | ( (j) & 31)) << 5) | ( (k) & 31) )

#define MB_BIT(i, bit) (((i) >> (bit)) & 1)
// #define FLIP(i, bit) ((i) ^ 1 << (bit)) /* flip the given bit of i */

/* ******************** DENSITY COPMPUTATION ********************* */

/**
 * Computes density from given metaball at given position.
 * Metaball equation is: ``(1 - r^2 / R^2)^3 * s``
 *
 * r = distance from center
 * R = metaball radius
 * s - metaball stiffness
 */
static float densfunc(const MetaElem *ball, float x, float y, float z)
{
	float dist2;
	float dvec[3] = {x, y, z};

	mul_m4_v3((float (*)[4])ball->imat, dvec);

	switch (ball->type) {
		case MB_BALL:
			/* do nothing */
			break;
		case MB_CUBE:
			if      (dvec[2] > ball->expz)  dvec[2] -= ball->expz;
			else if (dvec[2] < -ball->expz) dvec[2] += ball->expz;
			else                            dvec[2] = 0.0;
			ATTR_FALLTHROUGH;
		case MB_PLANE:
			if      (dvec[1] >  ball->expy) dvec[1] -= ball->expy;
			else if (dvec[1] < -ball->expy) dvec[1] += ball->expy;
			else                            dvec[1] = 0.0;
			ATTR_FALLTHROUGH;
		case MB_TUBE:
			if      (dvec[0] >  ball->expx) dvec[0] -= ball->expx;
			else if (dvec[0] < -ball->expx) dvec[0] += ball->expx;
			else                            dvec[0] = 0.0;
			break;
		case MB_ELIPSOID:
			dvec[0] /= ball->expx;
			dvec[1] /= ball->expy;
			dvec[2] /= ball->expz;
			break;

		/* *** deprecated, could be removed?, do-versioned at least *** */
		case MB_TUBEX:
			if      (dvec[0] >  ball->len) dvec[0] -= ball->len;
			else if (dvec[0] < -ball->len) dvec[0] += ball->len;
			else                           dvec[0] = 0.0;
			break;
		case MB_TUBEY:
			if      (dvec[1] >  ball->len) dvec[1] -= ball->len;
			else if (dvec[1] < -ball->len) dvec[1] += ball->len;
			else                           dvec[1] = 0.0;
			break;
		case MB_TUBEZ:
			if      (dvec[2] >  ball->len) dvec[2] -= ball->len;
			else if (dvec[2] < -ball->len) dvec[2] += ball->len;
			else                           dvec[2] = 0.0;
			break;
			/* *** end deprecated *** */
	}

	/* ball->rad2 is inverse of squared rad */
	dist2 = 1.0f - (len_squared_v3(dvec) * ball->rad2);

	/* ball->s is negative if metaball is negative */
	return (dist2 < 0.0f) ? 0.0f : (ball->s * dist2 * dist2 * dist2);
}

/**
 * Computes density at given position form all metaballs which contain this point in their box.
 * Traverses BVH using a queue.
 */
static float metaball(PROCESS *process, float x, float y, float z)
{
	int i;
	float dens = 0.0f;
	unsigned int front = 0, back = 0;
	MetaballBVHNode *node;

	process->bvh_queue[front++] = &process->metaball_bvh;

	while (front != back) {
		node = process->bvh_queue[back++];

		for (i = 0; i < 2; i++) {
			if ((node->bb[i].min[0] <= x) && (node->bb[i].max[0] >= x) &&
			    (node->bb[i].min[1] <= y) && (node->bb[i].max[1] >= y) &&
			    (node->bb[i].min[2] <= z) && (node->bb[i].max[2] >= z))
			{
				if (node->child[i])	process->bvh_queue[front++] = node->child[i];
				else dens += densfunc(node->bb[i].ml, x, y, z);
			}
		}
	}

	return process->thresh - dens;
}

/**
 * Adds face to indices, expands memory if needed.
 */
static void make_face(PROCESS *process, int i1, int i2, int i3, int i4)
{
	int *cur;

#ifdef USE_ACCUM_NORMAL
	float n[3];
#endif

	if (UNLIKELY(process->totindex == process->curindex)) {
		process->totindex += 4096;
		process->indices = MEM_reallocN(process->indices, sizeof(int[4]) * process->totindex);
	}

	cur = process->indices[process->curindex++];

	/* displists now support array drawing, we treat tri's as fake quad */

	cur[0] = i1;
	cur[1] = i2;
	cur[2] = i3;
	cur[3] = i4;

#ifdef USE_ACCUM_NORMAL
	if (i4 == i3) {
		normal_tri_v3(n, process->co[i1], process->co[i2], process->co[i3]);
		accumulate_vertex_normals_v3(
		        process->no[i1], process->no[i2], process->no[i3], NULL, n,
		        process->co[i1], process->co[i2], process->co[i3], NULL);
	}
	else {
		normal_quad_v3(n, process->co[i1], process->co[i2], process->co[i3], process->co[i4]);
		accumulate_vertex_normals_v3(
		        process->no[i1], process->no[i2], process->no[i3], process->no[i4], n,
		        process->co[i1], process->co[i2], process->co[i3], process->co[i4]);
	}
#endif

}

/* Frees allocated memory */
static void freepolygonize(PROCESS *process)
{
	if (process->corners) MEM_freeN(process->corners);
	if (process->edges) MEM_freeN(process->edges);
	if (process->centers) MEM_freeN(process->centers);
	if (process->mainb) MEM_freeN(process->mainb);
	if (process->bvh_queue) MEM_freeN(process->bvh_queue);
	if (process->pgn_elements) BLI_memarena_free(process->pgn_elements);
}

/* **************** POLYGONIZATION ************************ */

/**** Cubical Polygonization (optional) ****/

#define LB  0  /* left bottom edge	*/
#define LT  1  /* left top edge	*/
#define LN  2  /* left near edge	*/
#define LF  3  /* left far edge	*/
#define RB  4  /* right bottom edge */
#define RT  5  /* right top edge	*/
#define RN  6  /* right near edge	*/
#define RF  7  /* right far edge	*/
#define BN  8  /* bottom near edge	*/
#define BF  9  /* bottom far edge	*/
#define TN  10 /* top near edge	*/
#define TF  11 /* top far edge	*/

static INTLISTS *cubetable[256];
static char faces[256];

/* edge: LB, LT, LN, LF, RB, RT, RN, RF, BN, BF, TN, TF */
static int corner1[12] = {
	LBN, LTN, LBN, LBF, RBN, RTN, RBN, RBF, LBN, LBF, LTN, LTF
};
static int corner2[12] = {
	LBF, LTF, LTN, LTF, RBF, RTF, RTN, RTF, RBN, RBF, RTN, RTF
};
static int leftface[12] = {
	B, L, L, F, R, T, N, R, N, B, T, F
};
/* face on left when going corner1 to corner2 */
static int rightface[12] = {
	L, T, N, L, B, R, R, F, B, F, N, T
};
/* face on right when going corner1 to corner2 */

/**
 * triangulate the cube directly, without decomposition
 */
static void docube(PROCESS *process, CUBE *cube)
{
	INTLISTS *polys;
	CORNER *c1, *c2;
	int i, index = 0, count, indexar[8];

	/* Determine which case cube falls into. */
	for (i = 0; i < 8; i++) {
		if (cube->corners[i]->value > 0.0f) {
			index += (1 << i);
		}
	}

	/* Using faces[] table, adds neighbouring cube if surface intersects face in this direction. */
	if (MB_BIT(faces[index], 0)) add_cube(process, cube->i - 1, cube->j, cube->k);
	if (MB_BIT(faces[index], 1)) add_cube(process, cube->i + 1, cube->j, cube->k);
	if (MB_BIT(faces[index], 2)) add_cube(process, cube->i, cube->j - 1, cube->k);
	if (MB_BIT(faces[index], 3)) add_cube(process, cube->i, cube->j + 1, cube->k);
	if (MB_BIT(faces[index], 4)) add_cube(process, cube->i, cube->j, cube->k - 1);
	if (MB_BIT(faces[index], 5)) add_cube(process, cube->i, cube->j, cube->k + 1);

	/* Using cubetable[], determines polygons for output. */
	for (polys = cubetable[index]; polys; polys = polys->next) {
		INTLIST *edges;

		count = 0;
		/* Sets needed vertex id's lying on the edges. */
		for (edges = polys->list; edges; edges = edges->next) {
			c1 = cube->corners[corner1[edges->i]];
			c2 = cube->corners[corner2[edges->i]];

			indexar[count] = vertid(process, c1, c2);
			count++;
		}

		/* Adds faces to output. */
		if (count > 2) {
			switch (count) {
				case 3:
					make_face(process, indexar[2], indexar[1], indexar[0], indexar[0]); /* triangle */
					break;
				case 4:
					make_face(process, indexar[3], indexar[2], indexar[1], indexar[0]);
					break;
				case 5:
					make_face(process, indexar[3], indexar[2], indexar[1], indexar[0]);
					make_face(process, indexar[4], indexar[3], indexar[0], indexar[0]); /* triangle */
					break;
				case 6:
					make_face(process, indexar[3], indexar[2], indexar[1], indexar[0]);
					make_face(process, indexar[5], indexar[4], indexar[3], indexar[0]);
					break;
				case 7:
					make_face(process, indexar[3], indexar[2], indexar[1], indexar[0]);
					make_face(process, indexar[5], indexar[4], indexar[3], indexar[0]);
					make_face(process, indexar[6], indexar[5], indexar[0], indexar[0]); /* triangle */
					break;
			}
		}
	}
}

/**
 * return corner with the given lattice location
 * set (and cache) its function value
 */
static CORNER *setcorner(PROCESS *process, int i, int j, int k)
{
	/* for speed, do corner value caching here */
	CORNER *c;
	int index;

	/* does corner exist? */
	index = HASH(i, j, k);
	c = process->corners[index];

	for (; c != NULL; c = c->next) {
		if (c->i == i && c->j == j && c->k == k) {
			return c;
		}
	}

	c = BLI_memarena_alloc(process->pgn_elements, sizeof(CORNER));

	c->i = i;
	c->co[0] = ((float)i - 0.5f) * process->size;
	c->j = j;
	c->co[1] = ((float)j - 0.5f) * process->size;
	c->k = k;
	c->co[2] = ((float)k - 0.5f) * process->size;

	c->value = metaball(process, c->co[0], c->co[1], c->co[2]);

	c->next = process->corners[index];
	process->corners[index] = c;

	return c;
}

/**
 * return next clockwise edge from given edge around given face
 */
static int nextcwedge(int edge, int face)
{
	switch (edge) {
		case LB:
			return (face == L) ? LF : BN;
		case LT:
			return (face == L) ? LN : TF;
		case LN:
			return (face == L) ? LB : TN;
		case LF:
			return (face == L) ? LT : BF;
		case RB:
			return (face == R) ? RN : BF;
		case RT:
			return (face == R) ? RF : TN;
		case RN:
			return (face == R) ? RT : BN;
		case RF:
			return (face == R) ? RB : TF;
		case BN:
			return (face == B) ? RB : LN;
		case BF:
			return (face == B) ? LB : RF;
		case TN:
			return (face == T) ? LT : RN;
		case TF:
			return (face == T) ? RT : LF;
	}
	return 0;
}

/**
 * \return the face adjoining edge that is not the given face
 */
static int otherface(int edge, int face)
{
	int other = leftface[edge];
	return face == other ? rightface[edge] : other;
}

/**
 * create the 256 entry table for cubical polygonization
 */
static void makecubetable(void)
{
	static bool is_done = false;
	int i, e, c, done[12], pos[8];

	if (is_done) return;
	is_done = true;

	for (i = 0; i < 256; i++) {
		for (e = 0; e < 12; e++) done[e] = 0;
		for (c = 0; c < 8; c++) pos[c] = MB_BIT(i, c);
		for (e = 0; e < 12; e++) {
			if (!done[e] && (pos[corner1[e]] != pos[corner2[e]])) {
				INTLIST *ints = NULL;
				INTLISTS *lists = MEM_callocN(sizeof(INTLISTS), "mball_intlist");
				int start = e, edge = e;

				/* get face that is to right of edge from pos to neg corner: */
				int face = pos[corner1[e]] ? rightface[e] : leftface[e];

				while (1) {
					edge = nextcwedge(edge, face);
					done[edge] = 1;
					if (pos[corner1[edge]] != pos[corner2[edge]]) {
						INTLIST *tmp = ints;

						ints = MEM_callocN(sizeof(INTLIST), "mball_intlist");
						ints->i = edge;
						ints->next = tmp; /* add edge to head of list */

						if (edge == start) break;
						face = otherface(edge, face);
					}
				}
				lists->list = ints; /* add ints to head of table entry */
				lists->next = cubetable[i];
				cubetable[i] = lists;
			}
		}
	}

	for (i = 0; i < 256; i++) {
		INTLISTS *polys;
		faces[i] = 0;
		for (polys = cubetable[i]; polys; polys = polys->next) {
			INTLIST *edges;

			for (edges = polys->list; edges; edges = edges->next) {
				if (edges->i == LB || edges->i == LT || edges->i == LN || edges->i == LF) faces[i] |= 1 << L;
				if (edges->i == RB || edges->i == RT || edges->i == RN || edges->i == RF) faces[i] |= 1 << R;
				if (edges->i == LB || edges->i == RB || edges->i == BN || edges->i == BF) faces[i] |= 1 << B;
				if (edges->i == LT || edges->i == RT || edges->i == TN || edges->i == TF) faces[i] |= 1 << T;
				if (edges->i == LN || edges->i == RN || edges->i == BN || edges->i == TN) faces[i] |= 1 << N;
				if (edges->i == LF || edges->i == RF || edges->i == BF || edges->i == TF) faces[i] |= 1 << F;
			}
		}
	}
}

void BKE_mball_cubeTable_free(void)
{
	int i;
	INTLISTS *lists, *nlists;
	INTLIST *ints, *nints;

	for (i = 0; i < 256; i++) {
		lists = cubetable[i];
		while (lists) {
			nlists = lists->next;

			ints = lists->list;
			while (ints) {
				nints = ints->next;
				MEM_freeN(ints);
				ints = nints;
			}

			MEM_freeN(lists);
			lists = nlists;
		}
		cubetable[i] = NULL;
	}
}

/**** Storage ****/

/**
 * Inserts cube at lattice i, j, k into hash table, marking it as "done"
 */
static int setcenter(PROCESS *process, CENTERLIST *table[], const int i, const int j, const int k)
{
	int index;
	CENTERLIST *newc, *l, *q;

	index = HASH(i, j, k);
	q = table[index];

	for (l = q; l != NULL; l = l->next) {
		if (l->i == i && l->j == j && l->k == k) return 1;
	}

	newc = BLI_memarena_alloc(process->pgn_elements, sizeof(CENTERLIST));
	newc->i = i;
	newc->j = j;
	newc->k = k;
	newc->next = q;
	table[index] = newc;

	return 0;
}

/**
 * Sets vid of vertex lying on given edge.
 */
static void setedge(
        PROCESS *process,
        int i1, int j1, int k1,
        int i2, int j2, int k2,
        int vid)
{
	int index;
	EDGELIST *newe;

	if (i1 > i2 || (i1 == i2 && (j1 > j2 || (j1 == j2 && k1 > k2)))) {
		int t = i1;
		i1 = i2;
		i2 = t;
		t = j1;
		j1 = j2;
		j2 = t;
		t = k1;
		k1 = k2;
		k2 = t;
	}
	index = HASH(i1, j1, k1) + HASH(i2, j2, k2);
	newe = BLI_memarena_alloc(process->pgn_elements, sizeof(EDGELIST));

	newe->i1 = i1;
	newe->j1 = j1;
	newe->k1 = k1;
	newe->i2 = i2;
	newe->j2 = j2;
	newe->k2 = k2;
	newe->vid = vid;
	newe->next = process->edges[index];
	process->edges[index] = newe;
}

/**
 * \return vertex id for edge; return -1 if not set
 */
static int getedge(EDGELIST *table[],
                   int i1, int j1, int k1,
                   int i2, int j2, int k2)
{
	EDGELIST *q;

	if (i1 > i2 || (i1 == i2 && (j1 > j2 || (j1 == j2 && k1 > k2)))) {
		int t = i1;
		i1 = i2;
		i2 = t;
		t = j1;
		j1 = j2;
		j2 = t;
		t = k1;
		k1 = k2;
		k2 = t;
	}
	q = table[HASH(i1, j1, k1) + HASH(i2, j2, k2)];
	for (; q != NULL; q = q->next) {
		if (q->i1 == i1 && q->j1 == j1 && q->k1 == k1 &&
		    q->i2 == i2 && q->j2 == j2 && q->k2 == k2)
		{
			return q->vid;
		}
	}
	return -1;
}

/**
 * Adds a vertex, expands memory if needed.
 */
static void addtovertices(PROCESS *process, const float v[3], const float no[3])
{
	if (process->curvertex == process->totvertex) {
		process->totvertex += 4096;
		process->co = MEM_reallocN(process->co, process->totvertex * sizeof(float[3]));
		process->no = MEM_reallocN(process->no, process->totvertex * sizeof(float[3]));
	}

	copy_v3_v3(process->co[process->curvertex], v);
	copy_v3_v3(process->no[process->curvertex], no);

	process->curvertex++;
}

#ifndef USE_ACCUM_NORMAL
/**
 * Computes normal from density field at given point.
 *
 * \note Doesn't do normalization!
 */
static void vnormal(PROCESS *process, const float point[3], float r_no[3])
{
	const float delta = process->delta;
	const float f = metaball(process, point[0], point[1], point[2]);

	r_no[0] = metaball(process, point[0] + delta, point[1], point[2]) - f;
	r_no[1] = metaball(process, point[0], point[1] + delta, point[2]) - f;
	r_no[2] = metaball(process, point[0], point[1], point[2] + delta) - f;

#if 0
	f = normalize_v3(r_no);

	if (0) {
		float tvec[3];

		delta *= 2.0f;

		f = process->function(process, point[0], point[1], point[2]);

		tvec[0] = process->function(process, point[0] + delta, point[1], point[2]) - f;
		tvec[1] = process->function(process, point[0], point[1] + delta, point[2]) - f;
		tvec[2] = process->function(process, point[0], point[1], point[2] + delta) - f;

		if (normalize_v3(tvec) != 0.0f) {
			add_v3_v3(r_no, tvec);
			normalize_v3(r_no);
		}
	}
#endif
}
#endif  /* USE_ACCUM_NORMAL */

/**
 * \return the id of vertex between two corners.
 *
 * If it wasn't previously computed, does #converge() and adds vertex to process.
 */
static int vertid(PROCESS *process, const CORNER *c1, const CORNER *c2)
{
	float v[3], no[3];
	int vid = getedge(process->edges, c1->i, c1->j, c1->k, c2->i, c2->j, c2->k);

	if (vid != -1) return vid;  /* previously computed */

	converge(process, c1, c2, v);  /* position */

#ifdef USE_ACCUM_NORMAL
	zero_v3(no);
#else
	vnormal(process, v, no);
#endif

	addtovertices(process, v, no);            /* save vertex */
	vid = (int)process->curvertex - 1;
	setedge(process, c1->i, c1->j, c1->k, c2->i, c2->j, c2->k, vid);

	return vid;
}

/**
 * Given two corners, computes approximation of surface intersection point between them.
 * In case of small threshold, do bisection.
 */
static void converge(PROCESS *process, const CORNER *c1, const CORNER *c2, float r_p[3])
{
	float tmp, dens;
	unsigned int i;
	float c1_value, c1_co[3];
	float c2_value, c2_co[3];

	if (c1->value < c2->value) {
		c1_value = c2->value;
		copy_v3_v3(c1_co, c2->co);
		c2_value = c1->value;
		copy_v3_v3(c2_co, c1->co);
	}
	else {
		c1_value = c1->value;
		copy_v3_v3(c1_co, c1->co);
		c2_value = c2->value;
		copy_v3_v3(c2_co, c2->co);
	}


	for (i = 0; i < process->converge_res; i++) {
		interp_v3_v3v3(r_p, c1_co, c2_co, 0.5f);
		dens = metaball(process, r_p[0], r_p[1], r_p[2]);

		if (dens > 0.0f) {
			c1_value = dens;
			copy_v3_v3(c1_co, r_p);
		}
		else {
			c2_value = dens;
			copy_v3_v3(c2_co, r_p);
		}
	}

	tmp = -c1_value / (c2_value - c1_value);
	interp_v3_v3v3(r_p, c1_co, c2_co, tmp);
}

/**
 * Adds cube at given lattice position to cube stack of process.
 */
static void add_cube(PROCESS *process, int i, int j, int k)
{
	CUBES *ncube;
	int n;

	/* test if cube has been found before */
	if (setcenter(process, process->centers, i, j, k) == 0) {
		/* push cube on stack: */
		ncube = BLI_memarena_alloc(process->pgn_elements, sizeof(CUBES));
		ncube->next = process->cubes;
		process->cubes = ncube;

		ncube->cube.i = i;
		ncube->cube.j = j;
		ncube->cube.k = k;

		/* set corners of initial cube: */
		for (n = 0; n < 8; n++)
			ncube->cube.corners[n] = setcorner(process, i + MB_BIT(n, 2), j + MB_BIT(n, 1), k + MB_BIT(n, 0));
	}
}

static void next_lattice(int r[3], const float pos[3], const float size)
{
	r[0] = (int)ceil((pos[0] / size) + 0.5f);
	r[1] = (int)ceil((pos[1] / size) + 0.5f);
	r[2] = (int)ceil((pos[2] / size) + 0.5f);
}
static void prev_lattice(int r[3], const float pos[3], const float size)
{
	next_lattice(r, pos, size);
	r[0]--; r[1]--; r[2]--;
}
static void closest_latice(int r[3], const float pos[3], const float size)
{
	r[0] = (int)floorf(pos[0] / size + 1.0f);
	r[1] = (int)floorf(pos[1] / size + 1.0f);
	r[2] = (int)floorf(pos[2] / size + 1.0f);
}

/**
 * Find at most 26 cubes to start polygonization from.
 */
static void find_first_points(PROCESS *process, const unsigned int em)
{
	const MetaElem *ml;
	int center[3], lbn[3], rtf[3], it[3], dir[3], add[3];
	float tmp[3], a, b;

	ml = process->mainb[em];

	mid_v3_v3v3(tmp, ml->bb->vec[0], ml->bb->vec[6]);
	closest_latice(center, tmp, process->size);
	prev_lattice(lbn, ml->bb->vec[0], process->size);
	next_lattice(rtf, ml->bb->vec[6], process->size);

	for (dir[0] = -1; dir[0] <= 1; dir[0]++) {
		for (dir[1] = -1; dir[1] <= 1; dir[1]++) {
			for (dir[2] = -1; dir[2] <= 1; dir[2]++) {
				if (dir[0] == 0 && dir[1] == 0 && dir[2] == 0) {
					continue;
				}

				copy_v3_v3_int(it, center);

				b = setcorner(process, it[0], it[1], it[2])->value;
				do {
					it[0] += dir[0];
					it[1] += dir[1];
					it[2] += dir[2];
					a = b;
					b = setcorner(process, it[0], it[1], it[2])->value;

					if (a * b < 0.0f) {
						add[0] = it[0] - dir[0];
						add[1] = it[1] - dir[1];
						add[2] = it[2] - dir[2];
						DO_MIN(it, add);
						add_cube(process, add[0], add[1], add[2]);
						break;
					}
				} while ((it[0] > lbn[0]) && (it[1] > lbn[1]) && (it[2] > lbn[2]) &&
				         (it[0] < rtf[0]) && (it[1] < rtf[1]) && (it[2] < rtf[2]));
			}
		}
	}
}

/**
 * The main polygonization proc.
 * Allocates memory, makes cubetable,
 * finds starting surface points
 * and processes cubes on the stack until none left.
 */
static void polygonize(PROCESS *process)
{
	CUBE c;
	unsigned int i;

	process->centers = MEM_callocN(HASHSIZE * sizeof(CENTERLIST *), "mbproc->centers");
	process->corners = MEM_callocN(HASHSIZE * sizeof(CORNER *), "mbproc->corners");
	process->edges = MEM_callocN(2 * HASHSIZE * sizeof(EDGELIST *), "mbproc->edges");
	process->bvh_queue = MEM_callocN(sizeof(MetaballBVHNode *) * process->bvh_queue_size, "Metaball BVH Queue");

	makecubetable();

	for (i = 0; i < process->totelem; i++) {
		find_first_points(process, i);
	}

	while (process->cubes != NULL) {
		c = process->cubes->cube;
		process->cubes = process->cubes->next;

		docube(process, &c);
	}
}

/**
 * Iterates over ALL objects in the scene and all of its sets, including
 * making all duplis(not only metas). Copies metas to mainb array.
 * Computes bounding boxes for building BVH. */
<<<<<<< HEAD
static void init_meta(Depsgraph *depsgraph, PROCESS *process, Scene *scene, Object *ob)
=======
static void init_meta(Main *bmain, EvaluationContext *eval_ctx, PROCESS *process, Scene *scene, Object *ob)
>>>>>>> d0956e9c
{
	Scene *sce_iter = scene;
	Base *base;
	Object *bob;
	MetaBall *mb;
	const MetaElem *ml;
	float obinv[4][4], obmat[4][4];
	unsigned int i;
	int obnr, zero_size = 0;
	char obname[MAX_ID_NAME];
	SceneBaseIter iter;

	copy_m4_m4(obmat, ob->obmat);   /* to cope with duplicators from BKE_scene_base_iter_next */
	invert_m4_m4(obinv, ob->obmat);

	BLI_split_name_num(obname, &obnr, ob->id.name + 2, '.');

	/* make main array */
<<<<<<< HEAD
	BKE_scene_base_iter_next(depsgraph, &iter, &sce_iter, 0, NULL, NULL);
	while (BKE_scene_base_iter_next(depsgraph, &iter, &sce_iter, 1, &base, &bob)) {
=======
	BKE_scene_base_iter_next(bmain, eval_ctx, &iter, &sce_iter, 0, NULL, NULL);
	while (BKE_scene_base_iter_next(bmain, eval_ctx, &iter, &sce_iter, 1, &base, &bob)) {
>>>>>>> d0956e9c
		if (bob->type == OB_MBALL) {
			zero_size = 0;
			ml = NULL;

			if (bob == ob && (base->flag_legacy & OB_FROMDUPLI) == 0) {
				mb = ob->data;

				if (mb->editelems) ml = mb->editelems->first;
				else ml = mb->elems.first;
			}
			else {
				char name[MAX_ID_NAME];
				int nr;

				BLI_split_name_num(name, &nr, bob->id.name + 2, '.');
				if (STREQ(obname, name)) {
					mb = bob->data;

					if (mb->editelems) ml = mb->editelems->first;
					else ml = mb->elems.first;
				}
			}

			/* when metaball object has zero scale, then MetaElem to this MetaBall
			 * will not be put to mainb array */
			if (has_zero_axis_m4(bob->obmat)) {
				zero_size = 1;
			}
			else if (bob->parent) {
				struct Object *pob = bob->parent;
				while (pob) {
					if (has_zero_axis_m4(pob->obmat)) {
						zero_size = 1;
						break;
					}
					pob = pob->parent;
				}
			}

			if (zero_size) {
				while (ml) {
					ml = ml->next;
				}
			}
			else {
				while (ml) {
					if (!(ml->flag & MB_HIDE)) {
						float pos[4][4], rot[4][4];
						float expx, expy, expz;
						float tempmin[3], tempmax[3];

						MetaElem *new_ml;

						/* make a copy because of duplicates */
						new_ml = BLI_memarena_alloc(process->pgn_elements, sizeof(MetaElem));
						*(new_ml) = *ml;
						new_ml->bb = BLI_memarena_alloc(process->pgn_elements, sizeof(BoundBox));
						new_ml->mat = BLI_memarena_alloc(process->pgn_elements, 4 * 4 * sizeof(float));
						new_ml->imat = BLI_memarena_alloc(process->pgn_elements, 4 * 4 * sizeof(float));

						/* too big stiffness seems only ugly due to linear interpolation
						 * no need to have possibility for too big stiffness */
						if (ml->s > 10.0f) new_ml->s = 10.0f;
						else new_ml->s = ml->s;

						/* if metaball is negative, set stiffness negative */
						if (new_ml->flag & MB_NEGATIVE) new_ml->s = -new_ml->s;

						/* Translation of MetaElem */
						unit_m4(pos);
						pos[3][0] = ml->x;
						pos[3][1] = ml->y;
						pos[3][2] = ml->z;

						/* Rotation of MetaElem is stored in quat */
						quat_to_mat4(rot, ml->quat);

						/* basis object space -> world -> ml object space -> position -> rotation -> ml local space */
						mul_m4_series((float(*)[4])new_ml->mat, obinv, bob->obmat, pos, rot);
						/* ml local space -> basis object space */
						invert_m4_m4((float(*)[4])new_ml->imat, (float(*)[4])new_ml->mat);

						/* rad2 is inverse of squared radius */
						new_ml->rad2 = 1 / (ml->rad * ml->rad);

						/* initial dimensions = radius */
						expx = ml->rad;
						expy = ml->rad;
						expz = ml->rad;

						switch (ml->type) {
							case MB_BALL:
								break;
							case MB_CUBE: /* cube is "expanded" by expz, expy and expx */
								expz += ml->expz;
								ATTR_FALLTHROUGH;
							case MB_PLANE: /* plane is "expanded" by expy and expx */
								expy += ml->expy;
								ATTR_FALLTHROUGH;
							case MB_TUBE: /* tube is "expanded" by expx */
								expx += ml->expx;
								break;
							case MB_ELIPSOID: /* ellipsoid is "stretched" by exp* */
								expx *= ml->expx;
								expy *= ml->expy;
								expz *= ml->expz;
								break;
						}

						/* untransformed Bounding Box of MetaElem */
						/* TODO, its possible the elem type has been changed and the exp* values can use a fallback */
						copy_v3_fl3(new_ml->bb->vec[0], -expx, -expy, -expz);  /* 0 */
						copy_v3_fl3(new_ml->bb->vec[1], +expx, -expy, -expz);  /* 1 */
						copy_v3_fl3(new_ml->bb->vec[2], +expx, +expy, -expz);  /* 2 */
						copy_v3_fl3(new_ml->bb->vec[3], -expx, +expy, -expz);  /* 3 */
						copy_v3_fl3(new_ml->bb->vec[4], -expx, -expy, +expz);  /* 4 */
						copy_v3_fl3(new_ml->bb->vec[5], +expx, -expy, +expz);  /* 5 */
						copy_v3_fl3(new_ml->bb->vec[6], +expx, +expy, +expz);  /* 6 */
						copy_v3_fl3(new_ml->bb->vec[7], -expx, +expy, +expz);  /* 7 */

						/* transformation of Metalem bb */
						for (i = 0; i < 8; i++)
							mul_m4_v3((float(*)[4])new_ml->mat, new_ml->bb->vec[i]);

						/* find max and min of transformed bb */
						INIT_MINMAX(tempmin, tempmax);
						for (i = 0; i < 8; i++) {
							DO_MINMAX(new_ml->bb->vec[i], tempmin, tempmax);
						}

						/* set only point 0 and 6 - AABB of Metaelem */
						copy_v3_v3(new_ml->bb->vec[0], tempmin);
						copy_v3_v3(new_ml->bb->vec[6], tempmax);

						/* add new_ml to mainb[] */
						if (UNLIKELY(process->totelem == process->mem)) {
							process->mem = process->mem * 2 + 10;
							process->mainb = MEM_reallocN(process->mainb, sizeof(MetaElem *) * process->mem);
						}
						process->mainb[process->totelem++] = new_ml;
					}
					ml = ml->next;
				}
			}
		}
	}

	/* compute AABB of all Metaelems */
	if (process->totelem > 0) {
		copy_v3_v3(process->allbb.min, process->mainb[0]->bb->vec[0]);
		copy_v3_v3(process->allbb.max, process->mainb[0]->bb->vec[6]);
		for (i = 1; i < process->totelem; i++)
			make_box_union(process->mainb[i]->bb, &process->allbb, &process->allbb);
	}
}

<<<<<<< HEAD
void BKE_mball_polygonize(Depsgraph *depsgraph, Scene *scene, Object *ob, ListBase *dispbase)
=======
void BKE_mball_polygonize(Main *bmain, EvaluationContext *eval_ctx, Scene *scene, Object *ob, ListBase *dispbase)
>>>>>>> d0956e9c
{
	MetaBall *mb;
	DispList *dl;
	unsigned int a;
	PROCESS process = {0};
	bool is_render = DEG_get_mode(depsgraph) == DAG_EVAL_RENDER;

	mb = ob->data;

	process.thresh = mb->thresh;

	if      (process.thresh < 0.001f) process.converge_res = 16;
	else if (process.thresh < 0.01f)  process.converge_res = 8;
	else if (process.thresh < 0.1f)   process.converge_res = 4;
	else                              process.converge_res = 2;

	if (is_render && (mb->flag == MB_UPDATE_NEVER)) return;
	if ((G.moving & (G_TRANSFORM_OBJ | G_TRANSFORM_EDIT)) && mb->flag == MB_UPDATE_FAST) return;

	if (is_render) {
		process.size = mb->rendersize;
	}
	else {
		process.size = mb->wiresize;
		if ((G.moving & (G_TRANSFORM_OBJ | G_TRANSFORM_EDIT)) && mb->flag == MB_UPDATE_HALFRES) {
			process.size *= 2.0f;
		}
	}

	process.delta = process.size * 0.001f;

	process.pgn_elements = BLI_memarena_new(BLI_MEMARENA_STD_BUFSIZE, "Metaball memarena");

	/* initialize all mainb (MetaElems) */
<<<<<<< HEAD
	init_meta(depsgraph, &process, scene, ob);
=======
	init_meta(bmain, eval_ctx, &process, scene, ob);
>>>>>>> d0956e9c

	if (process.totelem > 0) {
		build_bvh_spatial(&process, &process.metaball_bvh, 0, process.totelem, &process.allbb);

		/* don't polygonize metaballs with too high resolution (base mball to small)
		 * note: Eps was 0.0001f but this was giving problems for blood animation for durian, using 0.00001f */
		if (ob->size[0] > 0.00001f * (process.allbb.max[0] - process.allbb.min[0]) ||
		    ob->size[1] > 0.00001f * (process.allbb.max[1] - process.allbb.min[1]) ||
		    ob->size[2] > 0.00001f * (process.allbb.max[2] - process.allbb.min[2]))
		{
			polygonize(&process);

			/* add resulting surface to displist */
			if (process.curindex) {
				dl = MEM_callocN(sizeof(DispList), "mballdisp");
				BLI_addtail(dispbase, dl);
				dl->type = DL_INDEX4;
				dl->nr = (int)process.curvertex;
				dl->parts = (int)process.curindex;

				dl->index = (int *)process.indices;

				for (a = 0; a < process.curvertex; a++) {
					normalize_v3(process.no[a]);
				}

				dl->verts = (float *)process.co;
				dl->nors = (float *)process.no;
			}
		}
	}

	freepolygonize(&process);
}<|MERGE_RESOLUTION|>--- conflicted
+++ resolved
@@ -48,11 +48,6 @@
 
 #include "BKE_global.h"
 
-<<<<<<< HEAD
-#include "BKE_scene.h"
-=======
-#include "BKE_depsgraph.h"
->>>>>>> d0956e9c
 #include "BKE_displist.h"
 #include "BKE_main.h"
 #include "BKE_mball_tessellate.h"  /* own include */
@@ -1063,11 +1058,7 @@
  * Iterates over ALL objects in the scene and all of its sets, including
  * making all duplis(not only metas). Copies metas to mainb array.
  * Computes bounding boxes for building BVH. */
-<<<<<<< HEAD
 static void init_meta(Depsgraph *depsgraph, PROCESS *process, Scene *scene, Object *ob)
-=======
-static void init_meta(Main *bmain, EvaluationContext *eval_ctx, PROCESS *process, Scene *scene, Object *ob)
->>>>>>> d0956e9c
 {
 	Scene *sce_iter = scene;
 	Base *base;
@@ -1086,13 +1077,8 @@
 	BLI_split_name_num(obname, &obnr, ob->id.name + 2, '.');
 
 	/* make main array */
-<<<<<<< HEAD
 	BKE_scene_base_iter_next(depsgraph, &iter, &sce_iter, 0, NULL, NULL);
 	while (BKE_scene_base_iter_next(depsgraph, &iter, &sce_iter, 1, &base, &bob)) {
-=======
-	BKE_scene_base_iter_next(bmain, eval_ctx, &iter, &sce_iter, 0, NULL, NULL);
-	while (BKE_scene_base_iter_next(bmain, eval_ctx, &iter, &sce_iter, 1, &base, &bob)) {
->>>>>>> d0956e9c
 		if (bob->type == OB_MBALL) {
 			zero_size = 0;
 			ml = NULL;
@@ -1249,11 +1235,7 @@
 	}
 }
 
-<<<<<<< HEAD
 void BKE_mball_polygonize(Depsgraph *depsgraph, Scene *scene, Object *ob, ListBase *dispbase)
-=======
-void BKE_mball_polygonize(Main *bmain, EvaluationContext *eval_ctx, Scene *scene, Object *ob, ListBase *dispbase)
->>>>>>> d0956e9c
 {
 	MetaBall *mb;
 	DispList *dl;
@@ -1288,11 +1270,7 @@
 	process.pgn_elements = BLI_memarena_new(BLI_MEMARENA_STD_BUFSIZE, "Metaball memarena");
 
 	/* initialize all mainb (MetaElems) */
-<<<<<<< HEAD
 	init_meta(depsgraph, &process, scene, ob);
-=======
-	init_meta(bmain, eval_ctx, &process, scene, ob);
->>>>>>> d0956e9c
 
 	if (process.totelem > 0) {
 		build_bvh_spatial(&process, &process.metaball_bvh, 0, process.totelem, &process.allbb);
