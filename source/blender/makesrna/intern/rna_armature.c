--- conflicted
+++ resolved
@@ -148,12 +148,8 @@
 static void rna_Armature_redraw_data(Main *UNUSED(bmain), Scene *UNUSED(scene), PointerRNA *ptr)
 {
 	ID *id = ptr->id.data;
-<<<<<<< HEAD
-	
+
 	DEG_id_tag_update(id, DEG_TAG_COPY_ON_WRITE);
-=======
-
->>>>>>> fb565ddb
 	WM_main_add_notifier(NC_GEOM | ND_DATA, id);
 }
 
@@ -172,17 +168,11 @@
 static void rna_Bone_select_update(Main *UNUSED(bmain), Scene *UNUSED(scene), PointerRNA *ptr)
 {
 	ID *id = ptr->id.data;
-<<<<<<< HEAD
-	
+
 	/* 1) special updates for cases where rigs try to hook into armature drawing stuff
 	 *    e.g. Mask Modifier - 'Armature' option
 	 * 2) tag armature for copy-on-write, so that selection status (set by addons)
 	 *    will update properly, like standard tools do already
-=======
-
-	/* special updates for cases where rigs try to hook into armature drawing stuff
-	 * e.g. Mask Modifier - 'Armature' option
->>>>>>> fb565ddb
 	 */
 	if (id) {
 		if (GS(id->name) == ID_AR) {
@@ -191,7 +181,7 @@
 			if (arm->flag & ARM_HAS_VIZ_DEPS) {
 				DEG_id_tag_update(id, OB_RECALC_DATA);
 			}
-			
+
 			DEG_id_tag_update(id, DEG_TAG_COPY_ON_WRITE);
 		}
 		else if (GS(id->name) == ID_OB) {
@@ -201,7 +191,7 @@
 			if (arm->flag & ARM_HAS_VIZ_DEPS) {
 				DEG_id_tag_update(id, OB_RECALC_DATA);
 			}
-			
+
 			DEG_id_tag_update(&arm->id, DEG_TAG_COPY_ON_WRITE);
 		}
 	}
@@ -291,9 +281,9 @@
 {
 	bArmature *arm = (bArmature *)ptr->id.data;
 	Bone *bone = (Bone *)ptr->data;
-	
+
 	rna_bone_layer_set(&bone->layer, values);
-	
+
 	arm->layer_used = 0;
 	rna_Armature_layer_used_refresh(arm, &arm->bonebase);
 }
@@ -1082,16 +1072,6 @@
 	RNA_def_property_update(prop, 0, "rna_Armature_redraw_data");
 	RNA_def_property_flag(prop, PROP_LIB_EXCEPTION);
 
-<<<<<<< HEAD
-=======
-	prop = RNA_def_property(srna, "deform_method", PROP_ENUM, PROP_NONE);
-	RNA_def_property_enum_sdna(prop, NULL, "gevertdeformer");
-	RNA_def_property_enum_items(prop, prop_vdeformer);
-	RNA_def_property_ui_text(prop, "Vertex Deformer", "Vertex Deformer Method (Game Engine only)");
-	RNA_def_property_update(prop, 0, "rna_Armature_redraw_data");
-	RNA_def_property_flag(prop, PROP_LIB_EXCEPTION);
-
->>>>>>> fb565ddb
 /* XXX deprecated ....... old animviz for armatures only */
 	prop = RNA_def_property(srna, "ghost_type", PROP_ENUM, PROP_NONE);
 	RNA_def_property_enum_sdna(prop, NULL, "ghosttype");
