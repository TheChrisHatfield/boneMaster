--- conflicted
+++ resolved
@@ -11445,37 +11445,6 @@
 	BLI_ghash_free(loaded_ids, NULL, NULL);
 	loaded_ids = NULL;
 
-<<<<<<< HEAD
-=======
-	/* test if there are unread libblocks */
-	/* XXX This code block is kept for 2.77, until we are sure it never gets reached anymore. Can be removed later. */
-	for (mainptr = mainl->next; mainptr; mainptr = mainptr->next) {
-		a = set_listbasepointers(mainptr, lbarray);
-		while (a--) {
-			ID *id, *idn = NULL;
-
-			for (id = lbarray[a]->first; id; id = idn) {
-				idn = id->next;
-				if (id->tag & LIB_TAG_ID_ID) {
-					BLI_assert(0);
-					BLI_remlink(lbarray[a], id);
-					blo_reportf_wrap(
-					        basefd->reports, RPT_ERROR,
-					        TIP_("LIB: %s: '%s' unread lib block missing from '%s', parent '%s' - "
-					             "Please file a bug report if you see this message"),
-					        BKE_idcode_to_name(GS(id->name)),
-					        id->name + 2,
-					        mainptr->curlib->filepath,
-					        library_parent_filepath(mainptr->curlib));
-					change_idid_adr(mainlist, basefd, id, NULL);
-
-					MEM_freeN(id);
-				}
-			}
-		}
-	}
-
->>>>>>> 6b6d1e42
 	/* do versions, link, and free */
 	Main *main_newid = BKE_main_new();
 	for (mainptr = mainl->next; mainptr; mainptr = mainptr->next) {
