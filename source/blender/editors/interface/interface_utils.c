--- conflicted
+++ resolved
@@ -159,13 +159,8 @@
  */
 eAutoPropButsReturn uiDefAutoButsRNA(
         uiLayout *layout, PointerRNA *ptr,
-<<<<<<< HEAD
-        bool (*check_prop)(PointerRNA *, PropertyRNA *),
+        bool (*check_prop)(PointerRNA *ptr, PropertyRNA *prop, void *user_data), void *user_data,
         const eButLabelAlign label_align, const bool compact)
-=======
-        bool (*check_prop)(PointerRNA *ptr, PropertyRNA *prop, void *user_data), void *user_data,
-        const char label_align)
->>>>>>> dbd79c09
 {
 	eAutoPropButsReturn return_info = UI_PROP_BUTS_NONE_ADDED;
 	uiLayout *split, *col;
@@ -175,16 +170,12 @@
 	RNA_STRUCT_BEGIN (ptr, prop)
 	{
 		flag = RNA_property_flag(prop);
-<<<<<<< HEAD
 
 		if (flag & PROP_HIDDEN) {
 			continue;
 		}
-		if (check_prop && check_prop(ptr, prop) == 0) {
+		if (check_prop && check_prop(ptr, prop, user_data) == 0) {
 			return_info |= UI_PROP_BUTS_ANY_FAILED_CHECK;
-=======
-		if (flag & PROP_HIDDEN || (check_prop && check_prop(ptr, prop, user_data) == 0)) {
->>>>>>> dbd79c09
 			continue;
 		}
 
