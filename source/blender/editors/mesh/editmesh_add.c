/**
 * $Id: 
 *
 * ***** BEGIN GPL LICENSE BLOCK *****
 *
 * This program is free software; you can redistribute it and/or
 * modify it under the terms of the GNU General Public License
 * as published by the Free Software Foundation; either version 2
 * of the License, or (at your option) any later version.
 *
 * This program is distributed in the hope that it will be useful,
 * but WITHOUT ANY WARRANTY; without even the implied warranty of
 * MERCHANTABILITY or FITNESS FOR A PARTICULAR PURPOSE.  See the
 * GNU General Public License for more details.
 *
 * You should have received a copy of the GNU General Public License
 * along with this program; if not, write to the Free Software Foundation,
 * Inc., 59 Temple Place - Suite 330, Boston, MA  02111-1307, USA.
 *
 * The Original Code is Copyright (C) 2004 by Blender Foundation.
 * All rights reserved.
 *
 * The Original Code is: all of this file.
 *
 * Contributor(s): none yet.
 *
 * ***** END GPL LICENSE BLOCK *****
 */


#include <stdlib.h>
#include <string.h>
#include <math.h>

#include "MEM_guardedalloc.h"

#include "DNA_mesh_types.h"
#include "DNA_meshdata_types.h"
#include "DNA_object_types.h"
#include "DNA_scene_types.h"
#include "DNA_space_types.h"
#include "DNA_screen_types.h"
#include "DNA_userdef_types.h"
#include "DNA_view3d_types.h"
#include "DNA_windowmanager_types.h"

#include "RNA_types.h"
#include "RNA_define.h"
#include "RNA_access.h"

#include "BLI_blenlib.h"
#include "BLI_math.h"
#include "BLI_editVert.h"

#include "BKE_context.h"
#include "BKE_depsgraph.h"
#include "BKE_global.h"
#include "BKE_library.h"
#include "BKE_mesh.h"
#include "BKE_object.h"
#include "BKE_utildefines.h"
#include "BKE_report.h"

#include "WM_api.h"
#include "WM_types.h"

#include "ED_mesh.h"
#include "ED_retopo.h"
#include "ED_screen.h"
#include "ED_transform.h"
#include "ED_util.h"
#include "ED_view3d.h"
#include "ED_object.h"

#include "mesh_intern.h"

/* bpymenu removed XXX */

/* XXX */
#define add_numbut(a, b, c, d, e, f, g) {}
/* XXX */

static float icovert[12][3] = {
	{0.0f,0.0f,-200.0f}, 
	{144.72f, -105.144f,-89.443f},
	{-55.277f, -170.128,-89.443f}, 
	{-178.885f,0.0f,-89.443f},
	{-55.277f,170.128f,-89.443f}, 
	{144.72f,105.144f,-89.443f},
	{55.277f,-170.128f,89.443f},
	{-144.72f,-105.144f,89.443f},
	{-144.72f,105.144f,89.443f},
	{55.277f,170.128f,89.443f},
	{178.885f,0.0f,89.443f},
	{0.0f,0.0f,200.0f}
};
static short icoface[20][3] = {
	{1,0,2},
	{1,0,5},
	{2,0,3},
	{3,0,4},
	{4,0,5},
	{1,5,10},
	{2,1,6},
	{3,2,7},
	{4,3,8},
	{5,4,9},
	{10,1,6},
	{6,2,7},
	{7,3,8},
	{8,4,9},
	{9,5,10},
	{6,10,11},
	{7,6,11},
	{8,7,11},
	{9,8,11},
	{10,9,11}
};

/* *************** add-click-mesh (extrude) operator ************** */

static int dupli_extrude_cursor(bContext *C, wmOperator *op, wmEvent *event)
{
	ViewContext vc;
	EditVert *eve, *v1;
	float min[3], max[3];
	int done= 0;
	
	em_setup_viewcontext(C, &vc);
	
	INIT_MINMAX(min, max);
	
	for(v1= vc.em->verts.first;v1; v1=v1->next) {
		if(v1->f & SELECT) {
			DO_MINMAX(v1->co, min, max);
			done= 1;
		}
	}

	/* call extrude? */
	if(done) {
		EditEdge *eed;
		float vec[3], cent[3], mat[3][3];
		float nor[3]= {0.0, 0.0, 0.0};
		
		/* check for edges that are half selected, use for rotation */
		done= 0;
		for(eed= vc.em->edges.first; eed; eed= eed->next) {
			if( (eed->v1->f & SELECT)+(eed->v2->f & SELECT) == SELECT ) {
				if(eed->v1->f & SELECT) sub_v3_v3v3(vec, eed->v1->co, eed->v2->co);
				else sub_v3_v3v3(vec, eed->v2->co, eed->v1->co);
				add_v3_v3v3(nor, nor, vec);
				done= 1;
			}
		}
		if(done) normalize_v3(nor);
		
		/* center */
		add_v3_v3v3(cent, min, max);
		mul_v3_fl(cent, 0.5f);
		VECCOPY(min, cent);
		
		mul_m4_v3(vc.obedit->obmat, min);	// view space
		view3d_get_view_aligned_coordinate(&vc, min, event->mval);
		invert_m4_m4(vc.obedit->imat, vc.obedit->obmat); 
		mul_m4_v3(vc.obedit->imat, min); // back in object space
		
		sub_v3_v3v3(min, min, cent);
		
		/* calculate rotation */
		unit_m3(mat);
		if(done) {
			float dot;
			
			VECCOPY(vec, min);
			normalize_v3(vec);
			dot= INPR(vec, nor);

			if( fabs(dot)<0.999) {
				float cross[3], si, q1[4];
				
				cross_v3_v3v3(cross, nor, vec);
				normalize_v3(cross);
				dot= 0.5f*saacos(dot);
				si= (float)sin(dot);
				q1[0]= (float)cos(dot);
				q1[1]= cross[0]*si;
				q1[2]= cross[1]*si;
				q1[3]= cross[2]*si;
				
				quat_to_mat3( mat,q1);
			}
		}
		
		extrudeflag(vc.obedit, vc.em, SELECT, nor);
		rotateflag(vc.em, SELECT, cent, mat);
		translateflag(vc.em, SELECT, min);
		
		recalc_editnormals(vc.em);
	}
	else {
		float mat[3][3],imat[3][3];
		float *curs= give_cursor(vc.scene, vc.v3d);
		
		VECCOPY(min, curs);
		view3d_get_view_aligned_coordinate(&vc, min, event->mval);
		
		eve= addvertlist(vc.em, 0, NULL);

		copy_m3_m4(mat, vc.obedit->obmat);
		invert_m3_m3(imat, mat);
		
		VECCOPY(eve->co, min);
		mul_m3_v3(imat, eve->co);
		sub_v3_v3v3(eve->co, eve->co, vc.obedit->obmat[3]);
		
		eve->f= SELECT;
	}
	
	//retopo_do_all();
	WM_event_add_notifier(C, NC_GEOM|ND_DATA, vc.obedit->data); 
	DAG_id_flush_update(vc.obedit->data, OB_RECALC_DATA);
	
	return OPERATOR_FINISHED;
}

void MESH_OT_dupli_extrude_cursor(wmOperatorType *ot)
{
	/* identifiers */
	ot->name= "Duplicate or Extrude at 3D Cursor";
	ot->description= "Duplicate and extrude selected vertices, edges or faces towards 3D Cursor.";
	ot->idname= "MESH_OT_dupli_extrude_cursor";
	
	/* api callbacks */
	ot->invoke= dupli_extrude_cursor;
	ot->poll= ED_operator_editmesh;
	
	/* flags */
	ot->flag= OPTYPE_REGISTER|OPTYPE_UNDO;
}


/* ********************** */

/* selected faces get hidden edges */
int make_fgon(EditMesh *em, wmOperator *op, int make)
{
	EditFace *efa;
	EditEdge *eed;
	EditVert *eve;
	float *nor=NULL;	// reference
	int done=0;
	
	if(make==0) {
		for(efa= em->faces.first; efa; efa= efa->next) {
			if(efa->f & SELECT) {
				efa->fgonf= 0;
				efa->e1->h &= ~EM_FGON;
				efa->e2->h &= ~EM_FGON;
				efa->e3->h &= ~EM_FGON;
				if(efa->e4) efa->e4->h &= ~EM_FGON;
				done= 1;
			}
		}
		EM_fgon_flags(em);	// redo flags and indices for fgons
		
		return done;
	}

	/* tagging edges. rule is:
	   - edge used by exactly 2 selected faces
	   - no vertices allowed with only tagged edges (return)
	   - face normals are allowed to difffer
	 
	*/
	for(eed= em->edges.first; eed; eed= eed->next) {
		eed->f1= 0;	// amount of selected
		eed->f2= 0; // amount of unselected
	}
	
	for(efa= em->faces.first; efa; efa= efa->next) {
		if(efa->f & SELECT) {
			if(nor==NULL) nor= efa->n;
			if(efa->e1->f1 < 3) efa->e1->f1++;
			if(efa->e2->f1 < 3) efa->e2->f1++;
			if(efa->e3->f1 < 3) efa->e3->f1++;
			if(efa->e4 && efa->e4->f1 < 3) efa->e4->f1++;
		}
		else {
			if(efa->e1->f2 < 3) efa->e1->f2++;
			if(efa->e2->f2 < 3) efa->e2->f2++;
			if(efa->e3->f2 < 3) efa->e3->f2++;
			if(efa->e4 && efa->e4->f2 < 3) efa->e4->f2++;
		}
	}
	// now eed->f1 becomes tagged edge
	for(eed= em->edges.first; eed; eed= eed->next) {
		if(eed->f1==2 && eed->f2==0) eed->f1= 1;
		else eed->f1= 0;
	}
	
	// no vertices allowed with only tagged edges
	for(eve= em->verts.first; eve; eve= eve->next) eve->f1= 0;
	for(eed= em->edges.first; eed; eed= eed->next) {
		if(eed->f1) {
			eed->v1->f1 |= 1;
			eed->v2->f1 |= 1;
		}
		else {
			eed->v1->f1 |= 2;
			eed->v2->f1 |= 2;
		}
	}
	for(eve= em->verts.first; eve; eve= eve->next) {
		if(eve->f1==1) break;
	}
	if(eve) {
		BKE_report(op->reports, RPT_ERROR, "Cannot make a polygon with interior vertices");
		return 0;
	}
	
	// check for faces
	if(nor==NULL) {
		BKE_report(op->reports, RPT_ERROR, "No faces were selected to make FGon");
		return 0;
	}

	// and there we go
	for(eed= em->edges.first; eed; eed= eed->next) {
		if(eed->f1) {
			eed->h |= EM_FGON;
			done= 1;
		}
	}
	
	if(done)
		EM_fgon_flags(em);	// redo flags and indices for fgons
	return done;
}

static int make_fgon_exec(bContext *C, wmOperator *op)
{
	Object *obedit= CTX_data_edit_object(C);
	EditMesh *em= BKE_mesh_get_editmesh(((Mesh *)obedit->data));

	if( make_fgon(em, op, 1) ) {
		DAG_id_flush_update(obedit->data, OB_RECALC_DATA);	
		WM_event_add_notifier(C, NC_GEOM|ND_DATA, obedit->data);

		BKE_mesh_end_editmesh(obedit->data, em);
		return OPERATOR_FINISHED;
	}

	BKE_mesh_end_editmesh(obedit->data, em);
	return OPERATOR_CANCELLED;
}

void MESH_OT_fgon_make(struct wmOperatorType *ot)
{
	/* identifiers */
	ot->name= "Make F-gon";
	ot->description= "Make fgon from selected faces.";
	ot->idname= "MESH_OT_fgon_make";
	
	/* api callbacks */
	ot->exec= make_fgon_exec;
	ot->poll= ED_operator_editmesh;
	
	/* flags */
	ot->flag= OPTYPE_REGISTER|OPTYPE_UNDO;
}

static int clear_fgon_exec(bContext *C, wmOperator *op)
{
	Object *obedit= CTX_data_edit_object(C);
	EditMesh *em= BKE_mesh_get_editmesh(((Mesh *)obedit->data));
	
	if( make_fgon(em, op, 0) ) {
		DAG_id_flush_update(obedit->data, OB_RECALC_DATA);	
		WM_event_add_notifier(C, NC_GEOM|ND_DATA, obedit->data);
		
		BKE_mesh_end_editmesh(obedit->data, em);
		return OPERATOR_FINISHED;
	}

	BKE_mesh_end_editmesh(obedit->data, em);
	return OPERATOR_CANCELLED;
}

void MESH_OT_fgon_clear(struct wmOperatorType *ot)
{
	/* identifiers */
	ot->name= "Clear F-gon";
	ot->description= "Clear fgon from selected face.";
	ot->idname= "MESH_OT_fgon_clear";
	
	/* api callbacks */
	ot->exec= clear_fgon_exec;
	ot->poll= ED_operator_editmesh;
	
	/* flags */
	ot->flag= OPTYPE_REGISTER|OPTYPE_UNDO;
}

/* precondition; 4 vertices selected, check for 4 edges and create face */
static EditFace *addface_from_edges(EditMesh *em)
{
	EditEdge *eed, *eedar[4]={NULL, NULL, NULL, NULL};
	EditVert *v1=NULL, *v2=NULL, *v3=NULL, *v4=NULL;
	int a;
	
	/* find the 4 edges */
	for(eed= em->edges.first; eed; eed= eed->next) {
		if( (eed->f & SELECT) || (eed->v1->f & eed->v2->f & SELECT) ) {
			if(eedar[0]==NULL) eedar[0]= eed;
			else if(eedar[1]==NULL) eedar[1]= eed;
			else if(eedar[2]==NULL) eedar[2]= eed;
			else eedar[3]= eed;
			
		}
	}
	
	
	if(eedar[3]) {
		/* first 2 points */
		v1= eedar[0]->v1;
		v2= eedar[0]->v2;
		
		/* find the 2 edges connected to first edge */
		for(a=1; a<4; a++) {
			if( eedar[a]->v1 == v2) v3= eedar[a]->v2;
			else if(eedar[a]->v2 == v2) v3= eedar[a]->v1;
			else if( eedar[a]->v1 == v1) v4= eedar[a]->v2;
			else if(eedar[a]->v2 == v1) v4= eedar[a]->v1;
		}
		
		/* verify if last edge exists */
		if(v3 && v4) {
			for(a=1; a<4; a++) {
				if( eedar[a]->v1==v3 && eedar[a]->v2==v4) break;
				if( eedar[a]->v2==v3 && eedar[a]->v1==v4) break;
			}
			if(a!=4) {
				return addfacelist(em, v1, v2, v3, v4, NULL, NULL);
			}
		}
	}
	return NULL;
}

/* ******************************* */

/* this also allows to prevent triangles being made in quads */
static int compareface_overlaps(EditFace *vl1, EditFace *vl2)
{
	EditVert *v1, *v2, *v3, *v4;
	int equal= 0;
	
	v1= vl2->v1;
	v2= vl2->v2;
	v3= vl2->v3;
	v4= vl2->v4;
	
	if(vl1==vl2) return 0;
	
	if(v4==NULL && vl1->v4==NULL) {
		if(vl1->v1==v1 || vl1->v2==v1 || vl1->v3==v1) equal++;
		if(vl1->v1==v2 || vl1->v2==v2 || vl1->v3==v2) equal++;
		if(vl1->v1==v3 || vl1->v2==v3 || vl1->v3==v3) equal++;
	}
	else {
		if(vl1->v1==v1 || vl1->v2==v1 || vl1->v3==v1 || vl1->v4==v1) equal++;
		if(vl1->v1==v2 || vl1->v2==v2 || vl1->v3==v2 || vl1->v4==v2) equal++;
		if(vl1->v1==v3 || vl1->v2==v3 || vl1->v3==v3 || vl1->v4==v3) equal++;
		if(vl1->v1==v4 || vl1->v2==v4 || vl1->v3==v4 || vl1->v4==v4) equal++;
	}

	if(v4 && vl1->v4) {
		if(equal==4) return 1;
	}
	else 
		if(equal>=3) return 1;
	
	return 0;
}

/* checks for existance, and for tria overlapping inside quad */
static EditFace *exist_face_overlaps(EditMesh *em, EditVert *v1, EditVert *v2, EditVert *v3, EditVert *v4)
{
	EditFace *efa, efatest;
	
	efatest.v1= v1;
	efatest.v2= v2;
	efatest.v3= v3;
	efatest.v4= v4;
	
	efa= em->faces.first;
	while(efa) {
		if(compareface_overlaps(&efatest, efa)) return efa;
		efa= efa->next;
	}
	return NULL;
}

/* will be new face smooth or solid? depends on smoothness of face neighbours
 * of new face, if function return 1, then new face will be smooth, when functio
 * will return zero, then new face will be solid */
static void fix_new_face(EditMesh *em, EditFace *eface)
{
	struct EditFace *efa;
	struct EditEdge *eed=NULL;
	struct EditVert *v1 = eface->v1, *v2 = eface->v2, *v3 = eface->v3, *v4 = eface->v4;
	struct EditVert *ev1=NULL, *ev2=NULL;
	short smooth=0; /* "total smoothnes" of faces in neighbourhood */
	short coef;	/* "weight" of smoothness */
	short count=0;	/* number of edges with same direction as eface */
	short vi00=0, vi01=0, vi10=0, vi11=0; /* vertex indexes */

	efa = em->faces.first;

	while(efa) {

		if(efa==eface) {
			efa = efa->next;
			continue;
		}

		coef = 0;
		ev1 = ev2 = NULL;
		eed = NULL;

		if(efa->v1==v1 || efa->v2==v1 || efa->v3==v1 || efa->v4==v1) {
			ev1 = v1;
			coef++;
		}
		if(efa->v1==v2 || efa->v2==v2 || efa->v3==v2 || efa->v4==v2) {
			if(ev1) ev2 = v2;
			else ev1 = v2;
			coef++;
		}
		if(efa->v1==v3 || efa->v2==v3 || efa->v3==v3 || efa->v4==v3) {
			if(coef<2) {
				if(ev1) ev2 = v3;
				else ev1 = v3;
			}
			coef++;
		}
		if((v4) && (efa->v1==v4 || efa->v2==v4 || efa->v3==v4 || efa->v4==v4)) {
			if(ev1 && coef<2) ev2 = v4;
			coef++;
		}

		/* "democracy" of smoothness */
		if(efa->flag & ME_SMOOTH)
			smooth += coef;
		else
			smooth -= coef;

		/* try to find edge using vertexes ev1 and ev2 */
		if((ev1) && (ev2) && (ev1!=ev2)) eed = findedgelist(em, ev1, ev2);

		/* has bordering edge of efa same direction as edge of eface ? */
		if(eed) {
			if(eed->v1==v1) vi00 = 1;
			else if(eed->v1==v2) vi00 = 2;
			else if(eed->v1==v3) vi00 = 3;
			else if(v4 && eed->v1==v4) vi00 = 4;

			if(eed->v2==v1) vi01 = 1;
			else if(eed->v2==v2) vi01 = 2;
			else if(eed->v2==v3) vi01 = 3;
			else if(v4 && eed->v2==v4) vi01 = 4;

			if(v4) {
				if(vi01==1 && vi00==4) vi00 = 0;
				if(vi01==4 && vi00==1) vi01 = 0;
			}
			else {
				if(vi01==1 && vi00==3) vi00 = 0;
				if(vi01==3 && vi00==1) vi01 = 0;
			}

			if(eed->v1==efa->v1) vi10 = 1;
			else if(eed->v1==efa->v2) vi10 = 2;
			else if(eed->v1==efa->v3) vi10 = 3;
			else if(efa->v4 && eed->v1==efa->v4) vi10 = 4;

			if(eed->v2==efa->v1) vi11 = 1;
			else if(eed->v2==efa->v2) vi11 = 2;
			else if(eed->v2==efa->v3) vi11 = 3;
			else if(efa->v4 && eed->v2==efa->v4) vi11 = 4;

			if(efa->v4) {
				if(vi11==1 && vi10==4) vi10 = 0;
				if(vi11==4 && vi10==1) vi11 = 0;
			}
			else {
				if(vi11==1 && vi10==3) vi10 = 0;
				if(vi11==3 && vi10==1) vi11 = 0;
			}

			if(((vi00>vi01) && (vi10>vi11)) ||
				((vi00<vi01) && (vi10<vi11)))
				count++;
			else
				count--;
		}

		efa = efa->next;
	}

	/* set up smoothness according voting of face in neighbourhood */
	if(smooth >= 0)
		eface->flag |= ME_SMOOTH;
	else
		eface->flag &= ~ME_SMOOTH;

	/* flip face, when too much "face normals" in neighbourhood is different */
	if(count > 0) {
		flipface(em, eface);
	}
}

/* only adds quads or trias when there's edges already */
void addfaces_from_edgenet(EditMesh *em)
{
	EditVert *eve1, *eve2, *eve3, *eve4;
	
	for(eve1= em->verts.first; eve1; eve1= eve1->next) {
		for(eve2= em->verts.first; (eve1->f & 1) && eve2; eve2= eve2->next) {
			if(findedgelist(em, eve1,eve2)) {
				for(eve3= em->verts.first; (eve2->f & 1) && eve3; eve3= eve3->next) {
					if((eve2!=eve3 && (eve3->f & 1) && findedgelist(em, eve1,eve3))) {
						EditEdge *sh_edge= NULL;
						EditVert *sh_vert= NULL;
						
						sh_edge= findedgelist(em, eve2,eve3);
						
						if(sh_edge) { /* Add a triangle */
							if(!exist_face_overlaps(em, eve1,eve2,eve3,NULL))
								fix_new_face(em, addfacelist(em, eve1,eve2,eve3,NULL,NULL,NULL));
						}
						else { /* Check for a shared vertex */
							for(eve4= em->verts.first; eve4; eve4= eve4->next) {
								if(eve4!=eve1 && eve4!=eve2 && eve4!=eve3 && (eve4->f & 1) &&
								   !findedgelist(em, eve1,eve4) && findedgelist(em, eve2,eve4) &&
								   findedgelist(em, eve3,eve4)) {
									sh_vert= eve4;
									break;
								}
							}
							
							if(sh_vert) {
								if(sh_vert) {
									if(!exist_face_overlaps(em, eve1,eve2,eve4,eve3))
										fix_new_face(em, addfacelist(em, eve1,eve2,eve4,eve3,NULL,NULL));
								}
							}
						}
					}
				}
			}
		}
	}

	EM_select_flush(em);
	
// XXX	DAG_id_flush_update(obedit->data, OB_RECALC_DATA);
}

static void addedgeface_mesh(EditMesh *em, wmOperator *op)
{
	EditVert *eve, *neweve[4];
	EditEdge *eed;
	EditFace *efa;
	short amount=0;

	/* how many selected ? */
	if(em->selectmode & SCE_SELECT_EDGE) {
		/* in edge mode finding selected vertices means flushing down edge codes... */
		/* can't make face with only edge selection info... */
		EM_selectmode_set(em);
	}
	
	for(eve= em->verts.first; eve; eve= eve->next) {
		if(eve->f & SELECT) {
			amount++;
			if(amount>4) break;			
			neweve[amount-1]= eve;
		}
	}

	if(amount==2) {
		eed= addedgelist(em, neweve[0], neweve[1], NULL);
		EM_select_edge(eed, 1);

		// XXX		DAG_id_flush_update(obedit->data, OB_RECALC_DATA);	
		return;
	}
	else if(amount > 4) {
		addfaces_from_edgenet(em);
		return;
	}
	else if(amount<2) {
		BKE_report(op->reports, RPT_ERROR, "More vertices are needed to make an edge/face");
		return;
	}

	efa= NULL; // check later

	if(amount==3) {
		
		if(exist_face_overlaps(em, neweve[0], neweve[1], neweve[2], NULL)==0) {
			efa= addfacelist(em, neweve[0], neweve[1], neweve[2], 0, NULL, NULL);
			EM_select_face(efa, 1);
		}
		else BKE_report(op->reports, RPT_ERROR, "The selected vertices already form a face");
	}
	else if(amount==4) {
		/* this test survives when theres 2 triangles */
		if(exist_face(em, neweve[0], neweve[1], neweve[2], neweve[3])==0) {
			int tria= 0;
			
			/* remove trias if they exist, 4 cases.... */
			if(exist_face(em, neweve[0], neweve[1], neweve[2], NULL)) tria++;
			if(exist_face(em, neweve[0], neweve[1], neweve[3], NULL)) tria++;
			if(exist_face(em, neweve[0], neweve[2], neweve[3], NULL)) tria++;
			if(exist_face(em, neweve[1], neweve[2], neweve[3], NULL)) tria++;
		
			if(tria==2) join_triangles(em);
			else if(exist_face_overlaps(em, neweve[0], neweve[1], neweve[2], neweve[3])==0) {
				 /* If there are 4 Verts, But more selected edges, we need to call addfaces_from_edgenet */
					EditEdge *eedcheck;
					int count;
					count = 0;
					for(eedcheck= em->edges.first; eedcheck; eedcheck= eedcheck->next) {
						if(eedcheck->f & SELECT) {
							count++;
						}
					}	
				
				if(count++ > 4){
					addfaces_from_edgenet(em);
					return;
				} else {
				/* if 4 edges exist, we just create the face, convex or not */
					efa= addface_from_edges(em);
					if(efa==NULL) {
						
						/* the order of vertices can be anything, 6 cases to check */
						if( convex(neweve[0]->co, neweve[1]->co, neweve[2]->co, neweve[3]->co) ) {
							efa= addfacelist(em, neweve[0], neweve[1], neweve[2], neweve[3], NULL, NULL);
						}
						else if( convex(neweve[0]->co, neweve[2]->co, neweve[3]->co, neweve[1]->co) ) {
							efa= addfacelist(em, neweve[0], neweve[2], neweve[3], neweve[1], NULL, NULL);
						}
						else if( convex(neweve[0]->co, neweve[2]->co, neweve[1]->co, neweve[3]->co) ) {
							efa= addfacelist(em, neweve[0], neweve[2], neweve[1], neweve[3], NULL, NULL);
						}
						else if( convex(neweve[0]->co, neweve[1]->co, neweve[3]->co, neweve[2]->co) ) {
							efa= addfacelist(em, neweve[0], neweve[1], neweve[3], neweve[2], NULL, NULL);
						}
						else if( convex(neweve[0]->co, neweve[3]->co, neweve[2]->co, neweve[1]->co) ) {
							efa= addfacelist(em, neweve[0], neweve[3], neweve[2], neweve[1], NULL, NULL);
						}
						else if( convex(neweve[0]->co, neweve[3]->co, neweve[1]->co, neweve[2]->co) ) {
							efa= addfacelist(em, neweve[0], neweve[3], neweve[1], neweve[2], NULL, NULL);
						}
						else printf("cannot find nice quad from concave set of vertices\n");
					}
				}
			}
			else BKE_report(op->reports, RPT_ERROR, "The selected vertices already form a face");
		}
		else BKE_report(op->reports, RPT_ERROR, "The selected vertices already form a face");
	}
	
	if(efa) {
		EM_select_face(efa, 1);

		fix_new_face(em, efa);
		
		recalc_editnormals(em);
	}
	}

static int addedgeface_mesh_exec(bContext *C, wmOperator *op)
{
	Object *obedit= CTX_data_edit_object(C);
	EditMesh *em= BKE_mesh_get_editmesh(((Mesh *)obedit->data));
	
	addedgeface_mesh(em, op);
	
	DAG_id_flush_update(obedit->data, OB_RECALC_DATA);	
	WM_event_add_notifier(C, NC_GEOM|ND_DATA, obedit->data);
	
	BKE_mesh_end_editmesh(obedit->data, em);
	return OPERATOR_FINISHED;
}

void MESH_OT_edge_face_add(wmOperatorType *ot)
{
	/* identifiers */
	ot->name= "Make Edge/Face";
	ot->description= "Add an edge or face to selected.";
	ot->idname= "MESH_OT_edge_face_add";
	
	/* api callbacks */
	ot->exec= addedgeface_mesh_exec;
	ot->poll= ED_operator_editmesh;
	
	/* flags */
	ot->flag= OPTYPE_REGISTER|OPTYPE_UNDO;
	
}



/* ************************ primitives ******************* */

// HACK: these can also be found in cmoview.tga.c, but are here so that they can be found by linker
// this hack is only used so that scons+mingw + split-sources hack works
	// ------------------------------- start copied code
/* these are not the monkeys you are looking for */
int monkeyo= 4;
int monkeynv= 271;
int monkeynf= 250;
signed char monkeyv[271][3]= {
{-71,21,98},{-63,12,88},{-57,7,74},{-82,-3,79},{-82,4,92},
{-82,17,100},{-92,21,102},{-101,12,95},{-107,7,83},
{-117,31,84},{-109,31,95},{-96,31,102},{-92,42,102},
{-101,50,95},{-107,56,83},{-82,66,79},{-82,58,92},
{-82,46,100},{-71,42,98},{-63,50,88},{-57,56,74},
{-47,31,72},{-55,31,86},{-67,31,97},{-66,31,99},
{-70,43,100},{-82,48,103},{-93,43,105},{-98,31,105},
{-93,20,105},{-82,31,106},{-82,15,103},{-70,20,100},
{-127,55,95},{-127,45,105},{-127,-87,94},{-127,-41,100},
{-127,-24,102},{-127,-99,92},{-127,52,77},{-127,73,73},
{-127,115,-70},{-127,72,-109},{-127,9,-106},{-127,-49,-45},
{-101,-24,72},{-87,-56,73},{-82,-89,73},{-80,-114,68},
{-85,-121,67},{-104,-124,71},{-127,-126,74},{-71,-18,68},
{-46,-5,69},{-21,19,57},{-17,55,76},{-36,62,80},
{-64,77,88},{-86,97,94},{-107,92,97},{-119,63,96},
{-106,53,99},{-111,39,98},{-101,12,95},{-79,2,90},
{-64,8,86},{-47,24,83},{-45,38,83},{-50,48,85},
{-72,56,92},{-95,60,97},{-127,-98,94},{-113,-92,94},
{-112,-107,91},{-119,-113,89},{-127,-114,88},{-127,-25,96},
{-127,-18,95},{-114,-19,95},{-111,-29,96},{-116,-37,95},
{-76,-6,86},{-48,7,80},{-34,26,77},{-32,48,84},
{-39,53,93},{-71,70,102},{-87,82,107},{-101,79,109},
{-114,55,108},{-111,-13,104},{-100,-57,91},{-95,-90,88},
{-93,-105,85},{-97,-117,81},{-106,-119,81},{-127,-121,82},
{-127,6,93},{-127,27,98},{-85,61,95},{-106,18,96},
{-110,27,97},{-112,-88,94},{-117,-57,96},{-127,-57,96},
{-127,-42,95},{-115,-35,100},{-110,-29,102},{-113,-17,100},
{-122,-16,100},{-127,-26,106},{-121,-19,104},{-115,-20,104},
{-113,-29,106},{-117,-32,103},{-127,-37,103},{-94,-40,71},
{-106,-31,91},{-104,-40,91},{-97,-32,71},{-127,-112,88},
{-121,-111,88},{-115,-105,91},{-115,-95,93},{-127,-100,84},
{-115,-96,85},{-115,-104,82},{-121,-109,81},{-127,-110,81},
{-105,28,100},{-103,20,99},{-84,55,97},{-92,54,99},
{-73,51,99},{-55,45,89},{-52,37,88},{-53,25,87},
{-66,13,92},{-79,8,95},{-98,14,100},{-104,38,100},
{-100,48,100},{-97,46,97},{-102,38,97},{-96,16,97},
{-79,11,93},{-68,15,90},{-57,27,86},{-56,36,86},
{-59,43,87},{-74,50,96},{-91,51,98},{-84,52,96},
{-101,22,96},{-102,29,96},{-113,59,78},{-102,85,79},
{-84,88,76},{-65,71,71},{-40,58,63},{-25,52,59},
{-28,21,48},{-50,0,53},{-71,-12,60},{-127,115,37},
{-127,126,-10},{-127,-25,-86},{-127,-59,24},{-127,-125,59},
{-127,-103,44},{-127,-73,41},{-127,-62,36},{-18,30,7},
{-17,41,-6},{-28,34,-56},{-68,56,-90},{-33,-6,9},
{-51,-16,-21},{-45,-1,-55},{-84,7,-85},{-97,-45,52},
{-104,-53,33},{-90,-91,49},{-95,-64,50},{-85,-117,51},
{-109,-97,47},{-111,-69,46},{-106,-121,56},{-99,-36,55},
{-100,-29,60},{-101,-22,64},{-100,-50,21},{-89,-40,-34},
{-83,-19,-69},{-69,111,-49},{-69,119,-9},{-69,109,30},
{-68,67,55},{-34,52,43},{-46,58,36},{-45,90,7},
{-25,72,16},{-25,79,-15},{-45,96,-25},{-45,87,-57},
{-25,69,-46},{-48,42,-75},{-65,3,-70},{-22,42,-26},
{-75,-22,19},{-72,-25,-27},{-13,52,-30},{-28,-18,-16},
{6,-13,-42},{37,7,-55},{46,41,-54},{31,65,-54},
{4,61,-40},{3,53,-37},{25,56,-50},{35,37,-52},
{28,10,-52},{5,-5,-39},{-21,-9,-17},{-9,46,-28},
{-6,39,-37},{-14,-3,-27},{6,0,-47},{25,12,-57},
{31,32,-57},{23,46,-56},{4,44,-46},{-19,37,-27},
{-20,22,-35},{-30,12,-35},{-22,11,-35},{-19,2,-35},
{-23,-2,-35},{-34,0,-9},{-35,-3,-22},{-35,5,-24},
{-25,26,-27},{-13,31,-34},{-13,30,-41},{-23,-2,-41},
{-18,2,-41},{-21,10,-41},{-29,12,-41},{-19,22,-41},
{6,42,-53},{25,44,-62},{34,31,-63},{28,11,-62},
{7,0,-54},{-14,-2,-34},{-5,37,-44},{-13,14,-42},
{-7,8,-43},{1,16,-47},{-4,22,-45},{3,30,-48},
{8,24,-49},{15,27,-50},{12,35,-50},{4,56,-62},
{33,60,-70},{48,38,-64},{41,7,-68},{6,-11,-63},
{-26,-16,-42},{-17,49,-49},
};

signed char monkeyf[250][4]= {
{27,4,5,26}, {25,4,5,24}, {3,6,5,4}, {1,6,5,2}, {5,6,7,4}, 
{3,6,7,2}, {5,8,7,6}, {3,8,7,4}, {7,8,9,6}, 
{5,8,9,4}, {7,10,9,8}, {5,10,9,6}, {9,10,11,8}, 
{7,10,11,6}, {9,12,11,10}, {7,12,11,8}, {11,6,13,12}, 
{5,4,13,12}, {3,-2,13,12}, {-3,-4,13,12}, {-5,-10,13,12}, 
{-11,-12,14,12}, {-13,-18,14,13}, {-19,4,5,13}, {10,12,4,4}, 
{10,11,9,9}, {8,7,9,9}, {7,5,6,6}, {6,3,4,4}, 
{5,1,2,2}, {4,-1,0,0}, {3,-3,-2,-2}, {22,67,68,23}, 
{20,65,66,21}, {18,63,64,19}, {16,61,62,17}, {14,59,60,15}, 
{12,19,48,57}, {18,19,48,47}, {18,19,48,47}, {18,19,48,47}, 
{18,19,48,47}, {18,19,48,47}, {18,19,48,47}, {18,19,48,47}, 
{18,19,48,47}, {18,-9,-8,47}, {18,27,45,46}, {26,55,43,44}, 
{24,41,42,54}, {22,39,40,23}, {20,37,38,21}, {18,35,36,19}, 
{16,33,34,17}, {14,31,32,15}, {12,39,30,13}, {11,48,45,38}, 
{8,36,-19,9}, {8,-20,44,47}, {42,45,46,43}, {18,19,40,39}, 
{16,17,38,37}, {14,15,36,35}, {32,44,43,33}, {12,33,32,42}, 
{19,44,43,42}, {40,41,42,-27}, {8,9,39,-28}, {15,43,42,16}, 
{13,43,42,14}, {11,43,42,12}, {9,-30,42,10}, {37,12,38,-32}, 
{-33,37,45,46}, {-33,40,41,39}, {38,40,41,37}, {36,40,41,35}, 
{34,40,41,33}, {36,39,38,37}, {35,40,39,38}, {1,2,14,21}, 
{1,2,40,13}, {1,2,40,39}, {1,24,12,39}, {-34,36,38,11}, 
{35,38,36,37}, {-37,8,35,37}, {-11,-12,-45,40}, {-11,-12,39,38}, 
{-11,-12,37,36}, {-11,-12,35,34}, {33,34,40,41}, {33,34,38,39}, 
{33,34,36,37}, {33,-52,34,35}, {33,37,36,34}, {33,35,34,34}, 
{8,7,37,36}, {-32,7,35,46}, {-34,-33,45,46}, {4,-33,43,34}, 
{-34,-33,41,42}, {-34,-33,39,40}, {-34,-33,37,38}, {-34,-33,35,36}, 
{-34,-33,33,34}, {-34,-33,31,32}, {-34,-4,28,30}, {-5,-34,28,27}, 
{-35,-44,36,27}, {26,35,36,45}, {24,25,44,45}, {25,23,44,42}, 
{25,24,41,40}, {25,24,39,38}, {25,24,37,36}, {25,24,35,34}, 
{25,24,33,32}, {25,24,31,30}, {15,24,29,38}, {25,24,27,26}, 
{23,12,37,26}, {11,12,35,36}, {-86,-59,36,-80}, {-60,-61,36,35}, 
{-62,-63,36,35}, {-64,-65,36,35}, {-66,-67,36,35}, {-68,-69,36,35}, 
{-70,-71,36,35}, {-72,-73,36,35}, {-74,-75,36,35}, {42,43,53,58}, 
{40,41,57,56}, {38,39,55,57}, {-81,-80,37,56}, {-83,-82,55,52}, 
{-85,-84,51,49}, {-87,-86,48,49}, {47,50,51,48}, {46,48,51,49}, 
{43,46,49,44}, {-92,-91,45,42}, {-23,49,50,-20}, {-94,40,48,-24}, 
{-96,-22,48,49}, {-97,48,21,-90}, {-100,36,50,23}, {22,49,48,-100}, 
{-101,47,46,22}, {21,45,35,25}, {33,34,44,41}, {13,14,28,24}, 
{-107,26,30,-106}, {14,46,45,15}, {14,44,43,-110}, {-111,42,23,-110}, 
{6,7,45,46}, {45,44,47,46}, {45,46,47,48}, {47,46,49,48}, 
{17,49,47,48}, {17,36,46,48}, {35,36,44,45}, {35,36,40,43}, 
{35,36,38,39}, {-4,-3,37,35}, {-123,34,33,1}, {-9,-8,-7,-6}, 
{-10,-7,32,-125}, {-127,-11,-126,-126}, {-7,-6,5,31}, {4,5,33,30}, 
{4,39,33,32}, {4,35,32,38}, {20,21,39,38}, {4,37,38,5}, 
{-11,-10,36,3}, {-11,15,14,35}, {13,16,34,34}, {-13,14,13,13}, 
{-3,1,30,29}, {-3,28,29,1}, {-2,31,28,-1}, {12,13,27,30}, 
{-2,26,12,12}, {35,29,42,36}, {34,35,36,33}, {32,35,36,31}, 
{30,35,36,29}, {28,35,36,27}, {26,35,36,25}, {34,39,38,35}, 
{32,39,38,33}, {30,39,38,31}, {28,39,38,29}, {26,39,38,27}, 
{25,31,32,38}, {-18,-17,45,44}, {-18,17,28,44}, {-24,-20,42,-23}, 
{11,35,27,14}, {25,28,39,41}, {37,41,40,38}, {34,40,36,35}, 
{32,40,39,33}, {30,39,31,40}, {21,29,39,22}, {-31,37,28,4}, 
{-32,33,35,36}, {32,33,34,34}, {18,35,36,48}, {34,25,40,35}, 
{24,25,38,39}, {24,25,36,37}, {24,25,34,35}, {24,25,32,33}, 
{24,13,41,31}, {17,11,41,35}, {15,16,34,35}, {13,14,34,35}, 
{11,12,34,35}, {9,10,34,35}, {7,8,34,35}, {26,25,37,36}, 
{35,36,37,38}, {37,36,39,38}, {37,38,39,40}, {25,31,36,39}, 
{18,34,35,30}, {17,22,30,33}, {19,29,21,20}, {16,26,29,17}, 
{24,29,28,25}, {22,31,28,23}, {20,31,30,21}, {18,31,30,19}, 
{16,30,17,17}, {-21,-22,35,34}, {-21,-22,33,32}, {-21,-22,31,30}, 
{-21,-22,29,28}, {-21,-22,27,26}, {-28,-22,25,31}, {24,28,29,30}, 
{23,24,26,27}, {23,24,25,25}, {-69,-35,-32,27}, {-70,26,25,-66}, 
{-68,-67,24,-33}, 
};
	// ------------------------------- end copied code


#define PRIM_PLANE		0
#define PRIM_CUBE		1
#define PRIM_CIRCLE		4
#define PRIM_CYLINDER 	5
#define PRIM_CONE 		7
#define PRIM_GRID		10
#define PRIM_UVSPHERE	11
#define PRIM_ICOSPHERE 	12
#define PRIM_MONKEY		13

static void make_prim(Object *obedit, int type, float mat[4][4], int tot, int seg,
		int subdiv, float dia, float depth, int ext, int fill)
{
	/*
	 * type - for the type of shape
	 * dia - the radius for cone,sphere cylinder etc.
	 * depth - 
	 * ext - extrude
	 * fill - end capping, and option to fill in circle
	 * cent[3] - center of the data. 
	 * */
	EditMesh *em= BKE_mesh_get_editmesh(((Mesh *)obedit->data));
	EditVert *eve, *v1=NULL, *v2, *v3, *v4=NULL, *vtop, *vdown;
	float phi, phid, vec[3];
	float q[4], cmat[3][3], nor[3]= {0.0, 0.0, 0.0};
	short a, b;
	
	EM_clear_flag_all(em, SELECT);

	phid= 2.0f*(float)M_PI/tot;
	phi= .25f*(float)M_PI;

	switch(type) {
	case PRIM_GRID: /*  grid */
		/* clear flags */
		eve= em->verts.first;
		while(eve) {
			eve->f= 0;
			eve= eve->next;
		}
		/* one segment first: the X axis */
		phi= 1.0; 
		phid= 2.0/((float)tot-1);
		for(a=0;a<tot;a++) {
			vec[0]= dia*phi;
			vec[1]= - dia;
			vec[2]= 0.0f;
			mul_m4_v3(mat,vec);
			eve= addvertlist(em, vec, NULL);
			eve->f= 1+2+4;
			if (a) {
				addedgelist(em, eve->prev, eve, NULL);
			}
			phi-=phid;
		}
		/* extrude and translate */
		vec[0]= vec[2]= 0.0;
		vec[1]= dia*phid;
		mul_mat3_m4_v3(mat, vec);
		
		for(a=0;a<seg-1;a++) {
			extrudeflag_vert(obedit, em, 2, nor);	// nor unused
			translateflag(em, 2, vec);
		}
		break;
	case PRIM_UVSPHERE: /*  UVsphere */
		
		/* clear all flags */
		eve= em->verts.first;
		while(eve) {
			eve->f= 0;
			eve= eve->next;
		}
		
		/* one segment first */
		phi= 0; 
		phid/=2;
		for(a=0; a<=tot; a++) {
			vec[0]= dia*sin(phi);
			vec[1]= 0.0;
			vec[2]= dia*cos(phi);
			eve= addvertlist(em, vec, NULL);
			eve->f= 1+2+4;
			if(a==0) v1= eve;
			else addedgelist(em, eve->prev, eve, NULL);
			phi+= phid;
		}
		
		/* extrude and rotate */
		phi= M_PI/seg;
		q[0]= cos(phi);
		q[3]= sin(phi);
		q[1]=q[2]= 0;
		quat_to_mat3( cmat,q);
		
		for(a=0; a<seg; a++) {
			extrudeflag_vert(obedit, em, 2, nor); // nor unused
			rotateflag(em, 2, v1->co, cmat);
		}

		removedoublesflag(em, 4, 0, 0.0001);

		/* and now do imat */
		eve= em->verts.first;
		while(eve) {
			if(eve->f & SELECT) {
				mul_m4_v3(mat,eve->co);
			}
			eve= eve->next;
		}
		break;
	case PRIM_ICOSPHERE: /* Icosphere */
		{
			EditVert *eva[12];
			EditEdge *eed;
			
			/* clear all flags */
			eve= em->verts.first;
			while(eve) {
				eve->f= 0;
				eve= eve->next;
			}
			dia/=200;
			for(a=0;a<12;a++) {
				vec[0]= dia*icovert[a][0];
				vec[1]= dia*icovert[a][1];
				vec[2]= dia*icovert[a][2];
				eva[a]= addvertlist(em, vec, NULL);
				eva[a]->f= 1+2;
			}
			for(a=0;a<20;a++) {
				EditFace *evtemp;
				v1= eva[ icoface[a][0] ];
				v2= eva[ icoface[a][1] ];
				v3= eva[ icoface[a][2] ];
				evtemp = addfacelist(em, v1, v2, v3, 0, NULL, NULL);
				evtemp->e1->f = 1+2;
				evtemp->e2->f = 1+2;
				evtemp->e3->f = 1+2;
			}

			dia*=200;
			for(a=1; a<subdiv; a++) esubdivideflag(obedit, em, 2, dia, 0, B_SPHERE,1,0);
			/* and now do imat */
			eve= em->verts.first;
			while(eve) {
				if(eve->f & 2) {
					mul_m4_v3(mat,eve->co);
				}
				eve= eve->next;
			}
			
			// Clear the flag 2 from the edges
			for(eed=em->edges.first;eed;eed=eed->next){
				if(eed->f & 2){
					   eed->f &= !2;
				}   
			}
		}
		break;
	case PRIM_MONKEY: /* Monkey */
		{
			//extern int monkeyo, monkeynv, monkeynf;
			//extern signed char monkeyf[][4];
			//extern signed char monkeyv[][3];
			EditVert **tv= MEM_mallocN(sizeof(*tv)*monkeynv*2, "tv");
			int i;

			for (i=0; i<monkeynv; i++) {
				float v[3];
				v[0]= (monkeyv[i][0]+127)/128.0, v[1]= monkeyv[i][1]/128.0, v[2]= monkeyv[i][2]/128.0;
				tv[i]= addvertlist(em, v, NULL);
				tv[i]->f |= SELECT;
				tv[monkeynv+i]= (fabs(v[0]= -v[0])<0.001)?tv[i]:addvertlist(em, v, NULL);
				tv[monkeynv+i]->f |= SELECT;
			}
			for (i=0; i<monkeynf; i++) {
				addfacelist(em, tv[monkeyf[i][0]+i-monkeyo], tv[monkeyf[i][1]+i-monkeyo], tv[monkeyf[i][2]+i-monkeyo], (monkeyf[i][3]!=monkeyf[i][2])?tv[monkeyf[i][3]+i-monkeyo]:NULL, NULL, NULL);
				addfacelist(em, tv[monkeynv+monkeyf[i][2]+i-monkeyo], tv[monkeynv+monkeyf[i][1]+i-monkeyo], tv[monkeynv+monkeyf[i][0]+i-monkeyo], (monkeyf[i][3]!=monkeyf[i][2])?tv[monkeynv+monkeyf[i][3]+i-monkeyo]:NULL, NULL, NULL);
			}

			MEM_freeN(tv);

			/* and now do imat */
			for(eve= em->verts.first; eve; eve= eve->next) {
				if(eve->f & SELECT) {
					mul_m4_v3(mat,eve->co);
				}
			}
			recalc_editnormals(em);
		}
		break;
	default: /* all types except grid, sphere... */
		if(type==PRIM_CONE);
		else if(ext==0) 
			depth= 0.0f;
	
		/* vertices */
		vtop= vdown= v1= v2= 0;
		for(b=0; b<=ext; b++) {
			for(a=0; a<tot; a++) {
				
				vec[0]= dia*sin(phi);
				vec[1]= dia*cos(phi);
				vec[2]= b?depth:-depth;
				
				mul_m4_v3(mat, vec);
				eve= addvertlist(em, vec, NULL);
				eve->f= SELECT;
				if(a==0) {
					if(b==0) v1= eve;
					else v2= eve;
				}
				phi+=phid;
			}
		}
			
		/* center vertices */
		/* type PRIM_CONE can only have 1 one side filled
		 * if the cone has no capping, dont add vtop */
		if(type == PRIM_CONE || (fill && !ELEM(type, PRIM_PLANE, PRIM_CUBE))) {
			vec[0]= vec[1]= 0.0f;
			vec[2]= type==PRIM_CONE ? depth : -depth;
			mul_m4_v3(mat, vec);
			vdown= addvertlist(em, vec, NULL);
			if((ext || type==PRIM_CONE) && fill) {
				vec[0]= vec[1]= 0.0f;
				vec[2]= type==PRIM_CONE ? -depth : depth;
				mul_m4_v3(mat,vec);
				vtop= addvertlist(em, vec, NULL);
			}
		} else {
			vdown= v1;
			vtop= v2;
		}
		if(vtop) vtop->f= SELECT;
		if(vdown) vdown->f= SELECT;
	
		/* top and bottom face */
		if(fill || type==PRIM_CONE) {
			if(tot==4 && ELEM(type, PRIM_PLANE, PRIM_CUBE)) {
				v3= v1->next->next;
				if(ext) v4= v2->next->next;
				
				addfacelist(em, v3, v1->next, v1, v3->next, NULL, NULL);
				if(ext) addfacelist(em, v2, v2->next, v4, v4->next, NULL, NULL);
				
			}
			else {
				v3= v1;
				v4= v2;
				for(a=1; a<tot; a++) {
					addfacelist(em, vdown, v3, v3->next, 0, NULL, NULL);
					v3= v3->next;
					if(ext && fill) {
						addfacelist(em, vtop, v4, v4->next, 0, NULL, NULL);
						v4= v4->next;
					}
				}
				if(!ELEM(type, PRIM_PLANE, PRIM_CUBE)) {
					addfacelist(em, vdown, v3, v1, 0, NULL, NULL);
					if(ext) addfacelist(em, vtop, v4, v2, 0, NULL, NULL);
				}
			}
		}
		else if(type==PRIM_CIRCLE) {  /* we need edges for a circle */
			v3= v1;
			for(a=1;a<tot;a++) {
				addedgelist(em, v3, v3->next, NULL);
				v3= v3->next;
			}
			addedgelist(em, v3, v1, NULL);
		}
		/* side faces */
		if(ext) {
			v3= v1;
			v4= v2;
			for(a=1; a<tot; a++) {
				addfacelist(em, v3, v3->next, v4->next, v4, NULL, NULL);
				v3= v3->next;
				v4= v4->next;
			}
			addfacelist(em, v3, v1, v2, v4, NULL, NULL);
		}
		else if(fill && type==PRIM_CONE) {
			/* add the bottom flat area of the cone
			 * if capping is disabled dont bother */
			v3= v1;
			for(a=1; a<tot; a++) {
				addfacelist(em, vtop, v3->next, v3, 0, NULL, NULL);
				v3= v3->next;
			}
			addfacelist(em, vtop, v1, v3, 0, NULL, NULL);
		}
	}
	
	EM_stats_update(em);
	/* simple selection flush OK, based on fact it's a single model */
	EM_select_flush(em); /* flushes vertex -> edge -> face selection */
	
	if(type!=PRIM_PLANE && type!=PRIM_MONKEY)
		righthandfaces(em, 1);	/* otherwise monkey has eyes in wrong direction */

	BKE_mesh_end_editmesh(obedit->data, em);
}


/* uses context to figure out transform for primitive */
/* returns standard diameter */
static float new_primitive_matrix(bContext *C, int view_align, float primmat[][4])
{
	Object *obedit= CTX_data_edit_object(C);
	Scene *scene = CTX_data_scene(C);
	View3D *v3d =CTX_wm_view3d(C);
	RegionView3D *rv3d= ED_view3d_context_rv3d(C);
	float *curs, mat[3][3], vmat[3][3], cmat[3][3], imat[3][3];
	
	unit_m4(primmat);
	
	if(rv3d && view_align) {
<<<<<<< HEAD
		Mat3CpyMat4(vmat, rv3d->viewmat);
=======
		copy_m3_m4(vmat, rv3d->viewmat);
>>>>>>> bee2335a
	} else
		unit_m3(vmat);
	
	/* inverse transform for view and object */
	copy_m3_m4(mat, obedit->obmat);
	mul_m3_m3m3(cmat, vmat, mat);
	invert_m3_m3(imat, cmat);
	copy_m4_m3(primmat, imat);

	/* center */
	curs= give_cursor(scene, v3d);
	VECCOPY(primmat[3], curs);
	VECSUB(primmat[3], primmat[3], obedit->obmat[3]);
	invert_m3_m3(imat, mat);
	mul_m3_v3(imat, primmat[3]);
	
	if(v3d) return v3d->grid;
	return 1.0f;
}

/* ********* add primitive operators ************* */

static void make_prim_ext(bContext *C, int view_align, int enter_editmode,
		int type, int tot, int seg,
		int subdiv, float dia, float depth, int ext, int fill)
{
	Object *obedit= CTX_data_edit_object(C);
	int newob = 0;
	float mat[4][4];

	if(obedit==NULL || obedit->type!=OB_MESH) {
		/* create editmode */
		obedit= ED_object_add_type(C, OB_MESH, view_align, FALSE);
		ED_object_enter_editmode(C, EM_DO_UNDO|EM_IGNORE_LAYER); /* rare cases the active layer is messed up */
		newob = 1;
	}
	else DAG_id_flush_update(&obedit->id, OB_RECALC_DATA);

	dia *= new_primitive_matrix(C, view_align, mat);

	make_prim(obedit, type, mat, tot, seg, subdiv, dia, depth, ext, fill);

	DAG_id_flush_update(obedit->data, OB_RECALC_DATA);
	WM_event_add_notifier(C, NC_GEOM|ND_DATA, obedit->data);


	/* userdef */
	if (newob && !enter_editmode) {
		ED_object_exit_editmode(C, EM_FREEDATA); /* adding EM_DO_UNDO messes up operator redo */
	}
	WM_event_add_notifier(C, NC_OBJECT|ND_DRAW, obedit);
}

static int add_primitive_plane_exec(bContext *C, wmOperator *op)
{
	int view_align, enter_editmode;
	ED_object_add_generic_get_opts(op, &view_align, &enter_editmode);

	/* sqrt(2.0f) - plane (diameter of 1.41 makes it unit size) */
	make_prim_ext(C, view_align, enter_editmode, PRIM_PLANE, 4, 0, 0, sqrt(2.0f), 0.0f, 0, 1);
	return OPERATOR_FINISHED;	
}

void MESH_OT_primitive_plane_add(wmOperatorType *ot)
{
	/* identifiers */
	ot->name= "Add Plane";
	ot->description= "Construct a filled planar mesh with 4 vertices.";
	ot->idname= "MESH_OT_primitive_plane_add";
	
	/* api callbacks */
	ot->invoke= ED_object_add_generic_invoke;
	ot->exec= add_primitive_plane_exec;
	ot->poll= ED_operator_scene_editable;
	
	/* flags */
	ot->flag= OPTYPE_REGISTER|OPTYPE_UNDO;

	ED_object_add_generic_props(ot, TRUE);
}

static int add_primitive_cube_exec(bContext *C, wmOperator *op)
{
	int view_align, enter_editmode;
	ED_object_add_generic_get_opts(op, &view_align, &enter_editmode);

	/* sqrt(2.0f) - plane (diameter of 1.41 makes it unit size) */
	make_prim_ext(C, view_align, enter_editmode, PRIM_CUBE, 4, 0, 0, sqrt(2.0f), 1.0f, 1, 1);
	return OPERATOR_FINISHED;
}

void MESH_OT_primitive_cube_add(wmOperatorType *ot)
{
	/* identifiers */
	ot->name= "Add Cube";
	ot->description= "Construct a cube mesh.";
	ot->idname= "MESH_OT_primitive_cube_add";
	
	/* api callbacks */
	ot->invoke= ED_object_add_generic_invoke;
	ot->exec= add_primitive_cube_exec;
	ot->poll= ED_operator_scene_editable;
	
	/* flags */
	ot->flag= OPTYPE_REGISTER|OPTYPE_UNDO;

	ED_object_add_generic_props(ot, TRUE);
}

static int add_primitive_circle_exec(bContext *C, wmOperator *op)
{
	int view_align, enter_editmode;
	ED_object_add_generic_get_opts(op, &view_align, &enter_editmode);

	make_prim_ext(C, view_align, enter_editmode,
			PRIM_CIRCLE, RNA_int_get(op->ptr, "vertices"), 0, 0,
			RNA_float_get(op->ptr,"radius"), 0.0f, 0,
			RNA_boolean_get(op->ptr, "fill"));

	return OPERATOR_FINISHED;	
}

void MESH_OT_primitive_circle_add(wmOperatorType *ot)
{
	/* identifiers */
	ot->name= "Add Circle";
	ot->description= "Construct a circle mesh.";
	ot->idname= "MESH_OT_primitive_circle_add";
	
	/* api callbacks */
	ot->invoke= ED_object_add_generic_invoke;
	ot->exec= add_primitive_circle_exec;
	ot->poll= ED_operator_scene_editable;
	
	/* flags */
	ot->flag= OPTYPE_REGISTER|OPTYPE_UNDO;
	
	/* props */
	RNA_def_int(ot->srna, "vertices", 32, INT_MIN, INT_MAX, "Vertices", "", 3, 500);
	RNA_def_float(ot->srna, "radius", 1.0f, 0.0, FLT_MAX, "Radius", "", 0.001, 100.00);
	RNA_def_boolean(ot->srna, "fill", 0, "Fill", "");

	ED_object_add_generic_props(ot, TRUE);
}

static int add_primitive_tube_exec(bContext *C, wmOperator *op)
{
	int view_align, enter_editmode;
	ED_object_add_generic_get_opts(op, &view_align, &enter_editmode);

	make_prim_ext(C, view_align, enter_editmode,
			PRIM_CYLINDER, RNA_int_get(op->ptr, "vertices"), 0, 0,
			RNA_float_get(op->ptr,"radius"),
			RNA_float_get(op->ptr, "depth"), 1, 
			RNA_boolean_get(op->ptr, "cap_ends"));

	return OPERATOR_FINISHED;
}

void MESH_OT_primitive_tube_add(wmOperatorType *ot)
{
	/* identifiers */
	ot->name= "Add Tube";
	ot->description= "Construct a tube mesh.";
	ot->idname= "MESH_OT_primitive_tube_add";
	
	/* api callbacks */
	ot->invoke= ED_object_add_generic_invoke;
	ot->exec= add_primitive_tube_exec;
	ot->poll= ED_operator_scene_editable;
	
	/* flags */
	ot->flag= OPTYPE_REGISTER|OPTYPE_UNDO;
	
	/* props */
	RNA_def_int(ot->srna, "vertices", 32, INT_MIN, INT_MAX, "Vertices", "", 2, 500);
	RNA_def_float(ot->srna, "radius", 1.0f, 0.0, FLT_MAX, "Radius", "", 0.001, 100.00);
	RNA_def_float(ot->srna, "depth", 1.0f, 0.0, FLT_MAX, "Depth", "", 0.001, 100.00);
	RNA_def_boolean(ot->srna, "cap_ends", 1, "Cap Ends", "");

	ED_object_add_generic_props(ot, TRUE);
}

static int add_primitive_cone_exec(bContext *C, wmOperator *op)
{
	int view_align, enter_editmode;
	ED_object_add_generic_get_opts(op, &view_align, &enter_editmode);

	make_prim_ext(C, view_align, enter_editmode,
			PRIM_CONE, RNA_int_get(op->ptr, "vertices"), 0, 0,
			RNA_float_get(op->ptr,"radius"), RNA_float_get(op->ptr, "depth"),
			0, RNA_boolean_get(op->ptr, "cap_end"));

	return OPERATOR_FINISHED;
}

void MESH_OT_primitive_cone_add(wmOperatorType *ot)
{
	/* identifiers */
	ot->name= "Add Cone";
	ot->description= "Construct a conic mesh (ends filled).";
	ot->idname= "MESH_OT_primitive_cone_add";
	
	/* api callbacks */
	ot->invoke= ED_object_add_generic_invoke;
	ot->exec= add_primitive_cone_exec;
	ot->poll= ED_operator_scene_editable;
	
	/* flags */
	ot->flag= OPTYPE_REGISTER|OPTYPE_UNDO;
	
	/* props */
	RNA_def_int(ot->srna, "vertices", 32, INT_MIN, INT_MAX, "Vertices", "", 2, 500);
	RNA_def_float(ot->srna, "radius", 1.0f, 0.0, FLT_MAX, "Radius", "", 0.001, 100.00);
	RNA_def_float(ot->srna, "depth", 1.0f, 0.0, FLT_MAX, "Depth", "", 0.001, 100.00);
	RNA_def_boolean(ot->srna, "cap_end", 0, "Cap End", "");

	ED_object_add_generic_props(ot, TRUE);
}

static int add_primitive_grid_exec(bContext *C, wmOperator *op)
{
	int view_align, enter_editmode;
	ED_object_add_generic_get_opts(op, &view_align, &enter_editmode);

	make_prim_ext(C, view_align, enter_editmode,
			PRIM_GRID, RNA_int_get(op->ptr, "x_subdivisions"),
			RNA_int_get(op->ptr, "y_subdivisions"), 0,
			RNA_float_get(op->ptr,"size"), 0.0f, 0, 1);

	return OPERATOR_FINISHED;
}

void MESH_OT_primitive_grid_add(wmOperatorType *ot)
{
	/* identifiers */
	ot->name= "Add Grid";
	ot->description= "Construct a grid mesh.";
	ot->idname= "MESH_OT_primitive_grid_add";
	
	/* api callbacks */
	ot->invoke= ED_object_add_generic_invoke;
	ot->exec= add_primitive_grid_exec;
	ot->poll= ED_operator_scene_editable;
	
	/* flags */
	ot->flag= OPTYPE_REGISTER|OPTYPE_UNDO;
	
	/* props */
	RNA_def_int(ot->srna, "x_subdivisions", 10, INT_MIN, INT_MAX, "X Subdivisions", "", 3, 1000);
	RNA_def_int(ot->srna, "y_subdivisions", 10, INT_MIN, INT_MAX, "Y Subdivisions", "", 3, 1000);
	RNA_def_float(ot->srna, "size", 1.0f, 0.0, FLT_MAX, "Size", "", 0.001, FLT_MAX);

	ED_object_add_generic_props(ot, TRUE);
}

static int add_primitive_monkey_exec(bContext *C, wmOperator *op)
{
	int view_align, enter_editmode;
	ED_object_add_generic_get_opts(op, &view_align, &enter_editmode);

	make_prim_ext(C, view_align, enter_editmode,
			PRIM_MONKEY, 0, 0, 2, 0.0f, 0.0f, 0, 0);

	return OPERATOR_FINISHED;
}

void MESH_OT_primitive_monkey_add(wmOperatorType *ot)
{
	/* identifiers */
	ot->name= "Add Monkey";
	ot->description= "Construct a Suzanne mesh.";
	ot->idname= "MESH_OT_primitive_monkey_add";
	
	/* api callbacks */
	ot->invoke= ED_object_add_generic_invoke;
	ot->exec= add_primitive_monkey_exec;
	ot->poll= ED_operator_scene_editable;
	
	/* flags */
	ot->flag= OPTYPE_REGISTER|OPTYPE_UNDO;

	ED_object_add_generic_props(ot, TRUE);
}

static int add_primitive_uvsphere_exec(bContext *C, wmOperator *op)
{
	int view_align, enter_editmode;
	ED_object_add_generic_get_opts(op, &view_align, &enter_editmode);

	make_prim_ext(C, view_align, enter_editmode,
			PRIM_UVSPHERE, RNA_int_get(op->ptr, "rings"),
			RNA_int_get(op->ptr, "segments"), 0,
			RNA_float_get(op->ptr,"size"), 0.0f, 0, 0);

	return OPERATOR_FINISHED;	
}

void MESH_OT_primitive_uv_sphere_add(wmOperatorType *ot)
{
	/* identifiers */
	ot->name= "Add UV Sphere";
	ot->description= "Construct a UV sphere mesh.";
	ot->idname= "MESH_OT_primitive_uv_sphere_add";
	
	/* api callbacks */
	ot->invoke= ED_object_add_generic_invoke;
	ot->exec= add_primitive_uvsphere_exec;
	ot->poll= ED_operator_scene_editable;
	
	/* flags */
	ot->flag= OPTYPE_REGISTER|OPTYPE_UNDO;
	
	/* props */
	RNA_def_int(ot->srna, "segments", 32, INT_MIN, INT_MAX, "Segments", "", 3, 500);
	RNA_def_int(ot->srna, "rings", 24, INT_MIN, INT_MAX, "Rings", "", 3, 500);
	RNA_def_float(ot->srna, "size", 1.0f, 0.0, FLT_MAX, "Size", "", 0.001, 100.00);

	ED_object_add_generic_props(ot, TRUE);
}

static int add_primitive_icosphere_exec(bContext *C, wmOperator *op)
{
	int view_align, enter_editmode;
	ED_object_add_generic_get_opts(op, &view_align, &enter_editmode);

	make_prim_ext(C, view_align, enter_editmode,
			PRIM_ICOSPHERE, 0, 0, RNA_int_get(op->ptr, "subdivisions"),
			RNA_float_get(op->ptr,"size"), 0.0f, 0, 0);

	return OPERATOR_FINISHED;	
}

void MESH_OT_primitive_ico_sphere_add(wmOperatorType *ot)
{
	/* identifiers */
	ot->name= "Add Ico Sphere";
	ot->description= "Construct an Icosphere mesh.";
	ot->idname= "MESH_OT_primitive_ico_sphere_add";
	
	/* api callbacks */
	ot->invoke= ED_object_add_generic_invoke;
	ot->exec= add_primitive_icosphere_exec;
	ot->poll= ED_operator_scene_editable;
	
	/* flags */
	ot->flag= OPTYPE_REGISTER|OPTYPE_UNDO;
	
	/* props */
	RNA_def_int(ot->srna, "subdivisions", 2, 0, 6, "Subdivisions", "", 0, 8);
	RNA_def_float(ot->srna, "size", 1.0f, 0.0f, FLT_MAX, "Size", "", 0.001f, 100.00);

	ED_object_add_generic_props(ot, TRUE);
}

/****************** add duplicate operator ***************/

static int mesh_duplicate_exec(bContext *C, wmOperator *op)
{
	Object *ob= CTX_data_edit_object(C);
	EditMesh *em= BKE_mesh_get_editmesh(ob->data);

	adduplicateflag(em, SELECT);

	BKE_mesh_end_editmesh(ob->data, em);

	DAG_id_flush_update(ob->data, OB_RECALC_DATA);
	WM_event_add_notifier(C, NC_GEOM|ND_DATA, ob->data);
	
	return OPERATOR_FINISHED;
}

static int mesh_duplicate_invoke(bContext *C, wmOperator *op, wmEvent *event)
{
	WM_cursor_wait(1);
	mesh_duplicate_exec(C, op);
	WM_cursor_wait(0);
	
	return OPERATOR_FINISHED;
}

void MESH_OT_duplicate(wmOperatorType *ot)
{
	/* identifiers */
	ot->name= "Duplicate";
	ot->description= "Duplicate selected vertices, edges or faces.";
	ot->idname= "MESH_OT_duplicate";
	
	/* api callbacks */
	ot->invoke= mesh_duplicate_invoke;
	ot->exec= mesh_duplicate_exec;
	
	ot->poll= ED_operator_editmesh;
	
	/* to give to transform */
	RNA_def_int(ot->srna, "mode", TFM_TRANSLATION, 0, INT_MAX, "Mode", "", 0, INT_MAX);
}
<|MERGE_RESOLUTION|>--- conflicted
+++ resolved
@@ -1284,11 +1284,7 @@
 	unit_m4(primmat);
 	
 	if(rv3d && view_align) {
-<<<<<<< HEAD
-		Mat3CpyMat4(vmat, rv3d->viewmat);
-=======
 		copy_m3_m4(vmat, rv3d->viewmat);
->>>>>>> bee2335a
 	} else
 		unit_m3(vmat);
 	
