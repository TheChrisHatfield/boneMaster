--- conflicted
+++ resolved
@@ -63,11 +63,8 @@
 #include "BKE_mesh.h"
 #include "BKE_material.h"
 #include "BKE_report.h"
-<<<<<<< HEAD
 #include "BKE_tessmesh.h"
-=======
 #include "BKE_multires.h"
->>>>>>> 2198cfdb
 
 #include "BLO_sys_types.h" // for intptr_t support
 
@@ -80,14 +77,14 @@
 
 /* own include */
 #include "mesh_intern.h"
-
+#include "uvedit_intern.h"
 
 /* * ********************** no editmode!!! *********** */
 
 /*********************** JOIN ***************************/
 
 /* join selected meshes into the active mesh, context sensitive
-return 0 if no join is made (error) and 1 of the join is done */
+return 0 if no join is made (error) and 1 if the join is done */
 
 int join_mesh_exec(bContext *C, wmOperator *op)
 {
@@ -96,17 +93,11 @@
 	Object *ob= CTX_data_active_object(C);
 	Material **matar, *ma;
 	Mesh *me;
-<<<<<<< HEAD
-	MVert *mvert, *mv, *mvertmain;
-	MEdge *medge = NULL, *medgemain;
-	MFace *mface = NULL, *mfacemain;
-	MPoly *mpoly = NULL, *mpolymain;
-	MLoop *mloop = NULL, *mloopmain;
-=======
 	MVert *mvert, *mv;
 	MEdge *medge = NULL;
 	MFace *mface = NULL;
->>>>>>> 2198cfdb
+	MPoly *mpoly = NULL;
+	MLoop *mloop = NULL;
 	Key *key, *nkey=NULL;
 	KeyBlock *kb, *okb, *kbn;
 	float imat[4][4], cmat[4][4], *fp1, *fp2, curpos;
@@ -296,19 +287,9 @@
 	mvert= CustomData_add_layer(&vdata, CD_MVERT, CD_CALLOC, NULL, totvert);
 	medge= CustomData_add_layer(&edata, CD_MEDGE, CD_CALLOC, NULL, totedge);
 	mface= CustomData_add_layer(&fdata, CD_MFACE, CD_CALLOC, NULL, totface);
-<<<<<<< HEAD
 	mloop= CustomData_add_layer(&ldata, CD_MLOOP, CD_CALLOC, NULL, totloop);
 	mpoly= CustomData_add_layer(&pdata, CD_MPOLY, CD_CALLOC, NULL, totpoly);
-	
-	mvertmain= mvert;
-	medgemain= medge;
-	mfacemain= mface;
-	mloopmain = mloop;
-	mpolymain = mpoly;
-	
-=======
-
->>>>>>> 2198cfdb
+
 	vertofs= 0;
 	edgeofs= 0;
 	faceofs= 0;
@@ -594,11 +575,11 @@
 	ED_object_exit_editmode(C, EM_FREEDATA|EM_WAITCURSOR|EM_DO_UNDO);
 #else
 	/* toggle editmode using lower level functions so this can be called from python */
-	make_editMesh(scene, ob);
-	load_editMesh(scene, ob);
-	free_editMesh(me->edit_mesh);
-	MEM_freeN(me->edit_mesh);
-	me->edit_mesh= NULL;
+	EDBM_MakeEditBMesh(scene->toolsettings, scene, ob);
+	EDBM_LoadEditBMesh(scene, ob);
+	EDBM_FreeEditBMesh(me->edit_btmesh);
+	MEM_freeN(me->edit_btmesh);
+	me->edit_btmesh= NULL;
 	DAG_id_tag_update(&ob->id, OB_RECALC_OB|OB_RECALC_DATA);
 #endif
 	WM_event_add_notifier(C, NC_SCENE|ND_OB_ACTIVE, scene);
@@ -855,8 +836,7 @@
 			BMIter iter;
 			BMVert *eve;
 			
-			eve = BMIter_New(&iter, em->bm, BM_VERTS_OF_MESH, NULL);
-			for (; eve; eve=BMIter_Step(&iter))
+			BM_ITER(eve, &iter, em->bm, BM_VERTS_OF_MESH, NULL)
 				DO_MINMAX(eve->co, min, max)
 		}
 		else {		
@@ -892,8 +872,7 @@
 			BMVert *eve;
 			BMIter iter;
 
-			eve = BMIter_New(&iter, em->bm, BM_VERTS_OF_MESH, NULL);
-			for (; eve; eve=BMIter_Step(&iter)) {
+			BM_ITER(eve, &iter, em->bm, BM_VERTS_OF_MESH, NULL) {
 				mesh_octree_add_nodes(MeshOctree.table, eve->co, MeshOctree.offs, MeshOctree.div, (intptr_t)(eve));
 			}
 		}
@@ -951,32 +930,27 @@
 /* if end, ob can be NULL */
 long mesh_mirrtopo_table(Object *ob, char mode)
 {
-#if 0
 	if(mode=='u') {		/* use table */
 		Mesh *me= ob->data;
 		if(	(mesh_topo_lookup==NULL) ||
 			(mesh_topo_lookup_mode != ob->mode) ||
-			(me->edit_mesh && me->edit_mesh->totvert != mesh_topo_lookup_tot) ||
-			(me->edit_mesh==NULL && me->totvert != mesh_topo_lookup_tot)
+			(me->edit_btmesh && me->edit_btmesh->bm->totvert != mesh_topo_lookup_tot) ||
+			(me->edit_btmesh==NULL && me->totvert != mesh_topo_lookup_tot)
 		) {
 			mesh_mirrtopo_table(ob, 's');
 		}
 	} else if(mode=='s') { /* start table */
 		Mesh *me= ob->data;
 		MEdge *medge;
-		EditMesh *em= me->edit_mesh;
-		void **eve_tmp_back= NULL; /* some of the callers are using eve->tmp so restore after */
-
-
-		/* editmode*/
-		EditEdge *eed;
-
-		int a, last, totvert;
-		int totUnique= -1, totUniqueOld= -1;
-
+		BMEditMesh *em= me->edit_btmesh;
+		BMEdge *eed;
+		BMIter iter;
 		MIRRHASH_TYPE *MirrTopoHash = NULL;
 		MIRRHASH_TYPE *MirrTopoHash_Prev = NULL;
 		MirrTopoPair *MirrTopoPairs;
+		int a, last, totvert;
+		int totUnique= -1, totUniqueOld= -1;
+
 		mesh_topo_lookup_mode= ob->mode;
 
 		/* reallocate if needed */
@@ -986,12 +960,12 @@
 		}
 
 		if(em) {
-			EditVert *eve;
+			BMVert *eve;
+
 			totvert= 0;
-			eve_tmp_back=  MEM_callocN( em->totvert * sizeof(void *), "TopoMirr" );
-			for(eve= em->verts.first; eve; eve= eve->next) {
-				eve_tmp_back[totvert]= eve->tmp.p;
-				eve->tmp.l = totvert++;
+			BM_ITER(eve, &iter, em->bm, BM_VERTS_OF_MESH, NULL) {
+				BMINDEX_SET(eve, totvert);
+				totvert++;
 			}
 		}
 		else {
@@ -1002,9 +976,9 @@
 
 		/* Initialize the vert-edge-user counts used to detect unique topology */
 		if(em) {
-			for(eed=em->edges.first; eed; eed= eed->next) {
-				MirrTopoHash[eed->v1->tmp.l]++;
-				MirrTopoHash[eed->v2->tmp.l]++;
+			BM_ITER(eed, &iter, em->bm, BM_EDGES_OF_MESH, NULL) {
+				MirrTopoHash[BMINDEX_GET(eed->v1)]++;
+				MirrTopoHash[BMINDEX_GET(eed->v2)]++;
 			}
 		} else {
 			for(a=0, medge=me->medge; a<me->totedge; a++, medge++) {
@@ -1020,9 +994,9 @@
 			/* use the number of edges per vert to give verts unique topology IDs */
 
 			if(em) {
-				for(eed=em->edges.first; eed; eed= eed->next) {
-					MirrTopoHash[eed->v1->tmp.l] += MirrTopoHash_Prev[eed->v2->tmp.l];
-					MirrTopoHash[eed->v2->tmp.l] += MirrTopoHash_Prev[eed->v1->tmp.l];
+				BM_ITER(eed, &iter, em->bm, BM_EDGES_OF_MESH, NULL) {
+					MirrTopoHash[BMINDEX_GET(eed->v1)] += MirrTopoHash_Prev[BMINDEX_GET(eed->v2)];
+					MirrTopoHash[BMINDEX_GET(eed->v2)] += MirrTopoHash_Prev[BMINDEX_GET(eed->v1)];
 				}
 			} else {
 				for(a=0, medge=me->medge; a<me->totedge; a++, medge++) {
@@ -1054,19 +1028,6 @@
 			memcpy(MirrTopoHash_Prev, MirrTopoHash, sizeof(MIRRHASH_TYPE) * totvert);
 		}
 
-		/* restore eve->tmp.* */
-		if(eve_tmp_back) {
-			EditVert *eve;
-			totvert= 0;
-			for(eve= em->verts.first; eve; eve= eve->next) {
-				eve->tmp.p= eve_tmp_back[totvert++];
-			}
-
-			MEM_freeN(eve_tmp_back);
-			eve_tmp_back= NULL;
-		}
-		
-		
 		/* Hash/Index pairs are needed for sorting to find index pairs */
 		MirrTopoPairs= MEM_callocN( sizeof(MirrTopoPair) * totvert, "MirrTopoPairs");
 
@@ -1074,7 +1035,7 @@
 		mesh_topo_lookup = MEM_mallocN( totvert * sizeof(long), "mesh_topo_lookup" );
 
 		if(em) {
-			EM_init_index_arrays(em,1,0,0);
+			EDBM_init_index_arrays(em,1,0,0);
 		}
 
 
@@ -1098,8 +1059,8 @@
 			if ((a==totvert) || (MirrTopoPairs[a-1].hash != MirrTopoPairs[a].hash)) {
 				if (a-last==2) {
 					if(em) {
-						mesh_topo_lookup[MirrTopoPairs[a-1].vIndex] =	(long)EM_get_vert_for_index(MirrTopoPairs[a-2].vIndex);
-						mesh_topo_lookup[MirrTopoPairs[a-2].vIndex] =	(long)EM_get_vert_for_index(MirrTopoPairs[a-1].vIndex);
+						mesh_topo_lookup[MirrTopoPairs[a-1].vIndex] =	(long)EDBM_get_vert_for_index(em, MirrTopoPairs[a-2].vIndex);
+						mesh_topo_lookup[MirrTopoPairs[a-2].vIndex] =	(long)EDBM_get_vert_for_index(em, MirrTopoPairs[a-1].vIndex);
 					} else {
 						mesh_topo_lookup[MirrTopoPairs[a-1].vIndex] =	MirrTopoPairs[a-2].vIndex;
 						mesh_topo_lookup[MirrTopoPairs[a-2].vIndex] =	MirrTopoPairs[a-1].vIndex;
@@ -1109,7 +1070,7 @@
 			}
 		}
 		if(em) {
-			EM_free_index_arrays();
+			EDBM_free_index_arrays(em);
 		}
 
 		MEM_freeN( MirrTopoPairs );
@@ -1127,9 +1088,6 @@
 		mesh_topo_lookup = NULL;
 		mesh_topo_lookup_tot= -1;
 	}
-	return 0;
-#endif
-
 	return 0;
 }
 
@@ -1147,33 +1105,25 @@
 	return mesh_octree_table(ob, NULL, vec, 'u');
 }
 
-/*BMESH_TODO: hook into editbmesh_bvh.h code, though that'll require caching the
-              bvh structure most likely, not too difficult*/
-BMVert *editmesh_get_x_mirror_vert(Object *ob, BMEditMesh *em, float *co)
-{
-#if 0
+static int mesh_get_x_mirror_vert_topo(Object *ob, int index)
+{
 	if (mesh_mirrtopo_table(ob, 'u')==-1)
 		return -1;
 
 	return mesh_topo_lookup[index];
-#endif
-	return NULL;
-
 }
 
 int mesh_get_x_mirror_vert(Object *ob, int index)
 {
-#if 0 //BMESH_TODO
 	if (((Mesh *)ob->data)->editflag & ME_EDIT_MIRROR_TOPO) {
 		return mesh_get_x_mirror_vert_topo(ob, index);
 	} else {
 		return mesh_get_x_mirror_vert_spacial(ob, index);
 	}
-#endif
 	return 0;
 }
 
-static EditVert *editmesh_get_x_mirror_vert_spacial(Object *ob, EditMesh *em, float *co)
+static BMVert *editbmesh_get_x_mirror_vert_spacial(Object *ob, BMEditMesh *em, float *co)
 {
 	float vec[3];
 	intptr_t poinval;
@@ -1195,16 +1145,24 @@
 	return NULL;
 }
 
-static EditVert *editmesh_get_x_mirror_vert_topo(Object *ob, struct EditMesh *em, EditVert *eve, int index)
+static BMVert *editbmesh_get_x_mirror_vert_topo(Object *ob, struct BMEditMesh *em, BMVert *eve, int index)
 {
 	long poinval;
 	if (mesh_mirrtopo_table(ob, 'u')==-1)
 		return NULL;
 
 	if (index == -1) {
-		index = BLI_findindex(&em->verts, eve);
-
-		if (index == -1) {
+		BMIter iter;
+		BMVert *v;
+		
+		index = 0;
+		BM_ITER(v, &iter, em->bm, BM_EDGES_OF_MESH, NULL) {
+			if (v == eve)
+				break;
+			index++;
+		}
+		
+		if (index == em->bm->totvert) {
 			return NULL;
 		}
 	}
@@ -1212,25 +1170,23 @@
 	poinval= mesh_topo_lookup[ index ];
 
 	if(poinval != -1)
-		return (EditVert *)(poinval);
+		return (BMVert *)(poinval);
 	return NULL;
 }	
 
-#if 0
-EditVert *editmesh_get_x_mirror_vert(Object *ob, struct EditMesh *em, EditVert *eve, float *co, int index)
+BMVert *editbmesh_get_x_mirror_vert(Object *ob, struct BMEditMesh *em, BMVert *eve, float *co, int index)
 {
 	//BMESH_TODO use this flag, ME_EDIT_MIRROR_TOPO, at appropriate places
 	if (((Mesh *)ob->data)->editflag & ME_EDIT_MIRROR_TOPO) {
-		return editmesh_get_x_mirror_vert_topo(ob, em, eve, index);
+		return editbmesh_get_x_mirror_vert_topo(ob, em, eve, index);
 	} else {
-		return editmesh_get_x_mirror_vert_spacial(ob, em, co);
-	}
-}
-#endif
-
-
-#if 0
-float *editmesh_get_mirror_uv(int axis, float *uv, float *mirrCent, float *face_cent)
+		return editbmesh_get_x_mirror_vert_spacial(ob, em, co);
+	}
+}
+
+
+
+float *editmesh_get_mirror_uv(BMEditMesh *em, int axis, float *uv, float *mirrCent, float *face_cent)
 {
 	float vec[2];
 	float cent_vec[2];
@@ -1258,26 +1214,29 @@
 
 	/* TODO - Optimize */
 	{
-		EditFace *efa;
-		int i, len;
-		for(efa=em->faces.first; efa; efa=efa->next) {
-			MTFace *tf= (MTFace *)CustomData_em_get(&em->fdata, efa->data, CD_MTFACE);
-			uv_center(tf->uv, cent, (void *)efa->v4);
-
+		BMIter iter;
+		BMFace *efa;
+		
+		BM_ITER(efa, &iter, em->bm, BM_FACES_OF_MESH, NULL) {
+			poly_uv_center(em, efa, cent);
+			
 			if ( (fabs(cent[0] - cent_vec[0]) < 0.001) && (fabs(cent[1] - cent_vec[1]) < 0.001) ) {
-				len = efa->v4 ? 4 : 3;
-				for (i=0; i<len; i++) {
-					if ( (fabs(tf->uv[i][0] - vec[0]) < 0.001) && (fabs(tf->uv[i][1] - vec[1]) < 0.001) ) {
-						return tf->uv[i];
-					}
-				}
-			}
-		}
+				BMIter liter;
+				BMLoop *l;
+				
+				BM_ITER(l, &liter, em->bm, BM_LOOPS_OF_FACE, efa) {
+					MLoopUV *luv = CustomData_bmesh_get(&em->bm->ldata, l->head.data, CD_MLOOPUV);
+					if ( (fabs(luv->uv[0] - vec[0]) < 0.001) && (fabs(luv->uv[1] - vec[1]) < 0.001) ) {
+						return luv->uv;
+								
+				}
+			}
+		}
+	}
 	}
 
 	return NULL;
 }
-#endif
 
 static unsigned int mirror_facehash(const void *ptr)
 {
