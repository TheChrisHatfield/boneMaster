/**
 * $Id: 
 *
 * ***** BEGIN GPL LICENSE BLOCK *****
 *
 * This program is free software; you can redistribute it and/or
 * modify it under the terms of the GNU General Public License
 * as published by the Free Software Foundation; either version 2
 * of the License, or (at your option) any later version.
 *
 * This program is distributed in the hope that it will be useful,
 * but WITHOUT ANY WARRANTY; without even the implied warranty of
 * MERCHANTABILITY or FITNESS FOR A PARTICULAR PURPOSE.  See the
 * GNU General Public License for more details.
 *
 * You should have received a copy of the GNU General Public License
 * along with this program; if not, write to the Free Software Foundation,
 * Inc., 59 Temple Place - Suite 330, Boston, MA  02111-1307, USA.
 *
 * The Original Code is Copyright (C) 2004 Blender Foundation.
 * All rights reserved.
 *
 * The Original Code is: all of this file.
 *
 * Contributor(s): none yet.
 *
 * ***** END GPL LICENSE BLOCK *****
 */

/*

editmesh_mods.c, UI level access, no geometry changes 

*/

#include <stdlib.h>
#include <string.h>
#include <math.h>

#include "MEM_guardedalloc.h"

#include "MTC_matrixops.h"

#include "DNA_mesh_types.h"
#include "DNA_material_types.h"
#include "DNA_meshdata_types.h"
#include "DNA_modifier_types.h"
#include "DNA_object_types.h"
#include "DNA_texture_types.h"
#include "DNA_scene_types.h"
#include "DNA_screen_types.h"
#include "DNA_space_types.h"
#include "DNA_view3d_types.h"

#include "BLI_blenlib.h"
#include "BLI_arithb.h"
#include "BLI_editVert.h"
#include "BLI_rand.h"

#include "BKE_context.h"
#include "BKE_displist.h"
#include "BKE_depsgraph.h"
#include "BKE_DerivedMesh.h"
#include "BKE_customdata.h"
#include "BKE_global.h"
#include "BKE_mesh.h"
#include "BKE_material.h"
#include "BKE_paint.h"
#include "BKE_texture.h"
#include "BKE_utildefines.h"
#include "BKE_report.h"

#include "IMB_imbuf_types.h"
#include "IMB_imbuf.h"

#include "RE_render_ext.h"  /* externtex */

#include "WM_api.h"
#include "WM_types.h"

#include "RNA_access.h"
#include "RNA_define.h"

#include "ED_mesh.h"
#include "ED_screen.h"
#include "ED_view3d.h"
#include "bmesh.h"

#include "BIF_gl.h"
#include "BIF_glutil.h"

#include "mesh_intern.h"

#include "BLO_sys_types.h" // for intptr_t support

/* XXX */
static void waitcursor(int val) {}
static int pupmenu() {return 0;}

/* ****************************** MIRROR **************** */

void EM_select_mirrored(Object *obedit, EditMesh *em)
{
#if 0
	if(em->selectmode & SCE_SELECT_VERTEX) {
		EditVert *eve, *v1;
		
		for(eve= em->verts.first; eve; eve= eve->next) {
			if(eve->f & SELECT) {
				v1= editmesh_get_x_mirror_vert(obedit, em, eve->co);
				if(v1) {
					eve->f &= ~SELECT;
					v1->f |= SELECT;
				}
			}
		}
	}
#endif
}

void EM_automerge(int update) 
{
// XXX	int len;
	
//	if ((scene->automerge) &&
//		(obedit && obedit->type==OB_MESH) &&
//		(((Mesh*)obedit->data)->mr==NULL)
//	  ) {
//		len = removedoublesflag(1, 1, scene->toolsettings->doublimit);
//		if (len) {
//			em->totvert -= len; /* saves doing a countall */
//			if (update) {
//				DAG_object_flush_update(scene, obedit, OB_RECALC_DATA);
//			}
//		}
//	}
}

/* ****************************** SELECTION ROUTINES **************** */

unsigned int em_solidoffs=0, em_wireoffs=0, em_vertoffs=0;	/* set in drawobject.c ... for colorindices */

/* facilities for border select and circle select */
static char *selbuf= NULL;

/* opengl doesn't support concave... */
static void draw_triangulated(short mcords[][2], short tot)
{
	ListBase lb={NULL, NULL};
	DispList *dl;
	float *fp;
	int a;
	
	/* make displist */
	dl= MEM_callocN(sizeof(DispList), "poly disp");
	dl->type= DL_POLY;
	dl->parts= 1;
	dl->nr= tot;
	dl->verts= fp=  MEM_callocN(tot*3*sizeof(float), "poly verts");
	BLI_addtail(&lb, dl);
	
	for(a=0; a<tot; a++, fp+=3) {
		fp[0]= (float)mcords[a][0];
		fp[1]= (float)mcords[a][1];
	}
	
	/* do the fill */
	filldisplist(&lb, &lb);

	/* do the draw */
	dl= lb.first;	/* filldisplist adds in head of list */
	if(dl->type==DL_INDEX3) {
		int *index;
		
		a= dl->parts;
		fp= dl->verts;
		index= dl->index;
		glBegin(GL_TRIANGLES);
		while(a--) {
			glVertex3fv(fp+3*index[0]);
			glVertex3fv(fp+3*index[1]);
			glVertex3fv(fp+3*index[2]);
			index+= 3;
		}
		glEnd();
	}
	
	freedisplist(&lb);
}


/* reads rect, and builds selection array for quick lookup */
/* returns if all is OK */
int EM_init_backbuf_border(ViewContext *vc, short xmin, short ymin, short xmax, short ymax)
{
	struct ImBuf *buf;
	unsigned int *dr;
	int a;
	
	if(vc->obedit==NULL || vc->v3d->drawtype<OB_SOLID || (vc->v3d->flag & V3D_ZBUF_SELECT)==0) return 0;
	
	buf= view3d_read_backbuf(vc, xmin, ymin, xmax, ymax);
	if(buf==NULL) return 0;
	if(em_vertoffs==0) return 0;

	dr = buf->rect;
	
	/* build selection lookup */
	selbuf= MEM_callocN(em_vertoffs+1, "selbuf");
	
	a= (xmax-xmin+1)*(ymax-ymin+1);
	while(a--) {
		if(*dr>0 && *dr<=em_vertoffs) 
			selbuf[*dr]= 1;
		dr++;
	}
	IMB_freeImBuf(buf);
	return 1;
}

int EM_check_backbuf(unsigned int index)
{
	if(selbuf==NULL) return 1;
	if(index>0 && index<=em_vertoffs)
		return selbuf[index];
	return 0;
}

void EM_free_backbuf(void)
{
	if(selbuf) MEM_freeN(selbuf);
	selbuf= NULL;
}

/* mcords is a polygon mask
   - grab backbuffer,
   - draw with black in backbuffer, 
   - grab again and compare
   returns 'OK' 
*/
int EM_mask_init_backbuf_border(ViewContext *vc, short mcords[][2], short tot, short xmin, short ymin, short xmax, short ymax)
{
	unsigned int *dr, *drm;
	struct ImBuf *buf, *bufmask;
	int a;
	
	/* method in use for face selecting too */
	if(vc->obedit==NULL) {
		if(paint_facesel_test(vc->obact));
		else return 0;
	}
	else if(vc->v3d->drawtype<OB_SOLID || (vc->v3d->flag & V3D_ZBUF_SELECT)==0) return 0;

	buf= view3d_read_backbuf(vc, xmin, ymin, xmax, ymax);
	if(buf==NULL) return 0;
	if(em_vertoffs==0) return 0;

	dr = buf->rect;

	/* draw the mask */
	glDisable(GL_DEPTH_TEST);
	
	glColor3ub(0, 0, 0);
	
	/* yah, opengl doesn't do concave... tsk! */
	ED_region_pixelspace(vc->ar);
 	draw_triangulated(mcords, tot);	
	
	glBegin(GL_LINE_LOOP);	/* for zero sized masks, lines */
	for(a=0; a<tot; a++) glVertex2s(mcords[a][0], mcords[a][1]);
	glEnd();
	
	glFinish();	/* to be sure readpixels sees mask */
	
	/* grab mask */
	bufmask= view3d_read_backbuf(vc, xmin, ymin, xmax, ymax);
	drm = bufmask->rect;
	if(bufmask==NULL) return 0; /* only when mem alloc fails, go crash somewhere else! */
	
	/* build selection lookup */
	selbuf= MEM_callocN(em_vertoffs+1, "selbuf");
	
	a= (xmax-xmin+1)*(ymax-ymin+1);
	while(a--) {
		if(*dr>0 && *dr<=em_vertoffs && *drm==0) selbuf[*dr]= 1;
		dr++; drm++;
	}
	IMB_freeImBuf(buf);
	IMB_freeImBuf(bufmask);
	return 1;
	
}

/* circle shaped sample area */
int EM_init_backbuf_circle(ViewContext *vc, short xs, short ys, short rads)
{
	struct ImBuf *buf;
	unsigned int *dr;
	short xmin, ymin, xmax, ymax, xc, yc;
	int radsq;
	
	/* method in use for face selecting too */
	if(vc->obedit==NULL) {
		if(paint_facesel_test(vc->obact));
		else return 0;
	}
	else if(vc->v3d->drawtype<OB_SOLID || (vc->v3d->flag & V3D_ZBUF_SELECT)==0) return 0;
	
	xmin= xs-rads; xmax= xs+rads;
	ymin= ys-rads; ymax= ys+rads;
	buf= view3d_read_backbuf(vc, xmin, ymin, xmax, ymax);
	if(em_vertoffs==0) return 0;
	if(buf==NULL) return 0;

	dr = buf->rect;
	
	/* build selection lookup */
	selbuf= MEM_callocN(em_vertoffs+1, "selbuf");
	radsq= rads*rads;
	for(yc= -rads; yc<=rads; yc++) {
		for(xc= -rads; xc<=rads; xc++, dr++) {
			if(xc*xc + yc*yc < radsq) {
				if(*dr>0 && *dr<=em_vertoffs) selbuf[*dr]= 1;
			}
		}
	}

	IMB_freeImBuf(buf);
	return 1;
	
}

<<<<<<< HEAD
=======
static void findnearestvert__doClosest(void *userData, EditVert *eve, int x, int y, int index)
{
	struct { short mval[2], pass, select, strict; int dist, lastIndex, closestIndex; EditVert *closest; } *data = userData;

	if (data->pass==0) {
		if (index<=data->lastIndex)
			return;
	} else {
		if (index>data->lastIndex)
			return;
	}

	if (data->dist>3) {
		int temp = abs(data->mval[0] - x) + abs(data->mval[1]- y);
		if ((eve->f&1) == data->select) {
			if (data->strict == 1)
				return;
			else
				temp += 5;
		}

		if (temp<data->dist) {
			data->dist = temp;
			data->closest = eve;
			data->closestIndex = index;
		}
	}
}




static unsigned int findnearestvert__backbufIndextest(void *handle, unsigned int index)
{
	EditMesh *em= (EditMesh *)handle;
	EditVert *eve = BLI_findlink(&em->verts, index-1);

	if(eve && (eve->f & SELECT)) return 0;
	return 1; 
}
/**
 * findnearestvert
 * 
 * dist (in/out): minimal distance to the nearest and at the end, actual distance
 * sel: selection bias
 * 		if SELECT, selected vertice are given a 5 pixel bias to make them farter than unselect verts
 * 		if 0, unselected vertice are given the bias
 * strict: if 1, the vertice corresponding to the sel parameter are ignored and not just biased 
 */
EditVert *findnearestvert(ViewContext *vc, int *dist, short sel, short strict)
{
	if(vc->v3d->drawtype>OB_WIRE && (vc->v3d->flag & V3D_ZBUF_SELECT)){
		int distance;
		unsigned int index;
		EditVert *eve;
		
		if(strict) index = view3d_sample_backbuf_rect(vc, vc->mval, 50, em_wireoffs, 0xFFFFFF, &distance, strict, vc->em, findnearestvert__backbufIndextest); 
		else index = view3d_sample_backbuf_rect(vc, vc->mval, 50, em_wireoffs, 0xFFFFFF, &distance, 0, NULL, NULL); 
		
		eve = BLI_findlink(&vc->em->verts, index-1);
		
		if(eve && distance < *dist) {
			*dist = distance;
			return eve;
		} else {
			return NULL;
		}
			
	}
	else {
		struct { short mval[2], pass, select, strict; int dist, lastIndex, closestIndex; EditVert *closest; } data;
		static int lastSelectedIndex=0;
		static EditVert *lastSelected=NULL;

		if (lastSelected && BLI_findlink(&vc->em->verts, lastSelectedIndex)!=lastSelected) {
			lastSelectedIndex = 0;
			lastSelected = NULL;
		}

		data.lastIndex = lastSelectedIndex;
		data.mval[0] = vc->mval[0];
		data.mval[1] = vc->mval[1];
		data.select = sel;
		data.dist = *dist;
		data.strict = strict;
		data.closest = NULL;
		data.closestIndex = 0;

		data.pass = 0;
		mesh_foreachScreenVert(vc, findnearestvert__doClosest, &data, 1);

		if (data.dist>3) {
			data.pass = 1;
			mesh_foreachScreenVert(vc, findnearestvert__doClosest, &data, 1);
		}

		*dist = data.dist;
		lastSelected = data.closest;
		lastSelectedIndex = data.closestIndex;

		return data.closest;
	}
}

/* returns labda for closest distance v1 to line-piece v2-v3 */
static float labda_PdistVL2Dfl( float *v1, float *v2, float *v3) 
{
	float rc[2], len;
	
	rc[0]= v3[0]-v2[0];
	rc[1]= v3[1]-v2[1];
	len= rc[0]*rc[0]+ rc[1]*rc[1];
	if(len==0.0f)
		return 0.0f;
	
	return ( rc[0]*(v1[0]-v2[0]) + rc[1]*(v1[1]-v2[1]) )/len;
}

/* note; uses v3d, so needs active 3d window */
static void findnearestedge__doClosest(void *userData, EditEdge *eed, int x0, int y0, int x1, int y1, int index)
{
	struct { ViewContext vc; float mval[2]; int dist; EditEdge *closest; } *data = userData;
	float v1[2], v2[2];
	int distance;
		
	v1[0] = x0;
	v1[1] = y0;
	v2[0] = x1;
	v2[1] = y1;
		
	distance= PdistVL2Dfl(data->mval, v1, v2);
		
	if(eed->f & SELECT) distance+=5;
	if(distance < data->dist) {
		if(data->vc.rv3d->rflag & RV3D_CLIPPING) {
			float labda= labda_PdistVL2Dfl(data->mval, v1, v2);
			float vec[3];

			vec[0]= eed->v1->co[0] + labda*(eed->v2->co[0] - eed->v1->co[0]);
			vec[1]= eed->v1->co[1] + labda*(eed->v2->co[1] - eed->v1->co[1]);
			vec[2]= eed->v1->co[2] + labda*(eed->v2->co[2] - eed->v1->co[2]);
			Mat4MulVecfl(data->vc.obedit->obmat, vec);

			if(view3d_test_clipping(data->vc.rv3d, vec)==0) {
				data->dist = distance;
				data->closest = eed;
			}
		}
		else {
			data->dist = distance;
			data->closest = eed;
		}
	}
}
EditEdge *findnearestedge(ViewContext *vc, int *dist)
{

	if(vc->v3d->drawtype>OB_WIRE && (vc->v3d->flag & V3D_ZBUF_SELECT)) {
		int distance;
		unsigned int index = view3d_sample_backbuf_rect(vc, vc->mval, 50, em_solidoffs, em_wireoffs, &distance,0, NULL, NULL);
		EditEdge *eed = BLI_findlink(&vc->em->edges, index-1);

		if (eed && distance<*dist) {
			*dist = distance;
			return eed;
		} else {
			return NULL;
		}
	}
	else {
		struct { ViewContext vc; float mval[2]; int dist; EditEdge *closest; } data;

		data.vc= *vc;
		data.mval[0] = vc->mval[0];
		data.mval[1] = vc->mval[1];
		data.dist = *dist;
		data.closest = NULL;

		mesh_foreachScreenEdge(vc, findnearestedge__doClosest, &data, 2);

		*dist = data.dist;
		return data.closest;
	}
}

static void findnearestface__getDistance(void *userData, EditFace *efa, int x, int y, int index)
{
	struct { short mval[2]; int dist; EditFace *toFace; } *data = userData;

	if (efa==data->toFace) {
		int temp = abs(data->mval[0]-x) + abs(data->mval[1]-y);

		if (temp<data->dist)
			data->dist = temp;
	}
}
static void findnearestface__doClosest(void *userData, EditFace *efa, int x, int y, int index)
{
	struct { short mval[2], pass; int dist, lastIndex, closestIndex; EditFace *closest; } *data = userData;

	if (data->pass==0) {
		if (index<=data->lastIndex)
			return;
	} else {
		if (index>data->lastIndex)
			return;
	}

	if (data->dist>3) {
		int temp = abs(data->mval[0]-x) + abs(data->mval[1]-y);

		if (temp<data->dist) {
			data->dist = temp;
			data->closest = efa;
			data->closestIndex = index;
		}
	}
}
static EditFace *findnearestface(ViewContext *vc, int *dist)
{

	if(vc->v3d->drawtype>OB_WIRE && (vc->v3d->flag & V3D_ZBUF_SELECT)) {
		unsigned int index = view3d_sample_backbuf(vc, vc->mval[0], vc->mval[1]);
		EditFace *efa = BLI_findlink(&vc->em->faces, index-1);

		if (efa) {
			struct { short mval[2]; int dist; EditFace *toFace; } data;

			data.mval[0] = vc->mval[0];
			data.mval[1] = vc->mval[1];
			data.dist = 0x7FFF;		/* largest short */
			data.toFace = efa;

			mesh_foreachScreenFace(vc, findnearestface__getDistance, &data);

			if(vc->em->selectmode == SCE_SELECT_FACE || data.dist<*dist) {	/* only faces, no dist check */
				*dist= data.dist;
				return efa;
			}
		}
		
		return NULL;
	}
	else {
		struct { short mval[2], pass; int dist, lastIndex, closestIndex; EditFace *closest; } data;
		static int lastSelectedIndex=0;
		static EditFace *lastSelected=NULL;

		if (lastSelected && BLI_findlink(&vc->em->faces, lastSelectedIndex)!=lastSelected) {
			lastSelectedIndex = 0;
			lastSelected = NULL;
		}

		data.lastIndex = lastSelectedIndex;
		data.mval[0] = vc->mval[0];
		data.mval[1] = vc->mval[1];
		data.dist = *dist;
		data.closest = NULL;
		data.closestIndex = 0;

		data.pass = 0;
		mesh_foreachScreenFace(vc, findnearestface__doClosest, &data);

		if (data.dist>3) {
			data.pass = 1;
			mesh_foreachScreenFace(vc, findnearestface__doClosest, &data);
		}

		*dist = data.dist;
		lastSelected = data.closest;
		lastSelectedIndex = data.closestIndex;

		return data.closest;
	}
}

/* best distance based on screen coords. 
   use em->selectmode to define how to use 
   selected vertices and edges get disadvantage
   return 1 if found one
*/
static int unified_findnearest(ViewContext *vc, EditVert **eve, EditEdge **eed, EditFace **efa) 
{
	EditMesh *em= vc->em;
	int dist= 75;
	
	*eve= NULL;
	*eed= NULL;
	*efa= NULL;
	
	/* no afterqueue (yet), so we check it now, otherwise the em_xxxofs indices are bad */
	view3d_validate_backbuf(vc);
	
	if(em->selectmode & SCE_SELECT_VERTEX)
		*eve= findnearestvert(vc, &dist, SELECT, 0);
	if(em->selectmode & SCE_SELECT_FACE)
		*efa= findnearestface(vc, &dist);

	dist-= 20;	/* since edges select lines, we give dots advantage of 20 pix */
	if(em->selectmode & SCE_SELECT_EDGE)
		*eed= findnearestedge(vc, &dist);

	/* return only one of 3 pointers, for frontbuffer redraws */
	if(*eed) {
		*efa= NULL; *eve= NULL;
	}
	else if(*efa) {
		*eve= NULL;
	}
	
	return (*eve || *eed || *efa);
}


/* ****************  SIMILAR "group" SELECTS. FACE, EDGE AND VERTEX ************** */

/* selects new faces/edges/verts based on the existing selection */

/* FACES GROUP */

#define SIMFACE_MATERIAL	201
#define SIMFACE_IMAGE		202
#define SIMFACE_AREA		203
#define SIMFACE_PERIMETER	204
#define SIMFACE_NORMAL		205
#define SIMFACE_COPLANAR	206

static EnumPropertyItem prop_simface_types[] = {
	{SIMFACE_MATERIAL, "MATERIAL", 0, "Material", ""},
	{SIMFACE_IMAGE, "IMAGE", 0, "Image", ""},
	{SIMFACE_AREA, "AREA", 0, "Area", ""},
	{SIMFACE_PERIMETER, "PERIMETER", 0, "Perimeter", ""},
	{SIMFACE_NORMAL, "NORMAL", 0, "Normal", ""},
	{SIMFACE_COPLANAR, "COPLANAR", 0, "Co-planar", ""},
	{0, NULL, 0, NULL, NULL}
};


/* this as a way to compare the ares, perim  of 2 faces thay will scale to different sizes
*0.5 so smaller faces arnt ALWAYS selected with a thresh of 1.0 */
#define SCALE_CMP(a,b) ((a+a*thresh >= b) && (a-(a*thresh*0.5) <= b))

static int similar_face_select__internal(Scene *scene, EditMesh *em, int mode)
{
	EditFace *efa, *base_efa=NULL;
	unsigned int selcount=0; /*count how many new faces we select*/
	
	/*deselcount, count how many deselected faces are left, so we can bail out early
	also means that if there are no deselected faces, we can avoid a lot of looping */
	unsigned int deselcount=0; 
	float thresh= scene->toolsettings->select_thresh;
	short ok=0;
	
	for(efa= em->faces.first; efa; efa= efa->next) {
		if (!efa->h) {
			if (efa->f & SELECT) {
				efa->f1=1;
				ok=1;
			} else {
				efa->f1=0;
				deselcount++; /* a deselected face we may select later */
			}
		}
	}
	
	if (!ok || !deselcount) /* no data selected OR no more data to select */
		return 0;
	
	if (mode==SIMFACE_AREA) {
		for(efa= em->faces.first; efa; efa= efa->next) {
			efa->tmp.fp= EM_face_area(efa);
		}
	} else if (mode==SIMFACE_PERIMETER) {
		for(efa= em->faces.first; efa; efa= efa->next) {
			efa->tmp.fp= EM_face_perimeter(efa);
		}
	}
	
	for(base_efa= em->faces.first; base_efa; base_efa= base_efa->next) {
		if (base_efa->f1) { /* This was one of the faces originaly selected */
			if (mode==SIMFACE_MATERIAL) { /* same material */
				for(efa= em->faces.first; efa; efa= efa->next) {
					if (
						!(efa->f & SELECT) &&
						!efa->h &&
						base_efa->mat_nr == efa->mat_nr
					) {
						EM_select_face(efa, 1);
						selcount++;
						deselcount--;
						if (!deselcount) /*have we selected all posible faces?, if so return*/
							return selcount;
					}
				}
			} else if (mode==SIMFACE_IMAGE) { /* same image */
				MTFace *tf, *base_tf;

				base_tf = (MTFace*)CustomData_em_get(&em->fdata, base_efa->data,
				                                     CD_MTFACE);

				if(!base_tf)
					return selcount;

				for(efa= em->faces.first; efa; efa= efa->next) {
					if (!(efa->f & SELECT) && !efa->h) {
						tf = (MTFace*)CustomData_em_get(&em->fdata, efa->data,
						                                CD_MTFACE);

						if(base_tf->tpage == tf->tpage) {
							EM_select_face(efa, 1);
							selcount++;
							deselcount--;
							if (!deselcount) /*have we selected all posible faces?, if so return*/
								return selcount;
						}
					}
				}
			} else if (mode==SIMFACE_AREA || mode==SIMFACE_PERIMETER) { /* same area OR same perimeter, both use the same temp var */
				for(efa= em->faces.first; efa; efa= efa->next) {
					if (
						(!(efa->f & SELECT) && !efa->h) &&
						SCALE_CMP(base_efa->tmp.fp, efa->tmp.fp)
					) {
						EM_select_face(efa, 1);
						selcount++;
						deselcount--;
						if (!deselcount) /*have we selected all posible faces?, if so return*/
							return selcount;
					}
				}
			} else if (mode==SIMFACE_NORMAL) {
				float angle;
				for(efa= em->faces.first; efa; efa= efa->next) {
					if (!(efa->f & SELECT) && !efa->h) {
						angle= VecAngle2(base_efa->n, efa->n);
						if (angle/180.0<=thresh) {
							EM_select_face(efa, 1);
							selcount++;
							deselcount--;
							if (!deselcount) /*have we selected all posible faces?, if so return*/
								return selcount;
						}
					}
				}
			} else if (mode==SIMFACE_COPLANAR) { /* same planer */
				float angle, base_dot, dot;
				base_dot= Inpf(base_efa->cent, base_efa->n);
				for(efa= em->faces.first; efa; efa= efa->next) {
					if (!(efa->f & SELECT) && !efa->h) {
						angle= VecAngle2(base_efa->n, efa->n);
						if (angle/180.0<=thresh) {
							dot=Inpf(efa->cent, base_efa->n);
							if (fabs(base_dot-dot) <= thresh) {
								EM_select_face(efa, 1);
								selcount++;
								deselcount--;
								if (!deselcount) /*have we selected all posible faces?, if so return*/
									return selcount;
							}
						}
					}
				}
			}
		}
	} /* end base_efa loop */
	return selcount;
}

static int similar_face_select_exec(bContext *C, wmOperator *op)
{
	Scene *scene= CTX_data_scene(C);
	Object *obedit= CTX_data_edit_object(C);
	Mesh *me= obedit->data;
	EditMesh *em= BKE_mesh_get_editmesh(me); 

	int selcount = similar_face_select__internal(scene, em, RNA_int_get(op->ptr, "type"));
	
	if (selcount) {
		/* here was an edge-mode only select flush case, has to be generalized */
		EM_selectmode_flush(em);
		WM_event_add_notifier(C, NC_OBJECT|ND_GEOM_SELECT, obedit);
		BKE_mesh_end_editmesh(me, em);
		return OPERATOR_FINISHED;
	}
	
	BKE_mesh_end_editmesh(me, em);
	return OPERATOR_CANCELLED;
}	

/* ***************************************************** */

/* EDGE GROUP */

#define SIMEDGE_LENGTH		101
#define SIMEDGE_DIR			102
#define SIMEDGE_FACE		103
#define SIMEDGE_FACE_ANGLE	104
#define SIMEDGE_CREASE		105
#define SIMEDGE_SEAM		106
#define SIMEDGE_SHARP		107

static EnumPropertyItem prop_simedge_types[] = {
	{SIMEDGE_LENGTH, "LENGTH", 0, "Length", ""},
	{SIMEDGE_DIR, "DIR", 0, "Direction", ""},
	{SIMEDGE_FACE, "FACE", 0, "Amount of Vertices in Face", ""},
	{SIMEDGE_FACE_ANGLE, "FACE_ANGLE", 0, "Face Angles", ""},
	{SIMEDGE_CREASE, "CREASE", 0, "Crease", ""},
	{SIMEDGE_SEAM, "SEAM", 0, "Seam", ""},
	{SIMEDGE_SHARP, "SHARP", 0, "Sharpness", ""},
	{0, NULL, 0, NULL, NULL}
};

static int similar_edge_select__internal(Scene *scene, EditMesh *em, int mode)
{
	EditEdge *eed, *base_eed=NULL;
	unsigned int selcount=0; /* count how many new edges we select*/
	
	/*count how many visible selected edges there are,
	so we can return when there are none left */
	unsigned int deselcount=0;
	
	short ok=0;
	float thresh= scene->toolsettings->select_thresh;
	
	for(eed= em->edges.first; eed; eed= eed->next) {
		if (!eed->h) {
			if (eed->f & SELECT) {
				eed->f1=1;
				ok=1;
			} else {
				eed->f1=0;
				deselcount++;
			}
			/* set all eed->tmp.l to 0 we use it later.
			for counting face users*/
			eed->tmp.l=0;
			eed->f2=0; /* only for mode SIMEDGE_FACE_ANGLE, edge animations */
		}
	}
	
	if (!ok || !deselcount) /* no data selected OR no more data to select*/
		return 0;
	
	if (mode==SIMEDGE_LENGTH) { /*store length*/
		for(eed= em->edges.first; eed; eed= eed->next) {
			if (!eed->h) /* dont calc data for hidden edges*/
				eed->tmp.fp= VecLenf(eed->v1->co, eed->v2->co);
		}
	} else if (mode==SIMEDGE_FACE) { /*store face users*/
		EditFace *efa;
		/* cound how many faces each edge uses use tmp->l */
		for(efa= em->faces.first; efa; efa= efa->next) {
			efa->e1->tmp.l++;
			efa->e2->tmp.l++;
			efa->e3->tmp.l++;
			if (efa->e4) efa->e4->tmp.l++;
		}
	} else if (mode==SIMEDGE_FACE_ANGLE) { /*store edge angles */
		EditFace *efa;
		int j;
		/* cound how many faces each edge uses use tmp.l */
		for(efa= em->faces.first; efa; efa= efa->next) {
			/* here we use the edges temp data to assign a face
			if a face has alredy been assigned (eed->f2==1)
			we calculate the angle between the current face and
			the edges previously found face.
			store the angle in eed->tmp.fp (loosing the face eed->tmp.f)
			but tagging eed->f2==2, so we know not to look at it again.
			This only works for edges that connect to 2 faces. but its good enough
			*/
			
			/* se we can loop through face edges*/
			j=0;
			eed= efa->e1;
			while (j<4) {
				if (j==1) eed= efa->e2;
				else if (j==2) eed= efa->e3;
				else if (j==3) {
					eed= efa->e4;
					if (!eed)
						break;
				} /* done looping */
				
				if (!eed->h) { /* dont calc data for hidden edges*/
					if (eed->f2==2)
						break;
					else if (eed->f2==0) /* first access, assign the face */
						eed->tmp.f= efa;
					else if (eed->f2==1) /* second, we assign the angle*/
						eed->tmp.fp= VecAngle2(eed->tmp.f->n, efa->n)/180;
					eed->f2++; /* f2==0 no face assigned. f2==1 one face found. f2==2 angle calculated.*/
				}
				j++;
			}
		}
	}
	
	for(base_eed= em->edges.first; base_eed; base_eed= base_eed->next) {
		if (base_eed->f1) {
			if (mode==SIMEDGE_LENGTH) { /* same length */
				for(eed= em->edges.first; eed; eed= eed->next) {
					if (
						!(eed->f & SELECT) &&
						!eed->h &&
						SCALE_CMP(base_eed->tmp.fp, eed->tmp.fp)
					) {
						EM_select_edge(eed, 1);
						selcount++;
						deselcount--;
						if (!deselcount) /*have we selected all posible faces?, if so return*/
							return selcount;
					}
				}
			} else if (mode==SIMEDGE_DIR) { /* same direction */
				float base_dir[3], dir[3], angle;
				VecSubf(base_dir, base_eed->v1->co, base_eed->v2->co);
				for(eed= em->edges.first; eed; eed= eed->next) {
					if (!(eed->f & SELECT) && !eed->h) {
						VecSubf(dir, eed->v1->co, eed->v2->co);
						angle= VecAngle2(base_dir, dir);
						
						if (angle>90) /* use the smallest angle between the edges */
							angle= fabs(angle-180.0f);
						
						if (angle/90.0<=thresh) {
							EM_select_edge(eed, 1);
							selcount++;
							deselcount--;
							if (!deselcount) /*have we selected all posible faces?, if so return*/
								return selcount;
						}
					}
				}
			} else if (mode==SIMEDGE_FACE) { /* face users */				
				for(eed= em->edges.first; eed; eed= eed->next) {
					if (
						!(eed->f & SELECT) &&
						!eed->h &&
						base_eed->tmp.l==eed->tmp.l
					) {
						EM_select_edge(eed, 1);
						selcount++;
						deselcount--;
						if (!deselcount) /*have we selected all posible faces?, if so return*/
							return selcount;
					}
				}
			} else if (mode==SIMEDGE_FACE_ANGLE && base_eed->f2==2) { /* edge angles, f2==2 means the edge has an angle. */				
				for(eed= em->edges.first; eed; eed= eed->next) {
					if (
						!(eed->f & SELECT) &&
						!eed->h &&
						eed->f2==2 &&
						(fabs(base_eed->tmp.fp-eed->tmp.fp)<=thresh)
					) {
						EM_select_edge(eed, 1);
						selcount++;
						deselcount--;
						if (!deselcount) /*have we selected all posible faces?, if so return*/
							return selcount;
					}
				}
			} else if (mode==SIMEDGE_CREASE) { /* edge crease */
				for(eed= em->edges.first; eed; eed= eed->next) {
					if (
						!(eed->f & SELECT) &&
						!eed->h &&
						(fabs(base_eed->crease-eed->crease) <= thresh)
					) {
						EM_select_edge(eed, 1);
						selcount++;
						deselcount--;
						if (!deselcount) /*have we selected all posible faces?, if so return*/
							return selcount;
					}
				}
			} else if (mode==SIMEDGE_SEAM) { /* edge seam */
				for(eed= em->edges.first; eed; eed= eed->next) {
					if (
						!(eed->f & SELECT) &&
						!eed->h &&
						(eed->seam == base_eed->seam)
					) {
						EM_select_edge(eed, 1);
						selcount++;
						deselcount--;
						if (!deselcount) /*have we selected all posible faces?, if so return*/
							return selcount;
					}
				}
			} else if (mode==SIMEDGE_SHARP) { /* edge sharp */
				for(eed= em->edges.first; eed; eed= eed->next) {
					if (
						!(eed->f & SELECT) &&
						!eed->h &&
						(eed->sharp == base_eed->sharp)
					) {
						EM_select_edge(eed, 1);
						selcount++;
						deselcount--;
						if (!deselcount) /*have we selected all posible faces?, if so return*/
							return selcount;
					}
				}
			}
		}
	}	
	return selcount;
}
/* wrap the above function but do selection flushing edge to face */
static int similar_edge_select_exec(bContext *C, wmOperator *op)
{
	Scene *scene= CTX_data_scene(C);
	Object *obedit= CTX_data_edit_object(C);
	Mesh *me= obedit->data;
	EditMesh *em= BKE_mesh_get_editmesh(me); 

	int selcount = similar_edge_select__internal(scene, em, RNA_int_get(op->ptr, "type"));
	
	if (selcount) {
		/* here was an edge-mode only select flush case, has to be generalized */
		EM_selectmode_flush(em);
		WM_event_add_notifier(C, NC_OBJECT|ND_GEOM_SELECT, obedit);
		BKE_mesh_end_editmesh(me, em);
		return OPERATOR_FINISHED;
	}
	
	BKE_mesh_end_editmesh(me, em);
	return OPERATOR_CANCELLED;
}

/* ********************************* */

/*
VERT GROUP
 mode 1: same normal
 mode 2: same number of face users
 mode 3: same vertex groups
*/

#define SIMVERT_NORMAL	0
#define SIMVERT_FACE	1
#define SIMVERT_VGROUP	2

static EnumPropertyItem prop_simvertex_types[] = {
	{SIMVERT_NORMAL, "NORMAL", 0, "Normal", ""},
	{SIMVERT_FACE, "FACE", 0, "Amount of Vertices in Face", ""},
	{SIMVERT_VGROUP, "VGROUP", 0, "Vertex Groups", ""},
	{0, NULL, 0, NULL, NULL}
};


static int similar_vert_select_exec(bContext *C, wmOperator *op)
{
	Scene *scene= CTX_data_scene(C);
	Object *obedit= CTX_data_edit_object(C);
	Mesh *me= obedit->data;
	EditMesh *em= BKE_mesh_get_editmesh(me); 
	EditVert *eve, *base_eve=NULL;
	unsigned int selcount=0; /* count how many new edges we select*/
	
	/*count how many visible selected edges there are,
	so we can return when there are none left */
	unsigned int deselcount=0;
	int mode= RNA_enum_get(op->ptr, "type");
	
	short ok=0;
	float thresh= scene->toolsettings->select_thresh;
	
	for(eve= em->verts.first; eve; eve= eve->next) {
		if (!eve->h) {
			if (eve->f & SELECT) {
				eve->f1=1;
				ok=1;
			} else {
				eve->f1=0;
				deselcount++;
			}
			/* set all eve->tmp.l to 0 we use them later.*/
			eve->tmp.l=0;
		}
		
	}
	
	if (!ok || !deselcount) { /* no data selected OR no more data to select*/
		BKE_mesh_end_editmesh(me, em);
		return 0;
	}
	
	if(mode == SIMVERT_FACE) {
		/* store face users */
		EditFace *efa;
		
		/* count how many faces each edge uses use tmp->l */
		for(efa= em->faces.first; efa; efa= efa->next) {
			efa->v1->tmp.l++;
			efa->v2->tmp.l++;
			efa->v3->tmp.l++;
			if (efa->v4) efa->v4->tmp.l++;
		}
	}
	
	
	for(base_eve= em->verts.first; base_eve; base_eve= base_eve->next) {
		if (base_eve->f1) {
				
			if(mode == SIMVERT_NORMAL) {
				float angle;
				for(eve= em->verts.first; eve; eve= eve->next) {
					if (!(eve->f & SELECT) && !eve->h) {
						angle= VecAngle2(base_eve->no, eve->no);
						if (angle/180.0<=thresh) {
							eve->f |= SELECT;
							selcount++;
							deselcount--;
							if (!deselcount) {/*have we selected all posible faces?, if so return*/
								BKE_mesh_end_editmesh(me, em);
								return selcount;
							}
						}
					}
				}
			}
			else if(mode == SIMVERT_FACE) {
				for(eve= em->verts.first; eve; eve= eve->next) {
					if (
						!(eve->f & SELECT) &&
						!eve->h &&
						base_eve->tmp.l==eve->tmp.l
					) {
						eve->f |= SELECT;
						selcount++;
						deselcount--;
						if (!deselcount) {/*have we selected all posible faces?, if so return*/
							BKE_mesh_end_editmesh(me, em);
							return selcount;
						}
					}
				}
			} 
			else if(mode == SIMVERT_VGROUP) {
				MDeformVert *dvert, *base_dvert;
				short i, j; /* weight index */

				base_dvert= CustomData_em_get(&em->vdata, base_eve->data,
					CD_MDEFORMVERT);

				if (!base_dvert || base_dvert->totweight == 0) {
					BKE_mesh_end_editmesh(me, em);
					return selcount;
				}
				
				for(eve= em->verts.first; eve; eve= eve->next) {
					dvert= CustomData_em_get(&em->vdata, eve->data,
						CD_MDEFORMVERT);

					if (dvert && !(eve->f & SELECT) && !eve->h && dvert->totweight) {
						/* do the extra check for selection in the following if, so were not
						checking verts that may be alredy selected */
						for (i=0; base_dvert->totweight >i && !(eve->f & SELECT); i++) { 
							for (j=0; dvert->totweight >j; j++) {
								if (base_dvert->dw[i].def_nr==dvert->dw[j].def_nr) {
									eve->f |= SELECT;
									selcount++;
									deselcount--;
									if (!deselcount) { /*have we selected all posible faces?, if so return*/
										BKE_mesh_end_editmesh(me, em);
										return selcount;
									}
									break;
								}
							}
						}
					}
				}
			}
		}
	} /* end basevert loop */

	if(selcount) {
		WM_event_add_notifier(C, NC_OBJECT|ND_GEOM_SELECT, obedit);
		BKE_mesh_end_editmesh(me, em);
		return OPERATOR_FINISHED;
	}

	BKE_mesh_end_editmesh(me, em);
	return OPERATOR_CANCELLED;
}

static int select_similar_exec(bContext *C, wmOperator *op)
{
	int type= RNA_enum_get(op->ptr, "type");

	if(type < 100)
		return similar_vert_select_exec(C, op);
	else if(type < 200)
		return similar_edge_select_exec(C, op);
	else
		return similar_face_select_exec(C, op);
}

static EnumPropertyItem *select_similar_type_itemf(bContext *C, PointerRNA *ptr, int *free)
{
	Object *obedit;
	EnumPropertyItem *item= NULL;
	int totitem= 0;
	
	if(C==NULL) {
		/* needed for doc generation */
		RNA_enum_items_add(&item, &totitem, prop_simvertex_types);
		RNA_enum_items_add(&item, &totitem, prop_simedge_types);
		RNA_enum_items_add(&item, &totitem, prop_simface_types);
		RNA_enum_item_end(&item, &totitem);
		*free= 1;
		
		return item;
	}
	
	obedit= CTX_data_edit_object(C);
	
	if(obedit && obedit->type == OB_MESH) {
		EditMesh *em= BKE_mesh_get_editmesh(obedit->data); 

		if(em->selectmode & SCE_SELECT_VERTEX)
			RNA_enum_items_add(&item, &totitem, prop_simvertex_types);
		else if(em->selectmode & SCE_SELECT_EDGE)
			RNA_enum_items_add(&item, &totitem, prop_simedge_types);
		else if(em->selectmode & SCE_SELECT_FACE)
			RNA_enum_items_add(&item, &totitem, prop_simface_types);
		RNA_enum_item_end(&item, &totitem);

		*free= 1;

		return item;
	}
	
	return NULL;
}

void MESH_OT_select_similar(wmOperatorType *ot)
{
	PropertyRNA *prop;

	/* identifiers */
	ot->name= "Select Similar";
	ot->description= "Select similar vertices, edges or faces by property types.";
	ot->idname= "MESH_OT_select_similar";
	
	/* api callbacks */
	ot->invoke= WM_menu_invoke;
	ot->exec= select_similar_exec;
	ot->poll= ED_operator_editmesh;
	
	/* flags */
	ot->flag= OPTYPE_REGISTER|OPTYPE_UNDO;
	
	/* properties */
	prop= RNA_def_enum(ot->srna, "type", prop_simvertex_types, 0, "Type", "");
	RNA_def_enum_funcs(prop, select_similar_type_itemf);
}
>>>>>>> d893b0f9

/* ******************************************* */

int mesh_layers_menu_charlen(CustomData *data, int type)
{
 	int i, len = 0;
	/* see if there is a duplicate */
	for(i=0; i<data->totlayer; i++) {
		if((&data->layers[i])->type == type) {
			/* we could count the chars here but we'll just assumeme each
			 * is 32 chars with some room for the menu text - 40 should be fine */
			len+=40; 
		}
	}
	return len;
}

/* this function adds menu text into an existing string.
 * this string's size should be allocated with mesh_layers_menu_charlen */
void mesh_layers_menu_concat(CustomData *data, int type, char *str) 
{
	int i, count = 0;
	char *str_pt = str;
	CustomDataLayer *layer;
	
	/* see if there is a duplicate */
	for(i=0; i<data->totlayer; i++) {
		layer = &data->layers[i];
		if(layer->type == type) {
			str_pt += sprintf(str_pt, "%s%%x%d|", layer->name, count);
			count++;
		}
	}
}

int mesh_layers_menu(CustomData *data, int type) {
	int ret;
	char *str_pt, *str;
	
	str_pt = str = MEM_mallocN(mesh_layers_menu_charlen(data, type) + 18, "layer menu");
	str[0] = '\0';
	
	str_pt += sprintf(str_pt, "Layers%%t|");
	
	mesh_layers_menu_concat(data, type, str_pt);
	
	ret = pupmenu(str);
	MEM_freeN(str);
	return ret;
}

void EM_mesh_copy_edge(EditMesh *em, short type) 
{
	EditSelection *ese;
	short change=0;
	
	EditEdge *eed, *eed_act;
	float vec[3], vec_mid[3], eed_len, eed_len_act;
	
	if (!em) return;
	
	ese = em->selected.last;
	if (!ese) return;
	
	eed_act = (EditEdge*)ese->data;
	
	switch (type) {
	case 1: /* copy crease */
		for(eed=em->edges.first; eed; eed=eed->next) {
			if (eed->f & SELECT && eed != eed_act && eed->crease != eed_act->crease) {
				eed->crease = eed_act->crease;
				change = 1;
			}
		}
		break;
	case 2: /* copy bevel weight */
		for(eed=em->edges.first; eed; eed=eed->next) {
			if (eed->f & SELECT && eed != eed_act && eed->bweight != eed_act->bweight) {
				eed->bweight = eed_act->bweight;
				change = 1;
			}
		}
		break;

	case 3: /* copy length */
		eed_len_act = VecLenf(eed_act->v1->co, eed_act->v2->co);
		for(eed=em->edges.first; eed; eed=eed->next) {
			if (eed->f & SELECT && eed != eed_act) {

				eed_len = VecLenf(eed->v1->co, eed->v2->co);

				if (eed_len == eed_len_act) continue;
				/* if this edge is zero length we cont do anything with it*/
				if (eed_len == 0.0f) continue;
				if (eed_len_act == 0.0f) {
					VecAddf(vec_mid, eed->v1->co, eed->v2->co);
					VecMulf(vec_mid, 0.5);
					VECCOPY(eed->v1->co, vec_mid);
					VECCOPY(eed->v2->co, vec_mid);
				} else {
					/* copy the edge length */
					VecAddf(vec_mid, eed->v1->co, eed->v2->co);
					VecMulf(vec_mid, 0.5);

					/* SCALE 1 */
					VecSubf(vec, eed->v1->co, vec_mid);
					VecMulf(vec, eed_len_act/eed_len);
					VecAddf(eed->v1->co, vec, vec_mid);

					/* SCALE 2 */
					VecSubf(vec, eed->v2->co, vec_mid);
					VecMulf(vec, eed_len_act/eed_len);
					VecAddf(eed->v2->co, vec, vec_mid);
				}
				change = 1;
			}
		}

		if (change)
			recalc_editnormals(em);

		break;
	}
	
	if (change) {
//		DAG_object_flush_update(scene, obedit, OB_RECALC_DATA);
		
	}
}

void EM_mesh_copy_face(EditMesh *em, wmOperator *op, short type)
{
	short change=0;
	
	EditFace *efa, *efa_act;
	MTFace *tf, *tf_act = NULL;
	MCol *mcol, *mcol_act = NULL;
	if (!em) return;
	efa_act = EM_get_actFace(em, 0);
	
	if (!efa_act) return;
	
	tf_act =	CustomData_em_get(&em->fdata, efa_act->data, CD_MTFACE);
	mcol_act =	CustomData_em_get(&em->fdata, efa_act->data, CD_MCOL);
	
	switch (type) {
	case 1: /* copy material */
		for(efa=em->faces.first; efa; efa=efa->next) {
			if (efa->f & SELECT && efa->mat_nr != efa_act->mat_nr) {
				efa->mat_nr = efa_act->mat_nr;
				change = 1;
			}
		}
		break;
	case 2:	/* copy image */
		if (!tf_act) {
			BKE_report(op->reports, RPT_ERROR, "Mesh has no uv/image layers.");
			return;
		}
		for(efa=em->faces.first; efa; efa=efa->next) {
			if (efa->f & SELECT && efa != efa_act) {
				tf = CustomData_em_get(&em->fdata, efa->data, CD_MTFACE);
				if (tf_act->tpage) {
					tf->tpage = tf_act->tpage;
					tf->mode |= TF_TEX;
				} else {
					tf->tpage = NULL;
					tf->mode &= ~TF_TEX;
				}
				tf->tile= tf_act->tile;
				change = 1;
			}
		}
		break;

	case 3: /* copy UV's */
		if (!tf_act) {
			BKE_report(op->reports, RPT_ERROR, "Mesh has no uv/image layers.");
			return;
		}
		for(efa=em->faces.first; efa; efa=efa->next) {
			if (efa->f & SELECT && efa != efa_act) {
				tf = CustomData_em_get(&em->fdata, efa->data, CD_MTFACE);
				memcpy(tf->uv, tf_act->uv, sizeof(tf->uv));
				change = 1;
			}
		}
		break;
	case 4: /* mode's */
		if (!tf_act) {
			BKE_report(op->reports, RPT_ERROR, "Mesh has no uv/image layers.");
			return;
		}
		for(efa=em->faces.first; efa; efa=efa->next) {
			if (efa->f & SELECT && efa != efa_act) {
				tf = CustomData_em_get(&em->fdata, efa->data, CD_MTFACE);
				tf->mode= tf_act->mode;
				change = 1;
			}
		}
		break;
	case 5: /* copy transp's */
		if (!tf_act) {
			BKE_report(op->reports, RPT_ERROR, "Mesh has no uv/image layers.");
			return;
		}
		for(efa=em->faces.first; efa; efa=efa->next) {
			if (efa->f & SELECT && efa != efa_act) {
				tf = CustomData_em_get(&em->fdata, efa->data, CD_MTFACE);
				tf->transp= tf_act->transp;
				change = 1;
			}
		}
		break;

	case 6: /* copy vcols's */
		if (!mcol_act) {
			BKE_report(op->reports, RPT_ERROR, "Mesh has no color layers.");
			return;
		} else {
			/* guess the 4th color if needs be */
			float val =- 1;

			if (!efa_act->v4) {
				/* guess the othe vale, we may need to use it
				 * 
				 * Modifying the 4th value of the mcol is ok here since its not seen
				 * on a triangle
				 * */
				val = ((float)(mcol_act->r +  (mcol_act+1)->r + (mcol_act+2)->r)) / 3; CLAMP(val, 0, 255);
				(mcol_act+3)->r = (char)val;

				val = ((float)(mcol_act->g +  (mcol_act+1)->g + (mcol_act+2)->g)) / 3; CLAMP(val, 0, 255);
				(mcol_act+3)->g = (char)val;

				val = ((float)(mcol_act->b +  (mcol_act+1)->b + (mcol_act+2)->b)) / 3; CLAMP(val, 0, 255);
				(mcol_act+3)->b = (char)val;
			} 


			for(efa=em->faces.first; efa; efa=efa->next) {
				if (efa->f & SELECT && efa != efa_act) {
					/* TODO - make copy from tri to quad guess the 4th vert */
					mcol = CustomData_em_get(&em->fdata, efa->data, CD_MCOL);
					memcpy(mcol, mcol_act, sizeof(MCol)*4);	
					change = 1;
				}
			}
		}
		break;
	}
	
	if (change) {
//		DAG_object_flush_update(scene, obedit, OB_RECALC_DATA);
		
	}
}


void EM_mesh_copy_face_layer(EditMesh *em, wmOperator *op, short type) 
{
	short change=0;
	
	EditFace *efa;
	MTFace *tf, *tf_from;
	MCol *mcol, *mcol_from;
	
	if (!em) return;
	
	switch(type) {
	case 7:
	case 8:
	case 9:
		if (CustomData_number_of_layers(&em->fdata, CD_MTFACE)<2) {
			BKE_report(op->reports, RPT_ERROR, "mesh does not have multiple uv/image layers");
			return;
		} else {
			int layer_orig_idx, layer_idx;

			layer_idx = mesh_layers_menu(&em->fdata, CD_MTFACE);
			if (layer_idx<0) return;

			/* warning, have not updated mesh pointers however this is not needed since we swicth back */
			layer_orig_idx = CustomData_get_active_layer(&em->fdata, CD_MTFACE);
			if (layer_idx==layer_orig_idx)
				return;

			/* get the tfaces */
			CustomData_set_layer_active(&em->fdata, CD_MTFACE, (int)layer_idx);
			/* store the tfaces in our temp */
			for(efa=em->faces.first; efa; efa=efa->next) {
				if (efa->f & SELECT) {
					efa->tmp.p = CustomData_em_get(&em->fdata, efa->data, CD_MTFACE);
				}	
			}
			CustomData_set_layer_active(&em->fdata, CD_MTFACE, layer_orig_idx);
		}
		break;

	case 10: /* select vcol layers - make sure this stays in sync with above code */
		if (CustomData_number_of_layers(&em->fdata, CD_MCOL)<2) {
			BKE_report(op->reports, RPT_ERROR, "mesh does not have multiple color layers");
			return;
		} else {
			int layer_orig_idx, layer_idx;

			layer_idx = mesh_layers_menu(&em->fdata, CD_MCOL);
			if (layer_idx<0) return;

			/* warning, have not updated mesh pointers however this is not needed since we swicth back */
			layer_orig_idx = CustomData_get_active_layer(&em->fdata, CD_MCOL);
			if (layer_idx==layer_orig_idx)
				return;

			/* get the tfaces */
			CustomData_set_layer_active(&em->fdata, CD_MCOL, (int)layer_idx);
			/* store the tfaces in our temp */
			for(efa=em->faces.first; efa; efa=efa->next) {
				if (efa->f & SELECT) {
					efa->tmp.p = CustomData_em_get(&em->fdata, efa->data, CD_MCOL);
				}	
			}
			CustomData_set_layer_active(&em->fdata, CD_MCOL, layer_orig_idx);

		}
		break;
	}

	/* layer copy only - sanity checks done above */
	switch (type) {
	case 7: /* copy UV's only */
		for(efa=em->faces.first; efa; efa=efa->next) {
			if (efa->f & SELECT) {
				tf_from = (MTFace *)efa->tmp.p; /* not active but easier to use this way */
				tf = CustomData_em_get(&em->fdata, efa->data, CD_MTFACE);
				memcpy(tf->uv, tf_from->uv, sizeof(tf->uv));
				change = 1;
			}
		}
		break;
	case 8: /* copy image settings only */
		for(efa=em->faces.first; efa; efa=efa->next) {
			if (efa->f & SELECT) {
				tf_from = (MTFace *)efa->tmp.p; /* not active but easier to use this way */
				tf = CustomData_em_get(&em->fdata, efa->data, CD_MTFACE);
				if (tf_from->tpage) {
					tf->tpage = tf_from->tpage;
					tf->mode |= TF_TEX;
				} else {
					tf->tpage = NULL;
					tf->mode &= ~TF_TEX;
				}
				tf->tile= tf_from->tile;
				change = 1;
			}
		}
		break;
	case 9: /* copy all tface info */
		for(efa=em->faces.first; efa; efa=efa->next) {
			if (efa->f & SELECT) {
				tf_from = (MTFace *)efa->tmp.p; /* not active but easier to use this way */
				tf = CustomData_em_get(&em->fdata, efa->data, CD_MTFACE);
				memcpy(tf->uv, ((MTFace *)efa->tmp.p)->uv, sizeof(tf->uv));
				tf->tpage = tf_from->tpage;
				tf->mode = tf_from->mode;
				tf->transp = tf_from->transp;
				change = 1;
			}
		}
		break;
	case 10:
		for(efa=em->faces.first; efa; efa=efa->next) {
			if (efa->f & SELECT) {
				mcol_from = (MCol *)efa->tmp.p; 
				mcol = CustomData_em_get(&em->fdata, efa->data, CD_MCOL);
				memcpy(mcol, mcol_from, sizeof(MCol)*4);	
				change = 1;
			}
		}
		break;
	}

	if (change) {
//		DAG_object_flush_update(scene, obedit, OB_RECALC_DATA);
		
	}
}


/* ctrl+c in mesh editmode */
void mesh_copy_menu(EditMesh *em, wmOperator *op)
{
	EditSelection *ese;
	int ret;
	if (!em) return;
	
	ese = em->selected.last;
	
	/* Faces can have a NULL ese, so dont return on a NULL ese here */
	
	if(ese && ese->type == EDITVERT) {
		/* EditVert *ev, *ev_act = (EditVert*)ese->data;
		ret= pupmenu(""); */
	} else if(ese && ese->type == EDITEDGE) {
		ret= pupmenu("Copy Active Edge to Selected%t|Crease%x1|Bevel Weight%x2|Length%x3");
		if (ret<1) return;
		
		EM_mesh_copy_edge(em, ret);
		
	} else if(ese==NULL || ese->type == EDITFACE) {
		ret= pupmenu(
			"Copy Face Selected%t|"
			"Active Material%x1|Active Image%x2|Active UV Coords%x3|"
			"Active Mode%x4|Active Transp%x5|Active Vertex Colors%x6|%l|"

			"TexFace UVs from layer%x7|"
			"TexFace Images from layer%x8|"
			"TexFace All from layer%x9|"
			"Vertex Colors from layer%x10");
		if (ret<1) return;
		
		if (ret<=6) {
			EM_mesh_copy_face(em, op, ret);
		} else {
			EM_mesh_copy_face_layer(em, op, ret);
		}
	}
}

/* ****************  LOOP SELECTS *************** */

#if 0
/* selects quads in loop direction of indicated edge */
/* only flush over edges with valence <= 2 */
void faceloop_select(EditMesh *em, EditEdge *startedge, int select)
{
	EditEdge *eed;
	EditFace *efa;
	int looking= 1;
	
	/* in eed->f1 we put the valence (amount of faces in edge) */
	/* in eed->f2 we put tagged flag as correct loop */
	/* in efa->f1 we put tagged flag as correct to select */

	for(eed= em->edges.first; eed; eed= eed->next) {
		eed->f1= 0;
		eed->f2= 0;
	}
	for(efa= em->faces.first; efa; efa= efa->next) {
		efa->f1= 0;
		if(efa->h==0) {
			efa->e1->f1++;
			efa->e2->f1++;
			efa->e3->f1++;
			if(efa->e4) efa->e4->f1++;
		}
	}
	
	/* tag startedge OK*/
	startedge->f2= 1;
	
	while(looking) {
		looking= 0;
		
		for(efa= em->faces.first; efa; efa= efa->next) {
			if(efa->h==0 && efa->e4 && efa->f1==0) {	/* not done quad */
				if(efa->e1->f1<=2 && efa->e2->f1<=2 && efa->e3->f1<=2 && efa->e4->f1<=2) { /* valence ok */

					/* if edge tagged, select opposing edge and mark face ok */
					if(efa->e1->f2) {
						efa->e3->f2= 1;
						efa->f1= 1;
						looking= 1;
					}
					else if(efa->e2->f2) {
						efa->e4->f2= 1;
						efa->f1= 1;
						looking= 1;
					}
					if(efa->e3->f2) {
						efa->e1->f2= 1;
						efa->f1= 1;
						looking= 1;
					}
					if(efa->e4->f2) {
						efa->e2->f2= 1;
						efa->f1= 1;
						looking= 1;
					}
				}
			}
		}
	}
	
	/* (de)select the faces */
	if(select!=2) {
		for(efa= em->faces.first; efa; efa= efa->next) {
			if(efa->f1) EM_select_face(efa, select);
		}
	}
}
#endif


/* helper for edgeloop_select, checks for eed->f2 tag in faces */
static int edge_not_in_tagged_face(EditMesh *em, EditEdge *eed)
{
	EditFace *efa;
	
	for(efa= em->faces.first; efa; efa= efa->next) {
		if(efa->h==0) {
			if(efa->e1==eed || efa->e2==eed || efa->e3==eed || efa->e4==eed) {	/* edge is in face */
				if(efa->e1->f2 || efa->e2->f2 || efa->e3->f2 || (efa->e4 && efa->e4->f2)) {	/* face is tagged */
					return 0;
				}
			}
		}
	}
	return 1;
}

/* selects or deselects edges that:
- if edges has 2 faces:
	- has vertices with valence of 4
	- not shares face with previous edge
- if edge has 1 face:
	- has vertices with valence 4
	- not shares face with previous edge
	- but also only 1 face
- if edge no face:
	- has vertices with valence 2
*/
static void edgeloop_select(EditMesh *em, EditEdge *starteed, int select)
{
	EditVert *eve;
	EditEdge *eed;
	EditFace *efa;
	int looking= 1;
	
	/* in f1 we put the valence (amount of edges in a vertex, or faces in edge) */
	/* in eed->f2 and efa->f1 we put tagged flag as correct loop */
	for(eve= em->verts.first; eve; eve= eve->next) {
		eve->f1= 0;
		eve->f2= 0;
	}
	for(eed= em->edges.first; eed; eed= eed->next) {
		eed->f1= 0;
		eed->f2= 0;
		if((eed->h & 1)==0) {	/* fgon edges add to valence too */
			eed->v1->f1++; eed->v2->f1++;
		}
	}
	for(efa= em->faces.first; efa; efa= efa->next) {
		efa->f1= 0;
		if(efa->h==0) {
			efa->e1->f1++;
			efa->e2->f1++;
			efa->e3->f1++;
			if(efa->e4) efa->e4->f1++;
		}
	}
	
	/* looped edges & vertices get tagged f2 */
	starteed->f2= 1;
	if(starteed->v1->f1<5) starteed->v1->f2= 1;
	if(starteed->v2->f1<5) starteed->v2->f2= 1;
	/* sorry, first edge isnt even ok */
	if(starteed->v1->f2==0 && starteed->v2->f2==0) looking= 0;
	
	while(looking) {
		looking= 0;
		
		/* find correct valence edges which are not tagged yet, but connect to tagged one */
		for(eed= em->edges.first; eed; eed= eed->next) {
			if(eed->h==0 && eed->f2==0) { /* edge not hidden, not tagged */
				if( (eed->v1->f1<5 && eed->v1->f2) || (eed->v2->f1<5 && eed->v2->f2)) { /* valence of vertex OK, and is tagged */
					/* new edge is not allowed to be in face with tagged edge */
					if(edge_not_in_tagged_face(em, eed)) {
						if(eed->f1==starteed->f1) {	/* same amount of faces */
							looking= 1;
							eed->f2= 1;
							if(eed->v2->f1<5) eed->v2->f2= 1;
							if(eed->v1->f1<5) eed->v1->f2= 1;
						}
					}
				}
			}
		}
	}
	/* and we do the select */
	for(eed= em->edges.first; eed; eed= eed->next) {
		if(eed->f2) EM_select_edge(eed, select);
	}
}

/* 
   Almostly exactly the same code as faceloop select
*/
static void edgering_select(EditMesh *em, EditEdge *startedge, int select)
{
	EditEdge *eed;
	EditFace *efa;
	int looking= 1;
	
	/* in eed->f1 we put the valence (amount of faces in edge) */
	/* in eed->f2 we put tagged flag as correct loop */
	/* in efa->f1 we put tagged flag as correct to select */

	for(eed= em->edges.first; eed; eed= eed->next) {
		eed->f1= 0;
		eed->f2= 0;
	}
	for(efa= em->faces.first; efa; efa= efa->next) {
		efa->f1= 0;
		if(efa->h==0) {
			efa->e1->f1++;
			efa->e2->f1++;
			efa->e3->f1++;
			if(efa->e4) efa->e4->f1++;
		}
	}
	
	/* tag startedge OK */
	startedge->f2= 1;
	
	while(looking) {
		looking= 0;
		
		for(efa= em->faces.first; efa; efa= efa->next) {
			if(efa->e4 && efa->f1==0 && !efa->h) {	/* not done quad */
				if(efa->e1->f1<=2 && efa->e2->f1<=2 && efa->e3->f1<=2 && efa->e4->f1<=2) { /* valence ok */

					/* if edge tagged, select opposing edge and mark face ok */
					if(efa->e1->f2) {
						efa->e3->f2= 1;
						efa->f1= 1;
						looking= 1;
					}
					else if(efa->e2->f2) {
						efa->e4->f2= 1;
						efa->f1= 1;
						looking= 1;
					}
					if(efa->e3->f2) {
						efa->e1->f2= 1;
						efa->f1= 1;
						looking= 1;
					}
					if(efa->e4->f2) {
						efa->e2->f2= 1;
						efa->f1= 1;
						looking= 1;
					}
				}
			}
		}
	}
	
	/* (de)select the edges */
	for(eed= em->edges.first; eed; eed= eed->next) {
    		if(eed->f2) EM_select_edge(eed, select);
	}
}

static int loop_multiselect(bContext *C, wmOperator *op)
{
	Object *obedit= CTX_data_edit_object(C);
	EditMesh *em= BKE_mesh_get_editmesh(((Mesh *)obedit->data));
	EditEdge *eed;
	EditEdge **edarray;
	int edindex, edfirstcount;
	int looptype= RNA_boolean_get(op->ptr, "ring");
	
	/* sets em->totedgesel */
	EM_nedges_selected(em);
	
	edarray = MEM_mallocN(sizeof(EditEdge*)*em->totedgesel,"edge array");
	edindex = 0;
	edfirstcount = em->totedgesel;
	
	for(eed=em->edges.first; eed; eed=eed->next){
		if(eed->f&SELECT){
			edarray[edindex] = eed;
			edindex += 1;
		}
	}
	
	if(looptype){
		for(edindex = 0; edindex < edfirstcount; edindex +=1){
			eed = edarray[edindex];
			edgering_select(em, eed,SELECT);
		}
		EM_selectmode_flush(em);
	}
	else{
		for(edindex = 0; edindex < edfirstcount; edindex +=1){
			eed = edarray[edindex];
			edgeloop_select(em, eed,SELECT);
		}
		EM_selectmode_flush(em);
	}
	MEM_freeN(edarray);
//	if (EM_texFaceCheck())
<<<<<<< HEAD
=======
	
	WM_event_add_notifier(C, NC_OBJECT|ND_GEOM_SELECT, obedit);

	BKE_mesh_end_editmesh(obedit->data, em);
	return OPERATOR_FINISHED;	
}

void MESH_OT_loop_multi_select(wmOperatorType *ot)
{
	/* identifiers */
	ot->name= "Multi Select Loops";
	ot->description= "Select a loop of connected edges by connection type.";
	ot->idname= "MESH_OT_loop_multi_select";
	
	/* api callbacks */
	ot->exec= loop_multiselect;
	ot->poll= ED_operator_editmesh;
	
	/* flags */
	ot->flag= OPTYPE_REGISTER|OPTYPE_UNDO;
	
	/* properties */
	RNA_def_boolean(ot->srna, "ring", 0, "Ring", "");
}

		
/* ***************** MAIN MOUSE SELECTION ************** */


/* ***************** loop select (non modal) ************** */

static void mouse_mesh_loop(bContext *C, short mval[2], short extend, short ring)
{
	ViewContext vc;
	EditMesh *em;
	EditEdge *eed;
	int select= 1;
	int dist= 50;
	
	em_setup_viewcontext(C, &vc);
	vc.mval[0]= mval[0];
	vc.mval[1]= mval[1];
	em= vc.em;
	
	eed= findnearestedge(&vc, &dist);
	if(eed) {
		if(extend==0) EM_clear_flag_all(em, SELECT);
	
		if((eed->f & SELECT)==0) select=1;
		else if(extend) select=0;

		if(em->selectmode & SCE_SELECT_FACE) {
			faceloop_select(em, eed, select);
		}
		else if(em->selectmode & SCE_SELECT_EDGE) {
			if(ring)
				edgering_select(em, eed, select);
			else
				edgeloop_select(em, eed, select);
		}
		else if(em->selectmode & SCE_SELECT_VERTEX) {
			if(ring)
				edgering_select(em, eed, select);
			else 
				edgeloop_select(em, eed, select);
		}

		EM_selectmode_flush(em);
//			if (EM_texFaceCheck())
		
		WM_event_add_notifier(C, NC_OBJECT|ND_GEOM_SELECT, vc.obedit);
	}
}

static int mesh_select_loop_invoke(bContext *C, wmOperator *op, wmEvent *event)
{
	
	view3d_operator_needs_opengl(C);
	
	mouse_mesh_loop(C, event->mval, RNA_boolean_get(op->ptr, "extend"),
					RNA_boolean_get(op->ptr, "ring"));
	
	/* cannot do tweaks for as long this keymap is after transform map */
	return OPERATOR_FINISHED;
}

void MESH_OT_loop_select(wmOperatorType *ot)
{
	/* identifiers */
	ot->name= "Loop Select";
	ot->description= "Select a loop of connected edges.";
	ot->idname= "MESH_OT_loop_select";
	
	/* api callbacks */
	ot->invoke= mesh_select_loop_invoke;
	ot->poll= ED_operator_editmesh;
	
	/* flags */
	ot->flag= OPTYPE_REGISTER|OPTYPE_UNDO;
	
	/* properties */
	RNA_def_boolean(ot->srna, "extend", 0, "Extend Select", "");
	RNA_def_boolean(ot->srna, "ring", 0, "Select Ring", "");
}

/* ******************* mesh shortest path select, uses prev-selected edge ****************** */

/* since you want to create paths with multiple selects, it doesn't have extend option */
static void mouse_mesh_shortest_path(bContext *C, short mval[2])
{
	ViewContext vc;
	EditMesh *em;
	EditEdge *eed;
	int dist= 50;
	
	em_setup_viewcontext(C, &vc);
	vc.mval[0]= mval[0];
	vc.mval[1]= mval[1];
	em= vc.em;
	
	eed= findnearestedge(&vc, &dist);
	if(eed) {
		Mesh *me= vc.obedit->data;
		int path = 0;
		
		if (em->selected.last) {
			EditSelection *ese = em->selected.last;
			
			if(ese && ese->type == EDITEDGE) {
				EditEdge *eed_act;
				eed_act = (EditEdge*)ese->data;
				if (eed_act != eed) {
					if (edgetag_shortest_path(vc.scene, em, eed_act, eed)) {
						EM_remove_selection(em, eed_act, EDITEDGE);
						path = 1;
					}
				}
			}
		}
		if (path==0) {
			int act = (edgetag_context_check(vc.scene, eed)==0);
			edgetag_context_set(vc.scene, eed, act); /* switch the edge option */
		}
		
		EM_selectmode_flush(em);

		/* even if this is selected it may not be in the selection list */
		if(edgetag_context_check(vc.scene, eed)==0)
			EM_remove_selection(em, eed, EDITEDGE);
		else
			EM_store_selection(em, eed, EDITEDGE);
	
		/* force drawmode for mesh */
		switch (vc.scene->toolsettings->edge_mode) {
			
			case EDGE_MODE_TAG_SEAM:
				me->drawflag |= ME_DRAWSEAMS;
				break;
			case EDGE_MODE_TAG_SHARP:
				me->drawflag |= ME_DRAWSHARP;
				break;
			case EDGE_MODE_TAG_CREASE:	
				me->drawflag |= ME_DRAWCREASES;
				break;
			case EDGE_MODE_TAG_BEVEL:
				me->drawflag |= ME_DRAWBWEIGHTS;
				break;
		}
		
		DAG_object_flush_update(vc.scene, vc.obedit, OB_RECALC_DATA);
	
		WM_event_add_notifier(C, NC_OBJECT|ND_GEOM_SELECT, vc.obedit);
	}
}


static int mesh_shortest_path_select_invoke(bContext *C, wmOperator *op, wmEvent *event)
{
>>>>>>> d893b0f9
	
	WM_event_add_notifier(C, NC_OBJECT|ND_GEOM_SELECT, obedit);

	BKE_mesh_end_editmesh(obedit->data, em);
	return OPERATOR_FINISHED;	
}

#if 0 //moved to bmeshutils_mods.c
void MESH_OT_loop_multi_select(wmOperatorType *ot)
{
	/* identifiers */
<<<<<<< HEAD
	ot->name= "Multi Select Loops";
	ot->idname= "MESH_OT_loop_multi_select";
=======
	ot->name= "Shortest Path Select";
	ot->description= "Select shortest path between two selections.";
	ot->idname= "MESH_OT_select_shortest_path";
>>>>>>> d893b0f9
	
	/* api callbacks */
	ot->exec= loop_multiselect;
	ot->poll= ED_operator_editmesh;
	
	/* flags */
	ot->flag= OPTYPE_REGISTER|OPTYPE_UNDO;
	
	/* properties */
	RNA_def_boolean(ot->srna, "ring", 0, "Ring", "");
}
#endif
		
/* ***************** MAIN MOUSE SELECTION ************** */


/* ******************* mesh shortest path select, uses prev-selected edge ****************** */

/* ************************************************** */

/* *********** select linked ************* */

/* for use with selectconnected_delimit_mesh only! */
#define is_edge_delimit_ok(eed) ((eed->tmp.l == 1) && (eed->seam==0))
#define is_face_tag(efa) is_edge_delimit_ok(efa->e1) || is_edge_delimit_ok(efa->e2) || is_edge_delimit_ok(efa->e3) || (efa->v4 && is_edge_delimit_ok(efa->e4))

#define face_tag(efa)\
if(efa->v4)	efa->tmp.l=		efa->e1->tmp.l= efa->e2->tmp.l= efa->e3->tmp.l= efa->e4->tmp.l= 1;\
else		efa->tmp.l=		efa->e1->tmp.l= efa->e2->tmp.l= efa->e3->tmp.l= 1;

/* all - 1) use all faces for extending the selection  2) only use the mouse face
* sel - 1) select  0) deselect 
* */

/* legacy warning, this function combines too much :) */
static int select_linked_limited_invoke(ViewContext *vc, short all, short sel)
{
#if 0 //BMESH_TODO
	EditMesh *em= vc->em;
	EditFace *efa;
	EditEdge *eed;
	EditVert *eve;
	short done=1, change=0;
	
	if(em->faces.first==0) return OPERATOR_CANCELLED;
	
	/* flag all edges+faces as off*/
	for(eed= em->edges.first; eed; eed= eed->next)
		eed->tmp.l=0;
	
	for(efa= em->faces.first; efa; efa= efa->next) {
		efa->tmp.l = 0;
	}
	
	if (all) {
		// XXX verts?
		for(eed= em->edges.first; eed; eed= eed->next) {
			if(eed->f & SELECT)
				eed->tmp.l= 1;
		}
		for(efa= em->faces.first; efa; efa= efa->next) {
			
			if (efa->f & SELECT) {
				face_tag(efa);
			} else {
				efa->tmp.l = 0;
			}
		}
	} 
	else {
		if( unified_findnearest(vc, &eve, &eed, &efa) ) {
			
			if(efa) {
				efa->tmp.l = 1;
				face_tag(efa);
			}
			else if(eed)
				eed->tmp.l= 1;
			else {
				for(eed= em->edges.first; eed; eed= eed->next)
					if(eed->v1==eve || eed->v2==eve)
						break;
				eed->tmp.l= 1;
			}
		}
		else
			return OPERATOR_FINISHED;
	}
	
	while(done==1) {
		done= 0;
		/* simple algo - select all faces that have a selected edge
		* this intern selects the edge, repeat until nothing is left to do */
		for(efa= em->faces.first; efa; efa= efa->next) {
			if ((efa->tmp.l == 0) && (!efa->h)) {
				if (is_face_tag(efa)) {
					face_tag(efa);
					done= 1;
				}
<<<<<<< HEAD
=======
			}
		}
	}
	
	for(efa= em->faces.first; efa; efa= efa->next) {
		if (efa->tmp.l) {
			if (sel) {
				if (!(efa->f & SELECT)) {
					EM_select_face(efa, 1);
					change = 1;
				}
			} else {
				if (efa->f & SELECT) {
					EM_select_face(efa, 0);
					change = 1;
				}
			}
		}
	}
	
	if (!change)
		return OPERATOR_CANCELLED;
	
	if (!sel) /* make sure de-selecting faces didnt de-select the verts/edges connected to selected faces, this is common with boundries */
		for(efa= em->faces.first; efa; efa= efa->next)
			if (efa->f & SELECT)
				EM_select_face(efa, 1);
	
	//	if (EM_texFaceCheck())
	
	return OPERATOR_FINISHED;
}

#undef is_edge_delimit_ok
#undef is_face_tag
#undef face_tag

static int select_linked_pick_invoke(bContext *C, wmOperator *op, wmEvent *event)
{
	Object *obedit= CTX_data_edit_object(C);
	ViewContext vc;
	EditVert *eve, *v1, *v2;
	EditEdge *eed;
	EditFace *efa;
	short done=1, toggle=0;
	int sel= !RNA_boolean_get(op->ptr, "deselect");
	int limit= RNA_boolean_get(op->ptr, "limit");
	
	/* unified_finednearest needs ogl */
	view3d_operator_needs_opengl(C);
	
	/* setup view context for argument to callbacks */
	em_setup_viewcontext(C, &vc);
	
	if(vc.em->edges.first==0) return OPERATOR_CANCELLED;
	
	vc.mval[0]= event->mval[0];
	vc.mval[1]= event->mval[1];
	
	/* return warning! */
	if(limit) {
		int retval= select_linked_limited_invoke(&vc, 0, sel);
		WM_event_add_notifier(C, NC_OBJECT|ND_GEOM_SELECT, obedit);
		return retval;
	}
	
	if( unified_findnearest(&vc, &eve, &eed, &efa)==0 ) {
		WM_event_add_notifier(C, NC_OBJECT|ND_GEOM_SELECT, obedit);
	
		return OPERATOR_CANCELLED;
	}

	/* clear test flags */
	for(v1= vc.em->verts.first; v1; v1= v1->next) v1->f1= 0;
	
	/* start vertex/face/edge */
	if(eve) eve->f1= 1;
	else if(eed) eed->v1->f1= eed->v2->f1= 1;
	else efa->v1->f1= efa->v2->f1= efa->v3->f1= 1;
	
	/* set flag f1 if affected */
	while(done==1) {
		done= 0;
		toggle++;
		
		if(toggle & 1) eed= vc.em->edges.first;
		else eed= vc.em->edges.last;
		
		while(eed) {
			v1= eed->v1;
			v2= eed->v2;
			
			if(eed->h==0) {
				if(v1->f1 && v2->f1==0) {
					v2->f1= 1;
					done= 1;
				}
				else if(v1->f1==0 && v2->f1) {
					v1->f1= 1;
					done= 1;
				}
			}
			
			if(toggle & 1) eed= eed->next;
			else eed= eed->prev;
		}
	}
	
	/* now use vertex f1 flag to select/deselect */
	for(eed= vc.em->edges.first; eed; eed= eed->next) {
		if(eed->v1->f1 && eed->v2->f1) 
			EM_select_edge(eed, sel);
	}
	for(efa= vc.em->faces.first; efa; efa= efa->next) {
		if(efa->v1->f1 && efa->v2->f1 && efa->v3->f1 && (efa->v4==NULL || efa->v4->f1)) 
			EM_select_face(efa, sel);
	}
	/* no flush needed, connected geometry is done */
	
//	if (EM_texFaceCheck())
	
	WM_event_add_notifier(C, NC_OBJECT|ND_GEOM_SELECT, obedit);
	return OPERATOR_FINISHED;	
}

void MESH_OT_select_linked_pick(wmOperatorType *ot)
{
	/* identifiers */
	ot->name= "Select Linked";
	ot->description= "(un)select all vertices linked to the active mesh.";
	ot->idname= "MESH_OT_select_linked_pick";
	
	/* api callbacks */
	ot->invoke= select_linked_pick_invoke;
	ot->poll= ED_operator_editmesh;
	
	/* flags */
	ot->flag= OPTYPE_REGISTER|OPTYPE_UNDO;
	
	RNA_def_boolean(ot->srna, "deselect", 0, "Deselect", "");
	RNA_def_boolean(ot->srna, "limit", 0, "Limit by Seams", "");
}


/* ************************* */

void selectconnected_mesh_all(EditMesh *em)
{
	EditVert *v1,*v2;
	EditEdge *eed;
	short done=1, toggle=0;
	
	if(em->edges.first==0) return;
	
	while(done==1) {
		done= 0;
		
		toggle++;
		if(toggle & 1) eed= em->edges.first;
		else eed= em->edges.last;
		
		while(eed) {
			v1= eed->v1;
			v2= eed->v2;
			if(eed->h==0) {
				if(v1->f & SELECT) {
					if( (v2->f & SELECT)==0 ) {
						v2->f |= SELECT;
						done= 1;
					}
				}
				else if(v2->f & SELECT) {
					if( (v1->f & SELECT)==0 ) {
						v1->f |= SELECT;
						done= 1;
					}
				}
			}
			if(toggle & 1) eed= eed->next;
			else eed= eed->prev;
		}
	}
	
	/* now use vertex select flag to select rest */
	EM_select_flush(em);
	
	//	if (EM_texFaceCheck())
}

static int select_linked_exec(bContext *C, wmOperator *op)
{
	Object *obedit= CTX_data_edit_object(C);
	EditMesh *em= BKE_mesh_get_editmesh(obedit->data);
	
	if( RNA_boolean_get(op->ptr, "limit") ) {
		ViewContext vc;
		em_setup_viewcontext(C, &vc);
		select_linked_limited_invoke(&vc, 1, 1);
	}
	else
		selectconnected_mesh_all(em);
	
	WM_event_add_notifier(C, NC_OBJECT|ND_GEOM_SELECT, obedit);

	BKE_mesh_end_editmesh(obedit->data, em);
	return OPERATOR_FINISHED;	
}

void MESH_OT_select_linked(wmOperatorType *ot)
{
	/* identifiers */
	ot->name= "Select Linked All";
	ot->description= "Select all vertices linked to the active mesh.";
	ot->idname= "MESH_OT_select_linked";
	
	/* api callbacks */
	ot->exec= select_linked_exec;
	ot->poll= ED_operator_editmesh;
	
	/* flags */
	ot->flag= OPTYPE_REGISTER|OPTYPE_UNDO;
	
	RNA_def_boolean(ot->srna, "limit", 0, "Limit by Seams", "");
}


/* ************************* */

/* swap is 0 or 1, if 1 it hides not selected */
void EM_hide_mesh(EditMesh *em, int swap)
{
	EditVert *eve;
	EditEdge *eed;
	EditFace *efa;
	int a;
	
	if(em==NULL) return;

	/* hide happens on least dominant select mode, and flushes up, not down! (helps preventing errors in subsurf) */
	/*  - vertex hidden, always means edge is hidden too
		- edge hidden, always means face is hidden too
		- face hidden, only set face hide
		- then only flush back down what's absolute hidden
	*/
	if(em->selectmode & SCE_SELECT_VERTEX) {
		for(eve= em->verts.first; eve; eve= eve->next) {
			if((eve->f & SELECT)!=swap) {
				eve->f &= ~SELECT;
				eve->h= 1;
			}
		}
	
		for(eed= em->edges.first; eed; eed= eed->next) {
			if(eed->v1->h || eed->v2->h) {
				eed->h |= 1;
				eed->f &= ~SELECT;
			}
		}
	
		for(efa= em->faces.first; efa; efa= efa->next) {
			if(efa->e1->h & 1 || efa->e2->h & 1 || efa->e3->h & 1 || (efa->e4 && efa->e4->h & 1)) {
				efa->h= 1;
				efa->f &= ~SELECT;
			}
		}
	}
	else if(em->selectmode & SCE_SELECT_EDGE) {

		for(eed= em->edges.first; eed; eed= eed->next) {
			if((eed->f & SELECT)!=swap) {
				eed->h |= 1;
				EM_select_edge(eed, 0);
			}
		}

		for(efa= em->faces.first; efa; efa= efa->next) {
			if(efa->e1->h & 1 || efa->e2->h & 1 || efa->e3->h & 1 || (efa->e4 && efa->e4->h & 1)) {
				efa->h= 1;
				efa->f &= ~SELECT;
			}
		}
	}
	else {

		for(efa= em->faces.first; efa; efa= efa->next) {
			if((efa->f & SELECT)!=swap) {
				efa->h= 1;
				EM_select_face(efa, 0);
			}
		}
	}
	
	/* flush down, only whats 100% hidden */
	for(eve= em->verts.first; eve; eve= eve->next) eve->f1= 0;
	for(eed= em->edges.first; eed; eed= eed->next) eed->f1= 0;
	
	if(em->selectmode & SCE_SELECT_FACE) {
		for(efa= em->faces.first; efa; efa= efa->next) {
			if(efa->h) a= 1; else a= 2;
			efa->e1->f1 |= a;
			efa->e2->f1 |= a;
			efa->e3->f1 |= a;
			if(efa->e4) efa->e4->f1 |= a;
			/* When edges are not delt with in their own loop, we need to explicitly re-selct select edges that are joined to unselected faces */
			if (swap && (em->selectmode == SCE_SELECT_FACE) && (efa->f & SELECT)) {
				EM_select_face(efa, 1);
>>>>>>> d893b0f9
			}
		}
	}
	
	for(efa= em->faces.first; efa; efa= efa->next) {
		if (efa->tmp.l) {
			if (sel) {
				if (!(efa->f & SELECT)) {
					EM_select_face(efa, 1);
					change = 1;
				}
			} else {
				if (efa->f & SELECT) {
					EM_select_face(efa, 0);
					change = 1;
				}
			}
		}
	}
	
<<<<<<< HEAD
	if (!change)
		return OPERATOR_CANCELLED;
=======
	em->totedgesel= em->totfacesel= em->totvertsel= 0;
//	if(EM_texFaceCheck())

	//	DAG_object_flush_update(scene, obedit, OB_RECALC_DATA);	
}

static int hide_mesh_exec(bContext *C, wmOperator *op)
{
	Object *obedit= CTX_data_edit_object(C);
	EditMesh *em= BKE_mesh_get_editmesh(((Mesh *)obedit->data));
	
	EM_hide_mesh(em, RNA_boolean_get(op->ptr, "unselected"));
		
	WM_event_add_notifier(C, NC_OBJECT|ND_GEOM_SELECT, obedit);

	BKE_mesh_end_editmesh(obedit->data, em);
	return OPERATOR_FINISHED;	
}

void MESH_OT_hide(wmOperatorType *ot)
{
	/* identifiers */
	ot->name= "Hide Selection";
	ot->description= "Hide (un)selected vertices, edges or faces.";
	ot->idname= "MESH_OT_hide";
	
	/* api callbacks */
	ot->exec= hide_mesh_exec;
	ot->poll= ED_operator_editmesh;
>>>>>>> d893b0f9
	
	if (!sel) /* make sure de-selecting faces didnt de-select the verts/edges connected to selected faces, this is common with boundries */
		for(efa= em->faces.first; efa; efa= efa->next)
			if (efa->f & SELECT)
				EM_select_face(efa, 1);
	
	//	if (EM_texFaceCheck())
#endif
	return OPERATOR_FINISHED;
}

#undef is_edge_delimit_ok
#undef is_face_tag
#undef face_tag

/* ************************* */

void selectconnected_mesh_all(EditMesh *em)
{
	EditVert *v1,*v2;
	EditEdge *eed;
	short done=1, toggle=0;
	
	if(em->edges.first==0) return;
	
	while(done==1) {
		done= 0;
		
		toggle++;
		if(toggle & 1) eed= em->edges.first;
		else eed= em->edges.last;
		
		while(eed) {
			v1= eed->v1;
			v2= eed->v2;
			if(eed->h==0) {
				if(v1->f & SELECT) {
					if( (v2->f & SELECT)==0 ) {
						v2->f |= SELECT;
						done= 1;
					}
				}
				else if(v2->f & SELECT) {
					if( (v1->f & SELECT)==0 ) {
						v1->f |= SELECT;
						done= 1;
					}
				}
			}
			if(toggle & 1) eed= eed->next;
			else eed= eed->prev;
		}
	}
<<<<<<< HEAD
=======

	EM_fgon_flags(em);	/* redo flags and indices for fgons */
	EM_selectmode_flush(em);

//	if (EM_texFaceCheck())
//	DAG_object_flush_update(scene, obedit, OB_RECALC_DATA);	
}

static int reveal_mesh_exec(bContext *C, wmOperator *op)
{
	Object *obedit= CTX_data_edit_object(C);
	EditMesh *em= BKE_mesh_get_editmesh(((Mesh *)obedit->data));
	
	EM_reveal_mesh(em);

	WM_event_add_notifier(C, NC_OBJECT|ND_GEOM_SELECT, obedit);

	BKE_mesh_end_editmesh(obedit->data, em);
	return OPERATOR_FINISHED;	
}

void MESH_OT_reveal(wmOperatorType *ot)
{
	/* identifiers */
	ot->name= "Reveal Hidden";
	ot->description= "Reveal all hidden vertices, edges and faces.";
	ot->idname= "MESH_OT_reveal";
>>>>>>> d893b0f9
	
	/* now use vertex select flag to select rest */
	EM_select_flush(em);
	
	//	if (EM_texFaceCheck())
}

/* ************************* */

int select_by_number_vertices_exec(bContext *C, wmOperator *op)
{
	Object *obedit= CTX_data_edit_object(C);
	EditMesh *em= BKE_mesh_get_editmesh(((Mesh *)obedit->data));
	EditFace *efa;
	int numverts= RNA_enum_get(op->ptr, "type");

	/* Selects trias/qiads or isolated verts, and edges that do not have 2 neighboring
	 * faces
	 */

	/* for loose vertices/edges, we first select all, loop below will deselect */
	if(numverts==5) {
		EM_set_flag_all(em, SELECT);
	}
	else if(em->selectmode!=SCE_SELECT_FACE) {
		BKE_report(op->reports, RPT_ERROR, "Only works in face selection mode");
		return OPERATOR_CANCELLED;
	}
	
	for(efa= em->faces.first; efa; efa= efa->next) {
		if (efa->e4) {
			EM_select_face(efa, (numverts==4) );
		}
		else {
			EM_select_face(efa, (numverts==3) );
		}
	}

	WM_event_add_notifier(C, NC_OBJECT|ND_GEOM_SELECT, obedit);
	
	return OPERATOR_FINISHED;
}

void MESH_OT_select_by_number_vertices(wmOperatorType *ot)
{
	static const EnumPropertyItem type_items[]= {
		{3, "TRIANGLES", 0, "Triangles", NULL},
		{4, "QUADS", 0, "Triangles", NULL},
		{5, "OTHER", 0, "Other", NULL},
		{0, NULL, 0, NULL, NULL}};

	/* identifiers */
	ot->name= "Select by Number of Vertices";
	ot->description= "Select vertices or faces by vertex count.";
	ot->idname= "MESH_OT_select_by_number_vertices";
	
	/* api callbacks */
	ot->exec= select_by_number_vertices_exec;
	ot->poll= ED_operator_editmesh;
	
	/* flags */
	ot->flag= OPTYPE_REGISTER|OPTYPE_UNDO;
	
	/* props */
	RNA_def_enum(ot->srna, "type", type_items, 3, "Type", "Type of elements to select.");
}

static int select_sharp_edges_exec(bContext *C, wmOperator *op)
{
	/* Find edges that have exactly two neighboring faces,
	* check the angle between those faces, and if angle is
	* small enough, select the edge
	*/
	Object *obedit= CTX_data_edit_object(C);
	EditMesh *em= BKE_mesh_get_editmesh(((Mesh *)obedit->data));
	EditEdge *eed;
	EditFace *efa;
	EditFace **efa1;
	EditFace **efa2;
	intptr_t edgecount = 0, i = 0;
	float sharpness, fsharpness;
	
	/* 'standard' behaviour - check if selected, then apply relevant selection */
	
	if(em->selectmode==SCE_SELECT_FACE) {
		BKE_report(op->reports, RPT_ERROR, "Doesn't work in face selection mode");
		BKE_mesh_end_editmesh(obedit->data, em);
		return OPERATOR_CANCELLED;
	}

	sharpness= RNA_float_get(op->ptr, "sharpness");
	fsharpness = ((180.0 - sharpness) * M_PI) / 180.0;

	/* count edges, use tmp.l  */
	eed= em->edges.first;
	while(eed) {
		edgecount++;
		eed->tmp.l = i;
		eed= eed->next;
		++i;
	}

	/* for each edge, we want a pointer to two adjacent faces */
	efa1 = MEM_callocN(edgecount*sizeof(EditFace *), 
					   "pairs of edit face pointers");
	efa2 = MEM_callocN(edgecount*sizeof(EditFace *), 
					   "pairs of edit face pointers");

#define face_table_edge(eed) { \
		i = eed->tmp.l; \
		if (i != -1) { \
			if (efa1[i]) { \
				if (efa2[i]) { \
					/* invalidate, edge has more than two neighbors */ \
					eed->tmp.l = -1; \
				} \
				else { \
					efa2[i] = efa; \
				} \
			} \
			else { \
				efa1[i] = efa; \
			} \
		} \
	}

	/* find the adjacent faces of each edge, we want only two */
	efa= em->faces.first;
	while(efa) {
		face_table_edge(efa->e1);
		face_table_edge(efa->e2);
		face_table_edge(efa->e3);
		if (efa->e4) {
			face_table_edge(efa->e4);
		}
		efa= efa->next;
	}

#undef face_table_edge

	eed = em->edges.first;
	while(eed) {
		i = eed->tmp.l;
		if (i != -1) { 
			/* edge has two or less neighboring faces */
			if ( (efa1[i]) && (efa2[i]) ) { 
				/* edge has exactly two neighboring faces, check angle */
				float angle;
				angle = saacos(efa1[i]->n[0]*efa2[i]->n[0] +
							   efa1[i]->n[1]*efa2[i]->n[1] +
							   efa1[i]->n[2]*efa2[i]->n[2]);
				if (fabs(angle) >= fsharpness)
					EM_select_edge(eed, 1);
			}
		}

		eed= eed->next;
	}

	MEM_freeN(efa1);
	MEM_freeN(efa2);

//	if (EM_texFaceCheck())
	
	WM_event_add_notifier(C, NC_OBJECT|ND_GEOM_SELECT, obedit); //TODO is this needed ?

	BKE_mesh_end_editmesh(obedit->data, em);
	return OPERATOR_FINISHED;	
}

void MESH_OT_edges_select_sharp(wmOperatorType *ot)
{
	/* identifiers */
	ot->name= "Select Sharp Edges";
	ot->description= "Marked selected edges as sharp.";
	ot->idname= "MESH_OT_edges_select_sharp";
	
	/* api callbacks */
	ot->exec= select_sharp_edges_exec;
	ot->poll= ED_operator_editmesh;
	
	/* flags */
	ot->flag= OPTYPE_REGISTER|OPTYPE_UNDO;
	
	/* props */
	RNA_def_float(ot->srna, "sharpness", 0.01f, 0.0f, FLT_MAX, "sharpness", "", 0.0f, 180.0f);
}


static void select_linked_flat_faces(EditMesh *em, wmOperator *op, float sharpness)
{
	/* Find faces that are linked to selected faces that are 
	 * relatively flat (angle between faces is higher than
	 * specified angle)
	 */
	EditEdge *eed;
	EditFace *efa;
	EditFace **efa1;
	EditFace **efa2;
	intptr_t edgecount = 0, i, faceselcount=0, faceselcountold=0;
	float fsharpness;
	
	if(em->selectmode!=SCE_SELECT_FACE) {
		BKE_report(op->reports, RPT_ERROR, "Only works in face selection mode");
		return;
	}

	fsharpness = ((180.0 - sharpness) * M_PI) / 180.0;

	i=0;
	/* count edges, use tmp.l */
	eed= em->edges.first;
	while(eed) {
		edgecount++;
		eed->tmp.l = i;
		eed= eed->next;
		++i;
	}

	/* for each edge, we want a pointer to two adjacent faces */
	efa1 = MEM_callocN(edgecount*sizeof(EditFace *), 
					   "pairs of edit face pointers");
	efa2 = MEM_callocN(edgecount*sizeof(EditFace *), 
					   "pairs of edit face pointers");

#define face_table_edge(eed) { \
		i = eed->tmp.l; \
		if (i != -1) { \
			if (efa1[i]) { \
				if (efa2[i]) { \
					/* invalidate, edge has more than two neighbors */ \
					eed->tmp.l = -1; \
				} \
				else { \
					efa2[i] = efa; \
				} \
			} \
			else { \
				efa1[i] = efa; \
			} \
		} \
	}

	/* find the adjacent faces of each edge, we want only two */
	efa= em->faces.first;
	while(efa) {
		face_table_edge(efa->e1);
		face_table_edge(efa->e2);
		face_table_edge(efa->e3);
		if (efa->e4) {
			face_table_edge(efa->e4);
		}

		/* while were at it, count the selected faces */
		if (efa->f & SELECT) ++faceselcount;

		efa= efa->next;
	}

#undef face_table_edge

	eed= em->edges.first;
	while(eed) {
		i = eed->tmp.l;
		if (i != -1) { 
			/* edge has two or less neighboring faces */
			if ( (efa1[i]) && (efa2[i]) ) { 
				/* edge has exactly two neighboring faces, check angle */
				float angle;
				angle = saacos(efa1[i]->n[0]*efa2[i]->n[0] +
							   efa1[i]->n[1]*efa2[i]->n[1] +
							   efa1[i]->n[2]*efa2[i]->n[2]);
				/* invalidate: edge too sharp */
				if (fabs(angle) >= fsharpness)
					eed->tmp.l = -1;
			}
			else {
				/* invalidate: less than two neighbors */
				eed->tmp.l = -1;
			}
		}

		eed= eed->next;
	}

#define select_flat_neighbor(eed) { \
				i = eed->tmp.l; \
				if (i!=-1) { \
					if (! (efa1[i]->f & SELECT) ) { \
						EM_select_face(efa1[i], 1); \
						++faceselcount; \
					} \
					if (! (efa2[i]->f & SELECT) ) { \
						EM_select_face(efa2[i], 1); \
						++faceselcount; \
					} \
				} \
	}

	while (faceselcount != faceselcountold) {
		faceselcountold = faceselcount;

		efa= em->faces.first;
		while(efa) {
			if (efa->f & SELECT) {
				select_flat_neighbor(efa->e1);
				select_flat_neighbor(efa->e2);
				select_flat_neighbor(efa->e3);
				if (efa->e4) {
					select_flat_neighbor(efa->e4);
				}
			}
			efa= efa->next;
		}
	}

#undef select_flat_neighbor

	MEM_freeN(efa1);
	MEM_freeN(efa2);

//	if (EM_texFaceCheck())

}

static int select_linked_flat_faces_exec(bContext *C, wmOperator *op)
{
	Object *obedit= CTX_data_edit_object(C);
	EditMesh *em= BKE_mesh_get_editmesh(((Mesh *)obedit->data));
	
	select_linked_flat_faces(em, op, RNA_float_get(op->ptr, "sharpness"));
	
	WM_event_add_notifier(C, NC_OBJECT|ND_GEOM_SELECT, obedit);

	BKE_mesh_end_editmesh(obedit->data, em);
	return OPERATOR_FINISHED;	
}

void MESH_OT_faces_select_linked_flat(wmOperatorType *ot)
{
	/* identifiers */
	ot->name= "Select Linked Flat Faces";
	ot->description= "Select linked faces by angle.";
	ot->idname= "MESH_OT_faces_select_linked_flat";
	
	/* api callbacks */
	ot->exec= select_linked_flat_faces_exec;
	ot->poll= ED_operator_editmesh;
	
	/* flags */
	ot->flag= OPTYPE_REGISTER|OPTYPE_UNDO;
	
	/* props */
	RNA_def_float(ot->srna, "sharpness", 0.0f, 0.0f, FLT_MAX, "sharpness", "", 0.0f, 180.0f);
}

void select_non_manifold(EditMesh *em, wmOperator *op )
{
	EditVert *eve;
	EditEdge *eed;
	EditFace *efa;

	/* Selects isolated verts, and edges that do not have 2 neighboring
	 * faces
	 */
	
	if(em->selectmode==SCE_SELECT_FACE) {
		BKE_report(op->reports, RPT_ERROR, "Doesn't work in face selection mode");
		return;
	}

	eve= em->verts.first;
	while(eve) {
		/* this will count how many edges are connected
		 * to this vert */
		eve->f1= 0;
		eve= eve->next;
	}

	eed= em->edges.first;
	while(eed) {
		/* this will count how many faces are connected to
		 * this edge */
		eed->f1= 0;
		/* increase edge count for verts */
		++eed->v1->f1;
		++eed->v2->f1;
		eed= eed->next;
	}

	efa= em->faces.first;
	while(efa) {
		/* increase face count for edges */
		++efa->e1->f1;
		++efa->e2->f1;
		++efa->e3->f1;
		if (efa->e4)
			++efa->e4->f1;			
		efa= efa->next;
	}

	/* select verts that are attached to an edge that does not
	 * have 2 neighboring faces */
	eed= em->edges.first;
	while(eed) {
		if (eed->h==0 && eed->f1 != 2) {
			EM_select_edge(eed, 1);
		}
		eed= eed->next;
	}

	/* select isolated verts */
	if(em->selectmode & SCE_SELECT_VERTEX) {
		eve= em->verts.first;
		while(eve) {
			if (eve->f1 == 0) {
				if (!eve->h) eve->f |= SELECT;
<<<<<<< HEAD
=======
			}
			eve= eve->next;
		}
	}

//	if (EM_texFaceCheck())

}

static int select_non_manifold_exec(bContext *C, wmOperator *op)
{
	Object *obedit= CTX_data_edit_object(C);
	EditMesh *em= BKE_mesh_get_editmesh(((Mesh *)obedit->data));
	
	select_non_manifold(em, op);
	
	WM_event_add_notifier(C, NC_OBJECT|ND_GEOM_SELECT, obedit);

	BKE_mesh_end_editmesh(obedit->data, em);
	return OPERATOR_FINISHED;	
}

void MESH_OT_select_non_manifold(wmOperatorType *ot)
{
	/* identifiers */
	ot->name= "Select Non Manifold";
	ot->description= "Select all non-manifold vertices or edges.";
	ot->idname= "MESH_OT_select_non_manifold";
	
	/* api callbacks */
	ot->exec= select_non_manifold_exec;
	ot->poll= ED_operator_editmesh;
	
	/* flags */
	ot->flag= OPTYPE_REGISTER|OPTYPE_UNDO;
}

void EM_select_swap(EditMesh *em) /* exported for UV */
{
	EditVert *eve;
	EditEdge *eed;
	EditFace *efa;
	
	if(em->selectmode & SCE_SELECT_VERTEX) {

		for(eve= em->verts.first; eve; eve= eve->next) {
			if(eve->h==0) {
				if(eve->f & SELECT) eve->f &= ~SELECT;
				else eve->f|= SELECT;
			}
		}
	}
	else if(em->selectmode & SCE_SELECT_EDGE) {
		for(eed= em->edges.first; eed; eed= eed->next) {
			if(eed->h==0) {
				EM_select_edge(eed, !(eed->f & SELECT));
			}
		}
	}
	else {
		for(efa= em->faces.first; efa; efa= efa->next) {
			if(efa->h==0) {
				EM_select_face(efa, !(efa->f & SELECT));
			}
		}
	}

	EM_selectmode_flush(em);
	
//	if (EM_texFaceCheck())

}

static int select_inverse_mesh_exec(bContext *C, wmOperator *op)
{
	Object *obedit= CTX_data_edit_object(C);
	EditMesh *em= BKE_mesh_get_editmesh(((Mesh *)obedit->data));
	
	EM_select_swap(em);
	
	WM_event_add_notifier(C, NC_OBJECT|ND_GEOM_SELECT, obedit);

	BKE_mesh_end_editmesh(obedit->data, em);
	return OPERATOR_FINISHED;	
}

void MESH_OT_select_inverse(wmOperatorType *ot)
{
	/* identifiers */
	ot->name= "Select Inverse";
	ot->description= "Select inverse of (un)selected vertices, edges or faces.";
	ot->idname= "MESH_OT_select_inverse";
	
	/* api callbacks */
	ot->exec= select_inverse_mesh_exec;
	ot->poll= ED_operator_editmesh;
	
	/* flags */
	ot->flag= OPTYPE_REGISTER|OPTYPE_UNDO;
}
	
/* ******************** (de)select all operator **************** */

void EM_toggle_select_all(EditMesh *em) /* exported for UV */
{
	if(EM_nvertices_selected(em))
		EM_clear_flag_all(em, SELECT);
	else 
		EM_set_flag_all(em, SELECT);
}

static int toggle_select_all_exec(bContext *C, wmOperator *op)
{
	Object *obedit= CTX_data_edit_object(C);
	EditMesh *em= BKE_mesh_get_editmesh(((Mesh *)obedit->data));
	
	EM_toggle_select_all(em);
	
	WM_event_add_notifier(C, NC_OBJECT|ND_GEOM_SELECT, obedit);	
	BKE_mesh_end_editmesh(obedit->data, em);

	return OPERATOR_FINISHED;
}

void MESH_OT_select_all_toggle(wmOperatorType *ot)
{
	/* identifiers */
	ot->name= "Select/Deselect All";
	ot->description= "(de)select all vertices, edges or faces.";
	ot->idname= "MESH_OT_select_all_toggle";
	
	/* api callbacks */
	ot->exec= toggle_select_all_exec;
	ot->poll= ED_operator_editmesh;
	
	/* flags */
	ot->flag= OPTYPE_REGISTER|OPTYPE_UNDO;
}

/* ******************** **************** */

void EM_select_more(EditMesh *em)
{
	EditVert *eve;
	EditEdge *eed;
	EditFace *efa;
	
	for(eve= em->verts.first; eve; eve= eve->next) {
		if(eve->f & SELECT) eve->f1= 1;
		else eve->f1 = 0;
	}
	
	/* set f1 flags in vertices to select 'more' */
	for(eed= em->edges.first; eed; eed= eed->next) {
		if(eed->h==0) {
			if (eed->v1->f & SELECT)
				eed->v2->f1 = 1;
			if (eed->v2->f & SELECT)
				eed->v1->f1 = 1;
		}
	}

	/* new selected edges, but not in facemode */
	if(em->selectmode <= SCE_SELECT_EDGE) {
		
		for(eed= em->edges.first; eed; eed= eed->next) {
			if(eed->h==0) {
				if(eed->v1->f1 && eed->v2->f1) EM_select_edge(eed, 1);
>>>>>>> d893b0f9
			}
			eve= eve->next;
		}
	}

//	if (EM_texFaceCheck())

}

static int select_non_manifold_exec(bContext *C, wmOperator *op)
{
	Object *obedit= CTX_data_edit_object(C);
	EditMesh *em= BKE_mesh_get_editmesh(((Mesh *)obedit->data));
	
	select_non_manifold(em, op);
	
	WM_event_add_notifier(C, NC_OBJECT|ND_GEOM_SELECT, obedit);

	BKE_mesh_end_editmesh(obedit->data, em);
	return OPERATOR_FINISHED;	
}

void MESH_OT_select_non_manifold(wmOperatorType *ot)
{
	/* identifiers */
<<<<<<< HEAD
	ot->name= "Select Non Manifold";
	ot->idname= "MESH_OT_select_non_manifold";
	
=======
	ot->name= "Select More";
	ot->description= "Select more vertices, edges or faces connected to initial selection.";
	ot->idname= "MESH_OT_select_more";

>>>>>>> d893b0f9
	/* api callbacks */
	ot->exec= select_non_manifold_exec;
	ot->poll= ED_operator_editmesh;
	
	/* flags */
	ot->flag= OPTYPE_REGISTER|OPTYPE_UNDO;
}

static int bmesh_test_exec(bContext *C, wmOperator *op)
{
	return OPERATOR_FINISHED;
}

void MESH_OT_bmesh_test(wmOperatorType *ot)
{
	/* identifiers */
<<<<<<< HEAD
	ot->name= "bmesh test op";
	ot->idname= "MESH_OT_bmesh_test";
	
=======
	ot->name= "Select Less";
	ot->description= "Select less vertices, edges or faces connected to initial selection.";
	ot->idname= "MESH_OT_select_less";

>>>>>>> d893b0f9
	/* api callbacks */
	ot->exec= bmesh_test_exec;
	ot->poll= ED_operator_editmesh;

	ot->flag= OPTYPE_REGISTER|OPTYPE_UNDO;
}


static void selectrandom_mesh(EditMesh *em, float perc) /* randomly selects a user-set % of vertices/edges/faces */
{
	EditVert *eve;
	EditEdge *eed;
	EditFace *efa;
	float randfac= perc;
	/* Get the percentage of vertices to randomly select as 'randfac' */
// XXX	if(button(&randfac,0, 100,"Percentage:")==0) return;

	BLI_srand( BLI_rand() ); /* random seed */
	
	if(em->selectmode & SCE_SELECT_VERTEX) {
		for(eve= em->verts.first; eve; eve= eve->next) {
			if(eve->h==0) {
				if (BLI_frand() < randfac) 
					eve->f |= SELECT;
			}
		}
		EM_selectmode_flush(em);
	}
	else if(em->selectmode & SCE_SELECT_EDGE) {
		for(eed= em->edges.first; eed; eed= eed->next) {
			if(eed->h==0) {
				if (BLI_frand() < randfac) 
					EM_select_edge(eed, 1);
			}
		}
		EM_selectmode_flush(em);
	}
	else {
		for(efa= em->faces.first; efa; efa= efa->next) {
			if(efa->h==0) {
				if (BLI_frand() < randfac) 
					EM_select_face(efa, 1);
			}
		}
		
		EM_selectmode_flush(em);
	}
//	if (EM_texFaceCheck())
}

static int mesh_select_random_exec(bContext *C, wmOperator *op)
{
	Object *obedit= CTX_data_edit_object(C);
	EditMesh *em= BKE_mesh_get_editmesh(((Mesh *)obedit->data));
	
	selectrandom_mesh(em, RNA_float_get(op->ptr,"percent"));
		
	WM_event_add_notifier(C, NC_OBJECT|ND_GEOM_SELECT, obedit);
	
	BKE_mesh_end_editmesh(obedit->data, em);
	return OPERATOR_FINISHED;	
}

void MESH_OT_select_random(wmOperatorType *ot)
{
	/* identifiers */
	ot->name= "Select Random";
	ot->description= "Randomly select vertices.";
	ot->idname= "MESH_OT_select_random";

	/* api callbacks */
	ot->exec= mesh_select_random_exec;
	ot->invoke= WM_operator_props_popup;
	ot->poll= ED_operator_editmesh;

	/* flags */
	ot->flag= OPTYPE_REGISTER|OPTYPE_UNDO;
	
	/* props */
	RNA_def_float_percentage(ot->srna, "percent", 0.5f, 0.0f, 1.0f, "Percent", "Percentage of vertices to select randomly.", 0.0001f, 1.0f);
}

void EM_select_by_material(EditMesh *em, int index) 
{
	EditFace *efa;
	
	for (efa=em->faces.first; efa; efa= efa->next) {
		if (efa->mat_nr==index) {
			EM_select_face(efa, 1);
		}
	}

	EM_selectmode_flush(em);
}

void EM_deselect_by_material(EditMesh *em, int index) 
{
	EditFace *efa;
	
	for (efa=em->faces.first; efa; efa= efa->next) {
		if (efa->mat_nr==index) {
			EM_select_face(efa, 0);
		}
	}

	EM_selectmode_flush(em);
}

static void mesh_selection_type(Scene *scene, EditMesh *em, int val)
{
	if(val>0) {
		if(val==1) { 
			em->selectmode= SCE_SELECT_VERTEX;
			EM_selectmode_set(em);
		}
		else if(val==2) {
			//if(ctrl) EM_convertsel(em, em->selectmode, SCE_SELECT_EDGE);
			em->selectmode= SCE_SELECT_EDGE;
			EM_selectmode_set(em);
		}
		
		else{
			//if((ctrl)) EM_convertsel(em, em->selectmode, SCE_SELECT_FACE);
			em->selectmode= SCE_SELECT_FACE;
			EM_selectmode_set(em);
		}
		
		/* note, em stores selectmode to be able to pass it on everywhere without scene,
		   this is only until all select modes and toolsettings are settled more */
		scene->toolsettings->selectmode= em->selectmode;
//		if (EM_texFaceCheck())
	}
}

<<<<<<< HEAD
=======
static EnumPropertyItem prop_mesh_edit_types[] = {
	{1, "VERT", 0, "Vertices", ""},
	{2, "EDGE", 0, "Edges", ""},
	{3, "FACE", 0, "Faces", ""},
	{0, NULL, 0, NULL, NULL}
};

static int mesh_selection_type_exec(bContext *C, wmOperator *op)
{		
	
	Object *obedit= CTX_data_edit_object(C);
	EditMesh *em= BKE_mesh_get_editmesh(((Mesh *)obedit->data));

	mesh_selection_type(CTX_data_scene(C), em, RNA_enum_get(op->ptr,"type"));

	WM_event_add_notifier(C, NC_OBJECT|ND_GEOM_SELECT, obedit);
	
	BKE_mesh_end_editmesh(obedit->data, em);
	return OPERATOR_FINISHED;
}

void MESH_OT_selection_type(wmOperatorType *ot)
{
	/* identifiers */
	ot->name= "Selection Mode";
	ot->description= "Set the selection mode type.";
	ot->idname= "MESH_OT_selection_type";
	
	/* api callbacks */
	ot->invoke= WM_menu_invoke;
	ot->exec= mesh_selection_type_exec;
	
	ot->poll= ED_operator_editmesh;
	
	/* flags */
	ot->flag= OPTYPE_REGISTER|OPTYPE_UNDO;
	
	/* props */
	RNA_def_enum(ot->srna, "type", prop_mesh_edit_types, 0, "Type", "Set the mesh selection type");
	
}
/* ************************* SEAMS AND EDGES **************** */

static int editmesh_mark_seam(bContext *C, wmOperator *op)
{
	Scene *scene = CTX_data_scene(C);
	Object *obedit= CTX_data_edit_object(C);
	EditMesh *em= BKE_mesh_get_editmesh(((Mesh *)obedit->data));
	Mesh *me= ((Mesh *)obedit->data);
	EditEdge *eed;
	int clear = RNA_boolean_get(op->ptr, "clear");
	
	/* auto-enable seams drawing */
	if(clear==0) {
		me->drawflag |= ME_DRAWSEAMS;
	}

	if(clear) {
		eed= em->edges.first;
		while(eed) {
			if((eed->h==0) && (eed->f & SELECT)) {
				eed->seam = 0;
			}
			eed= eed->next;
		}
	}
	else {
		eed= em->edges.first;
		while(eed) {
			if((eed->h==0) && (eed->f & SELECT)) {
				eed->seam = 1;
			}
			eed= eed->next;
		}
	}

	BKE_mesh_end_editmesh(obedit->data, em);

	DAG_object_flush_update(scene, obedit, OB_RECALC_DATA);
	WM_event_add_notifier(C, NC_OBJECT|ND_GEOM_SELECT, obedit);

	return OPERATOR_FINISHED;
}

void MESH_OT_mark_seam(wmOperatorType *ot)
{
	/* identifiers */
	ot->name= "Mark Seam";
	ot->description= "(un)mark selected edges as a seam.";
	ot->idname= "MESH_OT_mark_seam";
	
	/* api callbacks */
	ot->exec= editmesh_mark_seam;
	ot->poll= ED_operator_editmesh;
	
	/* flags */
	ot->flag= OPTYPE_REGISTER|OPTYPE_UNDO;
	
	RNA_def_boolean(ot->srna, "clear", 0, "Clear", "");
}

static int editmesh_mark_sharp(bContext *C, wmOperator *op)
{
	Scene *scene = CTX_data_scene(C);
	Object *obedit= CTX_data_edit_object(C);
	EditMesh *em= BKE_mesh_get_editmesh(((Mesh *)obedit->data));
	Mesh *me= ((Mesh *)obedit->data);
	int clear = RNA_boolean_get(op->ptr, "clear");
	EditEdge *eed;

	/* auto-enable sharp edge drawing */
	if(clear == 0) {
		me->drawflag |= ME_DRAWSHARP;
	}

	if(!clear) {
		eed= em->edges.first;
		while(eed) {
			if(!eed->h && (eed->f & SELECT)) eed->sharp = 1;
			eed = eed->next;
		}
	} else {
		eed= em->edges.first;
		while(eed) {
			if(!eed->h && (eed->f & SELECT)) eed->sharp = 0;
			eed = eed->next;
		}
	}

	BKE_mesh_end_editmesh(obedit->data, em);

	DAG_object_flush_update(scene, obedit, OB_RECALC_DATA);
	WM_event_add_notifier(C, NC_OBJECT|ND_GEOM_SELECT, obedit);

	return OPERATOR_FINISHED;
}

void MESH_OT_mark_sharp(wmOperatorType *ot)
{
	/* identifiers */
	ot->name= "Mark Sharp";
	ot->description= "(un)mark selected edges as sharp.";
	ot->idname= "MESH_OT_mark_sharp";
	
	/* api callbacks */
	ot->exec= editmesh_mark_sharp;
	ot->poll= ED_operator_editmesh;
	
	/* flags */
	ot->flag= OPTYPE_REGISTER|OPTYPE_UNDO;
	
	RNA_def_boolean(ot->srna, "clear", 0, "Clear", "");
}

>>>>>>> d893b0f9
/* **************** NORMALS ************** */

/* XXX value of select is messed up, it means two things */
void righthandfaces(EditMesh *em, int select)	/* makes faces righthand turning */
{
	EditEdge *eed, *ed1, *ed2, *ed3, *ed4;
	EditFace *efa, *startvl;
	float maxx, nor[3], cent[3];
	int totsel, found, foundone, direct, turn, tria_nr;

   /* based at a select-connected to witness loose objects */

	/* count per edge the amount of faces */

	/* find the ultimate left, front, upper face (not manhattan dist!!) */
	/* also evaluate both triangle cases in quad, since these can be non-flat */

	/* put normal to the outside, and set the first direction flags in edges */

	/* then check the object, and set directions / direction-flags: but only for edges with 1 or 2 faces */
	/* this is in fact the 'select connected' */
	
	/* in case (selected) faces were not done: start over with 'find the ultimate ...' */

	waitcursor(1);
	
	eed= em->edges.first;
	while(eed) {
		eed->f2= 0;		/* edge direction */
		eed->f1= 0;		/* counter */
		eed= eed->next;
	}

	/* count faces and edges */
	totsel= 0;
	efa= em->faces.first;
	while(efa) {
		if(select==0 || (efa->f & SELECT) ) {
			efa->f1= 1;
			totsel++;
			efa->e1->f1++;
			efa->e2->f1++;
			efa->e3->f1++;
			if(efa->v4) efa->e4->f1++;
		}
		else efa->f1= 0;

		efa= efa->next;
	}

	while(totsel>0) {
		/* from the outside to the inside */

		efa= em->faces.first;
		startvl= NULL;
		maxx= -1.0e10;
		tria_nr= 0;

		while(efa) {
			if(efa->f1) {
				CalcCent3f(cent, efa->v1->co, efa->v2->co, efa->v3->co);
				cent[0]= cent[0]*cent[0] + cent[1]*cent[1] + cent[2]*cent[2];
				
				if(cent[0]>maxx) {
					maxx= cent[0];
					startvl= efa;
					tria_nr= 0;
				}
				if(efa->v4) {
					CalcCent3f(cent, efa->v1->co, efa->v3->co, efa->v4->co);
					cent[0]= cent[0]*cent[0] + cent[1]*cent[1] + cent[2]*cent[2];
					
					if(cent[0]>maxx) {
						maxx= cent[0];
						startvl= efa;
						tria_nr= 1;
					}
				}
			}
			efa= efa->next;
		}

		if (startvl==NULL)
			startvl= em->faces.first;
		
		/* set first face correct: calc normal */
		
		if(tria_nr==1) {
			CalcNormFloat(startvl->v1->co, startvl->v3->co, startvl->v4->co, nor);
			CalcCent3f(cent, startvl->v1->co, startvl->v3->co, startvl->v4->co);
		} else {
			CalcNormFloat(startvl->v1->co, startvl->v2->co, startvl->v3->co, nor);
			CalcCent3f(cent, startvl->v1->co, startvl->v2->co, startvl->v3->co);
		}
		/* first normal is oriented this way or the other */
		if(select) {
			if(select==2) {
				if(cent[0]*nor[0]+cent[1]*nor[1]+cent[2]*nor[2] > 0.0) flipface(em, startvl);
			}
			else {
				if(cent[0]*nor[0]+cent[1]*nor[1]+cent[2]*nor[2] < 0.0) flipface(em, startvl);
			}
		}
		else if(cent[0]*nor[0]+cent[1]*nor[1]+cent[2]*nor[2] < 0.0) flipface(em, startvl);


		eed= startvl->e1;
		if(eed->v1==startvl->v1) eed->f2= 1; 
		else eed->f2= 2;
		
		eed= startvl->e2;
		if(eed->v1==startvl->v2) eed->f2= 1; 
		else eed->f2= 2;
		
		eed= startvl->e3;
		if(eed->v1==startvl->v3) eed->f2= 1; 
		else eed->f2= 2;
		
		eed= startvl->e4;
		if(eed) {
			if(eed->v1==startvl->v4) eed->f2= 1; 
			else eed->f2= 2;
		}
		
		startvl->f1= 0;
		totsel--;

		/* test normals */
		found= 1;
		direct= 1;
		while(found) {
			found= 0;
			if(direct) efa= em->faces.first;
			else efa= em->faces.last;
			while(efa) {
				if(efa->f1) {
					turn= 0;
					foundone= 0;

					ed1= efa->e1;
					ed2= efa->e2;
					ed3= efa->e3;
					ed4= efa->e4;

					if(ed1->f2) {
						if(ed1->v1==efa->v1 && ed1->f2==1) turn= 1;
						if(ed1->v2==efa->v1 && ed1->f2==2) turn= 1;
						foundone= 1;
					}
					else if(ed2->f2) {
						if(ed2->v1==efa->v2 && ed2->f2==1) turn= 1;
						if(ed2->v2==efa->v2 && ed2->f2==2) turn= 1;
						foundone= 1;
					}
					else if(ed3->f2) {
						if(ed3->v1==efa->v3 && ed3->f2==1) turn= 1;
						if(ed3->v2==efa->v3 && ed3->f2==2) turn= 1;
						foundone= 1;
					}
					else if(ed4 && ed4->f2) {
						if(ed4->v1==efa->v4 && ed4->f2==1) turn= 1;
						if(ed4->v2==efa->v4 && ed4->f2==2) turn= 1;
						foundone= 1;
					}

					if(foundone) {
						found= 1;
						totsel--;
						efa->f1= 0;

						if(turn) {
							if(ed1->v1==efa->v1) ed1->f2= 2; 
							else ed1->f2= 1;
							if(ed2->v1==efa->v2) ed2->f2= 2; 
							else ed2->f2= 1;
							if(ed3->v1==efa->v3) ed3->f2= 2; 
							else ed3->f2= 1;
							if(ed4) {
								if(ed4->v1==efa->v4) ed4->f2= 2; 
								else ed4->f2= 1;
							}

							flipface(em, efa);

						}
						else {
							if(ed1->v1== efa->v1) ed1->f2= 1; 
							else ed1->f2= 2;
							if(ed2->v1==efa->v2) ed2->f2= 1; 
							else ed2->f2= 2;
							if(ed3->v1==efa->v3) ed3->f2= 1; 
							else ed3->f2= 2;
							if(ed4) {
								if(ed4->v1==efa->v4) ed4->f2= 1; 
								else ed4->f2= 2;
							}
						}
					}
				}
				if(direct) efa= efa->next;
				else efa= efa->prev;
			}
			direct= 1-direct;
		}
	}

	recalc_editnormals(em);
	
//	DAG_object_flush_update(scene, obedit, OB_RECALC_DATA);

	waitcursor(0);
}

<<<<<<< HEAD
=======

static int righthandfaces_exec(bContext *C, wmOperator *op)
{
	Scene *scene = CTX_data_scene(C);
	Object *obedit= CTX_data_edit_object(C);
	EditMesh *em= BKE_mesh_get_editmesh(((Mesh *)obedit->data));
	
	/* 'standard' behaviour - check if selected, then apply relevant selection */
	
	// XXX  need other args
	righthandfaces(em, RNA_boolean_get(op->ptr, "inside"));
	
	BKE_mesh_end_editmesh(obedit->data, em);

	DAG_object_flush_update(scene, obedit, OB_RECALC_DATA);
	WM_event_add_notifier(C, NC_OBJECT|ND_GEOM_SELECT, obedit); //TODO is this needed ?

	return OPERATOR_FINISHED;	
}

void MESH_OT_normals_make_consistent(wmOperatorType *ot)
{
	/* identifiers */
	ot->name= "Make Normals Consistent";
	ot->description= "Flip all selected vertex and face normals in a consistent direction.";
	ot->idname= "MESH_OT_normals_make_consistent";
	
	/* api callbacks */
	ot->exec= righthandfaces_exec;
	ot->poll= ED_operator_editmesh;
	
	/* flags */
	ot->flag= OPTYPE_REGISTER|OPTYPE_UNDO;
	
	RNA_def_boolean(ot->srna, "inside", 0, "Inside", "");
}

>>>>>>> d893b0f9
/* ********** ALIGN WITH VIEW **************** */
static void editmesh_calc_selvert_center(EditMesh *em, float cent_r[3])
{
	EditVert *eve;
	int nsel= 0;

	cent_r[0]= cent_r[1]= cent_r[0]= 0.0;

	for (eve= em->verts.first; eve; eve= eve->next) {
		if (eve->f & SELECT) {
			cent_r[0]+= eve->co[0];
			cent_r[1]+= eve->co[1];
			cent_r[2]+= eve->co[2];
			nsel++;
		}
	}

	if (nsel) {
		cent_r[0]/= nsel;
		cent_r[1]/= nsel;
		cent_r[2]/= nsel;
	}
}

static int mface_is_selected(MFace *mf)
{
	return (!(mf->flag & ME_HIDE) && (mf->flag & ME_FACE_SEL));
}

	/* XXX, code for both these functions should be abstract,
	 * then unified, then written for other things (like objects,
	 * which would use same as vertices method), then added
	 * to interface! Hoera! - zr
	 */
void faceselect_align_view_to_selected(View3D *v3d, RegionView3D *rv3d, Mesh *me, wmOperator *op,  int axis)
{
	float norm[3];
	int i, totselected = 0;

	norm[0]= norm[1]= norm[2]= 0.0;
	for (i=0; i<me->totface; i++) {
		MFace *mf= ((MFace*) me->mface) + i;

		if (mface_is_selected(mf)) {
			float *v1, *v2, *v3, fno[3];

			v1= me->mvert[mf->v1].co;
			v2= me->mvert[mf->v2].co;
			v3= me->mvert[mf->v3].co;
			if (mf->v4) {
				float *v4= me->mvert[mf->v4].co;
				CalcNormFloat4(v1, v2, v3, v4, fno);
			} else {
				CalcNormFloat(v1, v2, v3, fno);
			}

			norm[0]+= fno[0];
			norm[1]+= fno[1];
			norm[2]+= fno[2];

			totselected++;
		}
	}

	if (totselected == 0)
		BKE_report(op->reports, RPT_ERROR, "No faces selected.");
	else
		view3d_align_axis_to_vector(v3d, rv3d, axis, norm);
}

/* helper for below, to survive non-uniform scaled objects */
static void face_getnormal_obspace(Object *obedit, EditFace *efa, float *fno)
{
	float vec[4][3];
	
	VECCOPY(vec[0], efa->v1->co);
	Mat4Mul3Vecfl(obedit->obmat, vec[0]);
	VECCOPY(vec[1], efa->v2->co);
	Mat4Mul3Vecfl(obedit->obmat, vec[1]);
	VECCOPY(vec[2], efa->v3->co);
	Mat4Mul3Vecfl(obedit->obmat, vec[2]);
	if(efa->v4) {
		VECCOPY(vec[3], efa->v4->co);
		Mat4Mul3Vecfl(obedit->obmat, vec[3]);
		
		CalcNormFloat4(vec[0], vec[1], vec[2], vec[3], fno);
	}
	else CalcNormFloat(vec[0], vec[1], vec[2], fno);
}


void editmesh_align_view_to_selected(Object *obedit, EditMesh *em, wmOperator *op, View3D *v3d, RegionView3D *rv3d, int axis)
{
	int nselverts= EM_nvertices_selected(em);
	float norm[3]={0.0, 0.0, 0.0}; /* used for storing the mesh normal */
	
	if (nselverts==0) {
		BKE_report(op->reports, RPT_ERROR, "No faces or vertices selected.");
	} 
	else if (EM_nfaces_selected(em)) {
		EditFace *efa;
		for (efa= em->faces.first; efa; efa= efa->next) {
			if (faceselectedAND(efa, SELECT)) {
				float fno[3];
				
				face_getnormal_obspace(obedit, efa, fno);
				norm[0]+= fno[0];
				norm[1]+= fno[1];
				norm[2]+= fno[2];
			}
		}

		view3d_align_axis_to_vector(v3d, rv3d, axis, norm);
	} 
	else if (nselverts>2) {
		float cent[3];
		EditVert *eve, *leve= NULL;

		editmesh_calc_selvert_center(em, cent);
		for (eve= em->verts.first; eve; eve= eve->next) {
			if (eve->f & SELECT) {
				if (leve) {
					float tno[3];
					CalcNormFloat(cent, leve->co, eve->co, tno);
					
						/* XXX, fixme, should be flipped intp a 
						 * consistent direction. -zr
						 */
					norm[0]+= tno[0];
					norm[1]+= tno[1];
					norm[2]+= tno[2];
				}
				leve= eve;
			}
		}

		Mat4Mul3Vecfl(obedit->obmat, norm);
		view3d_align_axis_to_vector(v3d, rv3d, axis, norm);
	} 
	else if (nselverts==2) { /* Align view to edge (or 2 verts) */ 
		EditVert *eve, *leve= NULL;

		for (eve= em->verts.first; eve; eve= eve->next) {
			if (eve->f & SELECT) {
				if (leve) {
					norm[0]= leve->co[0] - eve->co[0];
					norm[1]= leve->co[1] - eve->co[1];
					norm[2]= leve->co[2] - eve->co[2];
					break; /* we know there are only 2 verts so no need to keep looking */
				}
				leve= eve;
			}
		}
		Mat4Mul3Vecfl(obedit->obmat, norm);
		view3d_align_axis_to_vector(v3d, rv3d, axis, norm);
	} 
	else if (nselverts==1) { /* Align view to vert normal */ 
		EditVert *eve;

		for (eve= em->verts.first; eve; eve= eve->next) {
			if (eve->f & SELECT) {
				norm[0]= eve->no[0];
				norm[1]= eve->no[1];
				norm[2]= eve->no[2];
				break; /* we know this is the only selected vert, so no need to keep looking */
			}
		}
		Mat4Mul3Vecfl(obedit->obmat, norm);
		view3d_align_axis_to_vector(v3d, rv3d, axis, norm);
	}
} 

/* **************** VERTEX DEFORMS *************** */

/*scene is needed for some tool settings*/
static void smooth_vertex(EditMesh *em, Object *obedit, Scene *scene)
{
	EditVert *eve, *eve_mir = NULL;
	EditEdge *eed;
	float *adror, *adr, fac;
	float fvec[3];
	int teller=0;
	ModifierData *md;

	if(em==NULL) {
		return OPERATOR_CANCELLED;
	}

	/* count */
	eve= em->verts.first;
	while(eve) {
		if(eve->f & SELECT) teller++;
		eve= eve->next;
	}

	if(teller==0) {
		BKE_mesh_end_editmesh(obedit->data, em);
		return OPERATOR_CANCELLED;
	}
	
	adr=adror= (float *)MEM_callocN(3*sizeof(float *)*teller, "vertsmooth");
	eve= em->verts.first;
	while(eve) {
		if(eve->f & SELECT) {
			eve->tmp.p = (void*)adr;
			eve->f1= 0;
			eve->f2= 0;
			adr+= 3;
		}
		eve= eve->next;
	}

	/* if there is a mirror modifier with clipping, flag the verts that
	 * are within tolerance of the plane(s) of reflection 
	 */
	for(md=obedit->modifiers.first; md; md=md->next) {
		if(md->type==eModifierType_Mirror) {
			MirrorModifierData *mmd = (MirrorModifierData*) md;	
		
			if(mmd->flag & MOD_MIR_CLIPPING) {
				for (eve= em->verts.first; eve; eve= eve->next) {
					if(eve->f & SELECT) {

						switch(mmd->axis){
							case 0:
								if (fabs(eve->co[0]) < mmd->tolerance)
									eve->f2 |= 1;
								break;
							case 1:
								if (fabs(eve->co[1]) < mmd->tolerance)
									eve->f2 |= 2;
								break;
							case 2:
								if (fabs(eve->co[2]) < mmd->tolerance)
									eve->f2 |= 4;
								break;
						}
					}
				}
			}
		}
	}
	
	eed= em->edges.first;
	while(eed) {
		if( (eed->v1->f & SELECT) || (eed->v2->f & SELECT) ) {
			fvec[0]= (eed->v1->co[0]+eed->v2->co[0])/2.0;
			fvec[1]= (eed->v1->co[1]+eed->v2->co[1])/2.0;
			fvec[2]= (eed->v1->co[2]+eed->v2->co[2])/2.0;
			
			if((eed->v1->f & SELECT) && eed->v1->f1<255) {
				eed->v1->f1++;
				VecAddf(eed->v1->tmp.p, eed->v1->tmp.p, fvec);
			}
			if((eed->v2->f & SELECT) && eed->v2->f1<255) {
				eed->v2->f1++;
				VecAddf(eed->v2->tmp.p, eed->v2->tmp.p, fvec);
			}
		}
		eed= eed->next;
	}

	eve= em->verts.first;
	while(eve) {
		if(eve->f & SELECT) {
			if(eve->f1) {
				
				if (scene->toolsettings->editbutflag & B_MESH_X_MIRROR) {
					eve_mir= editmesh_get_x_mirror_vert(obedit, em, eve->co);
				}
				
				adr = eve->tmp.p;
				fac= 0.5/(float)eve->f1;
				
				eve->co[0]= 0.5*eve->co[0]+fac*adr[0];
				eve->co[1]= 0.5*eve->co[1]+fac*adr[1];
				eve->co[2]= 0.5*eve->co[2]+fac*adr[2];
				
				
				/* clip if needed by mirror modifier */
				if (eve->f2) {
					if (eve->f2 & 1) {
						eve->co[0]= 0.0f;
					}
					if (eve->f2 & 2) {
						eve->co[1]= 0.0f;
					}
					if (eve->f2 & 4) {
						eve->co[2]= 0.0f;
					}
				}
				
				if (eve_mir) {
					eve_mir->co[0]=-eve->co[0];
					eve_mir->co[1]= eve->co[1];
					eve_mir->co[2]= eve->co[2];
				}
				
			}
			eve->tmp.p= NULL;
		}
		eve= eve->next;
	}
	MEM_freeN(adror);

	recalc_editnormals(em);
<<<<<<< HEAD
=======

	BKE_mesh_end_editmesh(obedit->data, em);

	DAG_object_flush_update(scene, obedit, OB_RECALC_DATA);
	WM_event_add_notifier(C, NC_OBJECT|ND_GEOM_SELECT, obedit);

	return OPERATOR_FINISHED;
}

static int smooth_vertex_exec(bContext *C, wmOperator *op)
{
	int repeat = RNA_int_get(op->ptr, "repeat");
	int i;

	if (!repeat) repeat = 1;

	for (i=0; i<repeat; i++) {
		smooth_vertex(C, op);
	}

	return OPERATOR_FINISHED;
}

void MESH_OT_vertices_smooth(wmOperatorType *ot)
{
	/* identifiers */
	ot->name= "Smooth Vertex";
	ot->description= "Flatten angles of selected vertices.";
	ot->idname= "MESH_OT_vertices_smooth";
	
	/* api callbacks */
	ot->exec= smooth_vertex_exec;
	ot->poll= ED_operator_editmesh;
	
	/* flags */
	ot->flag= OPTYPE_REGISTER|OPTYPE_UNDO;

	RNA_def_int(ot->srna, "repeat", 1, 1, 100, "Smooth Iterations", "", 1, INT_MAX);
>>>>>>> d893b0f9
}

void vertexnoise(Object *obedit, EditMesh *em)
{
	Material *ma;
	Tex *tex;
	EditVert *eve;
	float b2, ofs, vec[3];

	if(em==NULL) return;
	
	ma= give_current_material(obedit, obedit->actcol);
	if(ma==0 || ma->mtex[0]==0 || ma->mtex[0]->tex==0) {
		return;
	}
	tex= ma->mtex[0]->tex;
	
	ofs= tex->turbul/200.0;
	
	eve= (struct EditVert *)em->verts.first;
	while(eve) {
		if(eve->f & SELECT) {
			
			if(tex->type==TEX_STUCCI) {
				
				b2= BLI_hnoise(tex->noisesize, eve->co[0], eve->co[1], eve->co[2]);
				if(tex->stype) ofs*=(b2*b2);
				vec[0]= 0.2*(b2-BLI_hnoise(tex->noisesize, eve->co[0]+ofs, eve->co[1], eve->co[2]));
				vec[1]= 0.2*(b2-BLI_hnoise(tex->noisesize, eve->co[0], eve->co[1]+ofs, eve->co[2]));
				vec[2]= 0.2*(b2-BLI_hnoise(tex->noisesize, eve->co[0], eve->co[1], eve->co[2]+ofs));
				
				VecAddf(eve->co, eve->co, vec);
			}
			else {
				float tin, dum;
				externtex(ma->mtex[0], eve->co, &tin, &dum, &dum, &dum, &dum);
				eve->co[2]+= 0.05*tin;
			}
		}
		eve= eve->next;
	}

	recalc_editnormals(em);
//	DAG_object_flush_update(scene, obedit, OB_RECALC_DATA);

}

static void vertices_to_sphere(Scene *scene, View3D *v3d, Object *obedit, EditMesh *em, float perc)
{
	EditVert *eve;
	float *curs, len, vec[3], cent[3], fac, facm, imat[3][3], bmat[3][3];
	int tot;
	
// XXX	if(button(&perc, 1, 100, "Percentage:")==0) return;
	
	fac= perc/100.0f;
	facm= 1.0f-fac;
	
	Mat3CpyMat4(bmat, obedit->obmat);
	Mat3Inv(imat, bmat);

	/* center */
	curs= give_cursor(scene, v3d);
	cent[0]= curs[0]-obedit->obmat[3][0];
	cent[1]= curs[1]-obedit->obmat[3][1];
	cent[2]= curs[2]-obedit->obmat[3][2];
	Mat3MulVecfl(imat, cent);

	len= 0.0;
	tot= 0;
	eve= em->verts.first;
	while(eve) {
		if(eve->f & SELECT) {
			tot++;
			len+= VecLenf(cent, eve->co);
		}
		eve= eve->next;
	}
	len/=tot;
	
	if(len==0.0) len= 10.0;
	
	eve= em->verts.first;
	while(eve) {
		if(eve->f & SELECT) {
			vec[0]= eve->co[0]-cent[0];
			vec[1]= eve->co[1]-cent[1];
			vec[2]= eve->co[2]-cent[2];
			
			Normalize(vec);
			
			eve->co[0]= fac*(cent[0]+vec[0]*len) + facm*eve->co[0];
			eve->co[1]= fac*(cent[1]+vec[1]*len) + facm*eve->co[1];
			eve->co[2]= fac*(cent[2]+vec[2]*len) + facm*eve->co[2];
			
		}
		eve= eve->next;
	}
	
	recalc_editnormals(em);
//	DAG_object_flush_update(scene, obedit, OB_RECALC_DATA);

}

static int vertices_to_sphere_exec(bContext *C, wmOperator *op)
{
	Object *obedit= CTX_data_edit_object(C);
	View3D *v3d = CTX_wm_view3d(C);
	Scene *scene = CTX_data_scene(C);
	EditMesh *em= BKE_mesh_get_editmesh(((Mesh *)obedit->data));
	
	vertices_to_sphere(scene, v3d, obedit, em, RNA_float_get(op->ptr,"percent"));
		
	BKE_mesh_end_editmesh(obedit->data, em);

	DAG_object_flush_update(scene, obedit, OB_RECALC_DATA);
	WM_event_add_notifier(C, NC_OBJECT|ND_GEOM_SELECT, obedit);
	
	return OPERATOR_FINISHED;	
}

void MESH_OT_vertices_transform_to_sphere(wmOperatorType *ot)
{
	/* identifiers */
	ot->name= "Vertices to Sphere";
	//added "around cursor" to differentiate between "TFM_OT_tosphere()"
	ot->description= "Move selected vertices outward in a spherical shape around cursor.";
	ot->idname= "MESH_OT_vertices_transform_to_sphere";
	
	/* api callbacks */
	ot->exec= vertices_to_sphere_exec;
	ot->poll= ED_operator_editmesh;

	/* flags */
	ot->flag= OPTYPE_REGISTER/*|OPTYPE_UNDO*/;
	
	/* props */
	RNA_def_float(ot->srna, "percent", 100.0f, 0.0f, 100.0f, "Percent", "DOC_BROKEN", 0.01f, 100.0f);
}

void flipface(EditMesh *em, EditFace *efa)
{
	if(efa->v4) {
		SWAP(EditVert *, efa->v2, efa->v4);
		SWAP(EditEdge *, efa->e1, efa->e4);
		SWAP(EditEdge *, efa->e2, efa->e3);
		EM_data_interp_from_faces(em, efa, NULL, efa, 0, 3, 2, 1);
	}
	else {
		SWAP(EditVert *, efa->v2, efa->v3);
		SWAP(EditEdge *, efa->e1, efa->e3);
		efa->e2->dir= 1-efa->e2->dir;
		EM_data_interp_from_faces(em, efa, NULL, efa, 0, 2, 1, 3);
	}

	if(efa->v4) CalcNormFloat4(efa->v1->co, efa->v2->co, efa->v3->co, efa->v4->co, efa->n);
	else CalcNormFloat(efa->v1->co, efa->v2->co, efa->v3->co, efa->n);
<<<<<<< HEAD
}
=======
}


static int flip_normals(bContext *C, wmOperator *op)
{
	Scene *scene = CTX_data_scene(C);
	Object *obedit= CTX_data_edit_object(C);
	EditMesh *em= BKE_mesh_get_editmesh(((Mesh *)obedit->data));
	EditFace *efa;
	
	efa= em->faces.first;
	while(efa) {
		if( efa->f & SELECT ){
			flipface(em, efa);
		}
		efa= efa->next;
	}
	
	/* update vertex normals too */
	recalc_editnormals(em);

	BKE_mesh_end_editmesh(obedit->data, em);

	DAG_object_flush_update(scene, obedit, OB_RECALC_DATA);
	WM_event_add_notifier(C, NC_OBJECT|ND_GEOM_SELECT, obedit);

	return OPERATOR_FINISHED;
}

void MESH_OT_flip_normals(wmOperatorType *ot)
{
	/* identifiers */
	ot->name= "Flip Normals";
	ot->description= "Toggle the direction of selected face's vertex and face normals.";
	ot->idname= "MESH_OT_flip_normals";
	
	/* api callbacks */
	ot->exec= flip_normals;
	ot->poll= ED_operator_editmesh;
	
	/* flags */
	ot->flag= OPTYPE_REGISTER|OPTYPE_UNDO;
}
>>>>>>> d893b0f9
<|MERGE_RESOLUTION|>--- conflicted
+++ resolved
@@ -330,969 +330,6 @@
 	
 }
 
-<<<<<<< HEAD
-=======
-static void findnearestvert__doClosest(void *userData, EditVert *eve, int x, int y, int index)
-{
-	struct { short mval[2], pass, select, strict; int dist, lastIndex, closestIndex; EditVert *closest; } *data = userData;
-
-	if (data->pass==0) {
-		if (index<=data->lastIndex)
-			return;
-	} else {
-		if (index>data->lastIndex)
-			return;
-	}
-
-	if (data->dist>3) {
-		int temp = abs(data->mval[0] - x) + abs(data->mval[1]- y);
-		if ((eve->f&1) == data->select) {
-			if (data->strict == 1)
-				return;
-			else
-				temp += 5;
-		}
-
-		if (temp<data->dist) {
-			data->dist = temp;
-			data->closest = eve;
-			data->closestIndex = index;
-		}
-	}
-}
-
-
-
-
-static unsigned int findnearestvert__backbufIndextest(void *handle, unsigned int index)
-{
-	EditMesh *em= (EditMesh *)handle;
-	EditVert *eve = BLI_findlink(&em->verts, index-1);
-
-	if(eve && (eve->f & SELECT)) return 0;
-	return 1; 
-}
-/**
- * findnearestvert
- * 
- * dist (in/out): minimal distance to the nearest and at the end, actual distance
- * sel: selection bias
- * 		if SELECT, selected vertice are given a 5 pixel bias to make them farter than unselect verts
- * 		if 0, unselected vertice are given the bias
- * strict: if 1, the vertice corresponding to the sel parameter are ignored and not just biased 
- */
-EditVert *findnearestvert(ViewContext *vc, int *dist, short sel, short strict)
-{
-	if(vc->v3d->drawtype>OB_WIRE && (vc->v3d->flag & V3D_ZBUF_SELECT)){
-		int distance;
-		unsigned int index;
-		EditVert *eve;
-		
-		if(strict) index = view3d_sample_backbuf_rect(vc, vc->mval, 50, em_wireoffs, 0xFFFFFF, &distance, strict, vc->em, findnearestvert__backbufIndextest); 
-		else index = view3d_sample_backbuf_rect(vc, vc->mval, 50, em_wireoffs, 0xFFFFFF, &distance, 0, NULL, NULL); 
-		
-		eve = BLI_findlink(&vc->em->verts, index-1);
-		
-		if(eve && distance < *dist) {
-			*dist = distance;
-			return eve;
-		} else {
-			return NULL;
-		}
-			
-	}
-	else {
-		struct { short mval[2], pass, select, strict; int dist, lastIndex, closestIndex; EditVert *closest; } data;
-		static int lastSelectedIndex=0;
-		static EditVert *lastSelected=NULL;
-
-		if (lastSelected && BLI_findlink(&vc->em->verts, lastSelectedIndex)!=lastSelected) {
-			lastSelectedIndex = 0;
-			lastSelected = NULL;
-		}
-
-		data.lastIndex = lastSelectedIndex;
-		data.mval[0] = vc->mval[0];
-		data.mval[1] = vc->mval[1];
-		data.select = sel;
-		data.dist = *dist;
-		data.strict = strict;
-		data.closest = NULL;
-		data.closestIndex = 0;
-
-		data.pass = 0;
-		mesh_foreachScreenVert(vc, findnearestvert__doClosest, &data, 1);
-
-		if (data.dist>3) {
-			data.pass = 1;
-			mesh_foreachScreenVert(vc, findnearestvert__doClosest, &data, 1);
-		}
-
-		*dist = data.dist;
-		lastSelected = data.closest;
-		lastSelectedIndex = data.closestIndex;
-
-		return data.closest;
-	}
-}
-
-/* returns labda for closest distance v1 to line-piece v2-v3 */
-static float labda_PdistVL2Dfl( float *v1, float *v2, float *v3) 
-{
-	float rc[2], len;
-	
-	rc[0]= v3[0]-v2[0];
-	rc[1]= v3[1]-v2[1];
-	len= rc[0]*rc[0]+ rc[1]*rc[1];
-	if(len==0.0f)
-		return 0.0f;
-	
-	return ( rc[0]*(v1[0]-v2[0]) + rc[1]*(v1[1]-v2[1]) )/len;
-}
-
-/* note; uses v3d, so needs active 3d window */
-static void findnearestedge__doClosest(void *userData, EditEdge *eed, int x0, int y0, int x1, int y1, int index)
-{
-	struct { ViewContext vc; float mval[2]; int dist; EditEdge *closest; } *data = userData;
-	float v1[2], v2[2];
-	int distance;
-		
-	v1[0] = x0;
-	v1[1] = y0;
-	v2[0] = x1;
-	v2[1] = y1;
-		
-	distance= PdistVL2Dfl(data->mval, v1, v2);
-		
-	if(eed->f & SELECT) distance+=5;
-	if(distance < data->dist) {
-		if(data->vc.rv3d->rflag & RV3D_CLIPPING) {
-			float labda= labda_PdistVL2Dfl(data->mval, v1, v2);
-			float vec[3];
-
-			vec[0]= eed->v1->co[0] + labda*(eed->v2->co[0] - eed->v1->co[0]);
-			vec[1]= eed->v1->co[1] + labda*(eed->v2->co[1] - eed->v1->co[1]);
-			vec[2]= eed->v1->co[2] + labda*(eed->v2->co[2] - eed->v1->co[2]);
-			Mat4MulVecfl(data->vc.obedit->obmat, vec);
-
-			if(view3d_test_clipping(data->vc.rv3d, vec)==0) {
-				data->dist = distance;
-				data->closest = eed;
-			}
-		}
-		else {
-			data->dist = distance;
-			data->closest = eed;
-		}
-	}
-}
-EditEdge *findnearestedge(ViewContext *vc, int *dist)
-{
-
-	if(vc->v3d->drawtype>OB_WIRE && (vc->v3d->flag & V3D_ZBUF_SELECT)) {
-		int distance;
-		unsigned int index = view3d_sample_backbuf_rect(vc, vc->mval, 50, em_solidoffs, em_wireoffs, &distance,0, NULL, NULL);
-		EditEdge *eed = BLI_findlink(&vc->em->edges, index-1);
-
-		if (eed && distance<*dist) {
-			*dist = distance;
-			return eed;
-		} else {
-			return NULL;
-		}
-	}
-	else {
-		struct { ViewContext vc; float mval[2]; int dist; EditEdge *closest; } data;
-
-		data.vc= *vc;
-		data.mval[0] = vc->mval[0];
-		data.mval[1] = vc->mval[1];
-		data.dist = *dist;
-		data.closest = NULL;
-
-		mesh_foreachScreenEdge(vc, findnearestedge__doClosest, &data, 2);
-
-		*dist = data.dist;
-		return data.closest;
-	}
-}
-
-static void findnearestface__getDistance(void *userData, EditFace *efa, int x, int y, int index)
-{
-	struct { short mval[2]; int dist; EditFace *toFace; } *data = userData;
-
-	if (efa==data->toFace) {
-		int temp = abs(data->mval[0]-x) + abs(data->mval[1]-y);
-
-		if (temp<data->dist)
-			data->dist = temp;
-	}
-}
-static void findnearestface__doClosest(void *userData, EditFace *efa, int x, int y, int index)
-{
-	struct { short mval[2], pass; int dist, lastIndex, closestIndex; EditFace *closest; } *data = userData;
-
-	if (data->pass==0) {
-		if (index<=data->lastIndex)
-			return;
-	} else {
-		if (index>data->lastIndex)
-			return;
-	}
-
-	if (data->dist>3) {
-		int temp = abs(data->mval[0]-x) + abs(data->mval[1]-y);
-
-		if (temp<data->dist) {
-			data->dist = temp;
-			data->closest = efa;
-			data->closestIndex = index;
-		}
-	}
-}
-static EditFace *findnearestface(ViewContext *vc, int *dist)
-{
-
-	if(vc->v3d->drawtype>OB_WIRE && (vc->v3d->flag & V3D_ZBUF_SELECT)) {
-		unsigned int index = view3d_sample_backbuf(vc, vc->mval[0], vc->mval[1]);
-		EditFace *efa = BLI_findlink(&vc->em->faces, index-1);
-
-		if (efa) {
-			struct { short mval[2]; int dist; EditFace *toFace; } data;
-
-			data.mval[0] = vc->mval[0];
-			data.mval[1] = vc->mval[1];
-			data.dist = 0x7FFF;		/* largest short */
-			data.toFace = efa;
-
-			mesh_foreachScreenFace(vc, findnearestface__getDistance, &data);
-
-			if(vc->em->selectmode == SCE_SELECT_FACE || data.dist<*dist) {	/* only faces, no dist check */
-				*dist= data.dist;
-				return efa;
-			}
-		}
-		
-		return NULL;
-	}
-	else {
-		struct { short mval[2], pass; int dist, lastIndex, closestIndex; EditFace *closest; } data;
-		static int lastSelectedIndex=0;
-		static EditFace *lastSelected=NULL;
-
-		if (lastSelected && BLI_findlink(&vc->em->faces, lastSelectedIndex)!=lastSelected) {
-			lastSelectedIndex = 0;
-			lastSelected = NULL;
-		}
-
-		data.lastIndex = lastSelectedIndex;
-		data.mval[0] = vc->mval[0];
-		data.mval[1] = vc->mval[1];
-		data.dist = *dist;
-		data.closest = NULL;
-		data.closestIndex = 0;
-
-		data.pass = 0;
-		mesh_foreachScreenFace(vc, findnearestface__doClosest, &data);
-
-		if (data.dist>3) {
-			data.pass = 1;
-			mesh_foreachScreenFace(vc, findnearestface__doClosest, &data);
-		}
-
-		*dist = data.dist;
-		lastSelected = data.closest;
-		lastSelectedIndex = data.closestIndex;
-
-		return data.closest;
-	}
-}
-
-/* best distance based on screen coords. 
-   use em->selectmode to define how to use 
-   selected vertices and edges get disadvantage
-   return 1 if found one
-*/
-static int unified_findnearest(ViewContext *vc, EditVert **eve, EditEdge **eed, EditFace **efa) 
-{
-	EditMesh *em= vc->em;
-	int dist= 75;
-	
-	*eve= NULL;
-	*eed= NULL;
-	*efa= NULL;
-	
-	/* no afterqueue (yet), so we check it now, otherwise the em_xxxofs indices are bad */
-	view3d_validate_backbuf(vc);
-	
-	if(em->selectmode & SCE_SELECT_VERTEX)
-		*eve= findnearestvert(vc, &dist, SELECT, 0);
-	if(em->selectmode & SCE_SELECT_FACE)
-		*efa= findnearestface(vc, &dist);
-
-	dist-= 20;	/* since edges select lines, we give dots advantage of 20 pix */
-	if(em->selectmode & SCE_SELECT_EDGE)
-		*eed= findnearestedge(vc, &dist);
-
-	/* return only one of 3 pointers, for frontbuffer redraws */
-	if(*eed) {
-		*efa= NULL; *eve= NULL;
-	}
-	else if(*efa) {
-		*eve= NULL;
-	}
-	
-	return (*eve || *eed || *efa);
-}
-
-
-/* ****************  SIMILAR "group" SELECTS. FACE, EDGE AND VERTEX ************** */
-
-/* selects new faces/edges/verts based on the existing selection */
-
-/* FACES GROUP */
-
-#define SIMFACE_MATERIAL	201
-#define SIMFACE_IMAGE		202
-#define SIMFACE_AREA		203
-#define SIMFACE_PERIMETER	204
-#define SIMFACE_NORMAL		205
-#define SIMFACE_COPLANAR	206
-
-static EnumPropertyItem prop_simface_types[] = {
-	{SIMFACE_MATERIAL, "MATERIAL", 0, "Material", ""},
-	{SIMFACE_IMAGE, "IMAGE", 0, "Image", ""},
-	{SIMFACE_AREA, "AREA", 0, "Area", ""},
-	{SIMFACE_PERIMETER, "PERIMETER", 0, "Perimeter", ""},
-	{SIMFACE_NORMAL, "NORMAL", 0, "Normal", ""},
-	{SIMFACE_COPLANAR, "COPLANAR", 0, "Co-planar", ""},
-	{0, NULL, 0, NULL, NULL}
-};
-
-
-/* this as a way to compare the ares, perim  of 2 faces thay will scale to different sizes
-*0.5 so smaller faces arnt ALWAYS selected with a thresh of 1.0 */
-#define SCALE_CMP(a,b) ((a+a*thresh >= b) && (a-(a*thresh*0.5) <= b))
-
-static int similar_face_select__internal(Scene *scene, EditMesh *em, int mode)
-{
-	EditFace *efa, *base_efa=NULL;
-	unsigned int selcount=0; /*count how many new faces we select*/
-	
-	/*deselcount, count how many deselected faces are left, so we can bail out early
-	also means that if there are no deselected faces, we can avoid a lot of looping */
-	unsigned int deselcount=0; 
-	float thresh= scene->toolsettings->select_thresh;
-	short ok=0;
-	
-	for(efa= em->faces.first; efa; efa= efa->next) {
-		if (!efa->h) {
-			if (efa->f & SELECT) {
-				efa->f1=1;
-				ok=1;
-			} else {
-				efa->f1=0;
-				deselcount++; /* a deselected face we may select later */
-			}
-		}
-	}
-	
-	if (!ok || !deselcount) /* no data selected OR no more data to select */
-		return 0;
-	
-	if (mode==SIMFACE_AREA) {
-		for(efa= em->faces.first; efa; efa= efa->next) {
-			efa->tmp.fp= EM_face_area(efa);
-		}
-	} else if (mode==SIMFACE_PERIMETER) {
-		for(efa= em->faces.first; efa; efa= efa->next) {
-			efa->tmp.fp= EM_face_perimeter(efa);
-		}
-	}
-	
-	for(base_efa= em->faces.first; base_efa; base_efa= base_efa->next) {
-		if (base_efa->f1) { /* This was one of the faces originaly selected */
-			if (mode==SIMFACE_MATERIAL) { /* same material */
-				for(efa= em->faces.first; efa; efa= efa->next) {
-					if (
-						!(efa->f & SELECT) &&
-						!efa->h &&
-						base_efa->mat_nr == efa->mat_nr
-					) {
-						EM_select_face(efa, 1);
-						selcount++;
-						deselcount--;
-						if (!deselcount) /*have we selected all posible faces?, if so return*/
-							return selcount;
-					}
-				}
-			} else if (mode==SIMFACE_IMAGE) { /* same image */
-				MTFace *tf, *base_tf;
-
-				base_tf = (MTFace*)CustomData_em_get(&em->fdata, base_efa->data,
-				                                     CD_MTFACE);
-
-				if(!base_tf)
-					return selcount;
-
-				for(efa= em->faces.first; efa; efa= efa->next) {
-					if (!(efa->f & SELECT) && !efa->h) {
-						tf = (MTFace*)CustomData_em_get(&em->fdata, efa->data,
-						                                CD_MTFACE);
-
-						if(base_tf->tpage == tf->tpage) {
-							EM_select_face(efa, 1);
-							selcount++;
-							deselcount--;
-							if (!deselcount) /*have we selected all posible faces?, if so return*/
-								return selcount;
-						}
-					}
-				}
-			} else if (mode==SIMFACE_AREA || mode==SIMFACE_PERIMETER) { /* same area OR same perimeter, both use the same temp var */
-				for(efa= em->faces.first; efa; efa= efa->next) {
-					if (
-						(!(efa->f & SELECT) && !efa->h) &&
-						SCALE_CMP(base_efa->tmp.fp, efa->tmp.fp)
-					) {
-						EM_select_face(efa, 1);
-						selcount++;
-						deselcount--;
-						if (!deselcount) /*have we selected all posible faces?, if so return*/
-							return selcount;
-					}
-				}
-			} else if (mode==SIMFACE_NORMAL) {
-				float angle;
-				for(efa= em->faces.first; efa; efa= efa->next) {
-					if (!(efa->f & SELECT) && !efa->h) {
-						angle= VecAngle2(base_efa->n, efa->n);
-						if (angle/180.0<=thresh) {
-							EM_select_face(efa, 1);
-							selcount++;
-							deselcount--;
-							if (!deselcount) /*have we selected all posible faces?, if so return*/
-								return selcount;
-						}
-					}
-				}
-			} else if (mode==SIMFACE_COPLANAR) { /* same planer */
-				float angle, base_dot, dot;
-				base_dot= Inpf(base_efa->cent, base_efa->n);
-				for(efa= em->faces.first; efa; efa= efa->next) {
-					if (!(efa->f & SELECT) && !efa->h) {
-						angle= VecAngle2(base_efa->n, efa->n);
-						if (angle/180.0<=thresh) {
-							dot=Inpf(efa->cent, base_efa->n);
-							if (fabs(base_dot-dot) <= thresh) {
-								EM_select_face(efa, 1);
-								selcount++;
-								deselcount--;
-								if (!deselcount) /*have we selected all posible faces?, if so return*/
-									return selcount;
-							}
-						}
-					}
-				}
-			}
-		}
-	} /* end base_efa loop */
-	return selcount;
-}
-
-static int similar_face_select_exec(bContext *C, wmOperator *op)
-{
-	Scene *scene= CTX_data_scene(C);
-	Object *obedit= CTX_data_edit_object(C);
-	Mesh *me= obedit->data;
-	EditMesh *em= BKE_mesh_get_editmesh(me); 
-
-	int selcount = similar_face_select__internal(scene, em, RNA_int_get(op->ptr, "type"));
-	
-	if (selcount) {
-		/* here was an edge-mode only select flush case, has to be generalized */
-		EM_selectmode_flush(em);
-		WM_event_add_notifier(C, NC_OBJECT|ND_GEOM_SELECT, obedit);
-		BKE_mesh_end_editmesh(me, em);
-		return OPERATOR_FINISHED;
-	}
-	
-	BKE_mesh_end_editmesh(me, em);
-	return OPERATOR_CANCELLED;
-}	
-
-/* ***************************************************** */
-
-/* EDGE GROUP */
-
-#define SIMEDGE_LENGTH		101
-#define SIMEDGE_DIR			102
-#define SIMEDGE_FACE		103
-#define SIMEDGE_FACE_ANGLE	104
-#define SIMEDGE_CREASE		105
-#define SIMEDGE_SEAM		106
-#define SIMEDGE_SHARP		107
-
-static EnumPropertyItem prop_simedge_types[] = {
-	{SIMEDGE_LENGTH, "LENGTH", 0, "Length", ""},
-	{SIMEDGE_DIR, "DIR", 0, "Direction", ""},
-	{SIMEDGE_FACE, "FACE", 0, "Amount of Vertices in Face", ""},
-	{SIMEDGE_FACE_ANGLE, "FACE_ANGLE", 0, "Face Angles", ""},
-	{SIMEDGE_CREASE, "CREASE", 0, "Crease", ""},
-	{SIMEDGE_SEAM, "SEAM", 0, "Seam", ""},
-	{SIMEDGE_SHARP, "SHARP", 0, "Sharpness", ""},
-	{0, NULL, 0, NULL, NULL}
-};
-
-static int similar_edge_select__internal(Scene *scene, EditMesh *em, int mode)
-{
-	EditEdge *eed, *base_eed=NULL;
-	unsigned int selcount=0; /* count how many new edges we select*/
-	
-	/*count how many visible selected edges there are,
-	so we can return when there are none left */
-	unsigned int deselcount=0;
-	
-	short ok=0;
-	float thresh= scene->toolsettings->select_thresh;
-	
-	for(eed= em->edges.first; eed; eed= eed->next) {
-		if (!eed->h) {
-			if (eed->f & SELECT) {
-				eed->f1=1;
-				ok=1;
-			} else {
-				eed->f1=0;
-				deselcount++;
-			}
-			/* set all eed->tmp.l to 0 we use it later.
-			for counting face users*/
-			eed->tmp.l=0;
-			eed->f2=0; /* only for mode SIMEDGE_FACE_ANGLE, edge animations */
-		}
-	}
-	
-	if (!ok || !deselcount) /* no data selected OR no more data to select*/
-		return 0;
-	
-	if (mode==SIMEDGE_LENGTH) { /*store length*/
-		for(eed= em->edges.first; eed; eed= eed->next) {
-			if (!eed->h) /* dont calc data for hidden edges*/
-				eed->tmp.fp= VecLenf(eed->v1->co, eed->v2->co);
-		}
-	} else if (mode==SIMEDGE_FACE) { /*store face users*/
-		EditFace *efa;
-		/* cound how many faces each edge uses use tmp->l */
-		for(efa= em->faces.first; efa; efa= efa->next) {
-			efa->e1->tmp.l++;
-			efa->e2->tmp.l++;
-			efa->e3->tmp.l++;
-			if (efa->e4) efa->e4->tmp.l++;
-		}
-	} else if (mode==SIMEDGE_FACE_ANGLE) { /*store edge angles */
-		EditFace *efa;
-		int j;
-		/* cound how many faces each edge uses use tmp.l */
-		for(efa= em->faces.first; efa; efa= efa->next) {
-			/* here we use the edges temp data to assign a face
-			if a face has alredy been assigned (eed->f2==1)
-			we calculate the angle between the current face and
-			the edges previously found face.
-			store the angle in eed->tmp.fp (loosing the face eed->tmp.f)
-			but tagging eed->f2==2, so we know not to look at it again.
-			This only works for edges that connect to 2 faces. but its good enough
-			*/
-			
-			/* se we can loop through face edges*/
-			j=0;
-			eed= efa->e1;
-			while (j<4) {
-				if (j==1) eed= efa->e2;
-				else if (j==2) eed= efa->e3;
-				else if (j==3) {
-					eed= efa->e4;
-					if (!eed)
-						break;
-				} /* done looping */
-				
-				if (!eed->h) { /* dont calc data for hidden edges*/
-					if (eed->f2==2)
-						break;
-					else if (eed->f2==0) /* first access, assign the face */
-						eed->tmp.f= efa;
-					else if (eed->f2==1) /* second, we assign the angle*/
-						eed->tmp.fp= VecAngle2(eed->tmp.f->n, efa->n)/180;
-					eed->f2++; /* f2==0 no face assigned. f2==1 one face found. f2==2 angle calculated.*/
-				}
-				j++;
-			}
-		}
-	}
-	
-	for(base_eed= em->edges.first; base_eed; base_eed= base_eed->next) {
-		if (base_eed->f1) {
-			if (mode==SIMEDGE_LENGTH) { /* same length */
-				for(eed= em->edges.first; eed; eed= eed->next) {
-					if (
-						!(eed->f & SELECT) &&
-						!eed->h &&
-						SCALE_CMP(base_eed->tmp.fp, eed->tmp.fp)
-					) {
-						EM_select_edge(eed, 1);
-						selcount++;
-						deselcount--;
-						if (!deselcount) /*have we selected all posible faces?, if so return*/
-							return selcount;
-					}
-				}
-			} else if (mode==SIMEDGE_DIR) { /* same direction */
-				float base_dir[3], dir[3], angle;
-				VecSubf(base_dir, base_eed->v1->co, base_eed->v2->co);
-				for(eed= em->edges.first; eed; eed= eed->next) {
-					if (!(eed->f & SELECT) && !eed->h) {
-						VecSubf(dir, eed->v1->co, eed->v2->co);
-						angle= VecAngle2(base_dir, dir);
-						
-						if (angle>90) /* use the smallest angle between the edges */
-							angle= fabs(angle-180.0f);
-						
-						if (angle/90.0<=thresh) {
-							EM_select_edge(eed, 1);
-							selcount++;
-							deselcount--;
-							if (!deselcount) /*have we selected all posible faces?, if so return*/
-								return selcount;
-						}
-					}
-				}
-			} else if (mode==SIMEDGE_FACE) { /* face users */				
-				for(eed= em->edges.first; eed; eed= eed->next) {
-					if (
-						!(eed->f & SELECT) &&
-						!eed->h &&
-						base_eed->tmp.l==eed->tmp.l
-					) {
-						EM_select_edge(eed, 1);
-						selcount++;
-						deselcount--;
-						if (!deselcount) /*have we selected all posible faces?, if so return*/
-							return selcount;
-					}
-				}
-			} else if (mode==SIMEDGE_FACE_ANGLE && base_eed->f2==2) { /* edge angles, f2==2 means the edge has an angle. */				
-				for(eed= em->edges.first; eed; eed= eed->next) {
-					if (
-						!(eed->f & SELECT) &&
-						!eed->h &&
-						eed->f2==2 &&
-						(fabs(base_eed->tmp.fp-eed->tmp.fp)<=thresh)
-					) {
-						EM_select_edge(eed, 1);
-						selcount++;
-						deselcount--;
-						if (!deselcount) /*have we selected all posible faces?, if so return*/
-							return selcount;
-					}
-				}
-			} else if (mode==SIMEDGE_CREASE) { /* edge crease */
-				for(eed= em->edges.first; eed; eed= eed->next) {
-					if (
-						!(eed->f & SELECT) &&
-						!eed->h &&
-						(fabs(base_eed->crease-eed->crease) <= thresh)
-					) {
-						EM_select_edge(eed, 1);
-						selcount++;
-						deselcount--;
-						if (!deselcount) /*have we selected all posible faces?, if so return*/
-							return selcount;
-					}
-				}
-			} else if (mode==SIMEDGE_SEAM) { /* edge seam */
-				for(eed= em->edges.first; eed; eed= eed->next) {
-					if (
-						!(eed->f & SELECT) &&
-						!eed->h &&
-						(eed->seam == base_eed->seam)
-					) {
-						EM_select_edge(eed, 1);
-						selcount++;
-						deselcount--;
-						if (!deselcount) /*have we selected all posible faces?, if so return*/
-							return selcount;
-					}
-				}
-			} else if (mode==SIMEDGE_SHARP) { /* edge sharp */
-				for(eed= em->edges.first; eed; eed= eed->next) {
-					if (
-						!(eed->f & SELECT) &&
-						!eed->h &&
-						(eed->sharp == base_eed->sharp)
-					) {
-						EM_select_edge(eed, 1);
-						selcount++;
-						deselcount--;
-						if (!deselcount) /*have we selected all posible faces?, if so return*/
-							return selcount;
-					}
-				}
-			}
-		}
-	}	
-	return selcount;
-}
-/* wrap the above function but do selection flushing edge to face */
-static int similar_edge_select_exec(bContext *C, wmOperator *op)
-{
-	Scene *scene= CTX_data_scene(C);
-	Object *obedit= CTX_data_edit_object(C);
-	Mesh *me= obedit->data;
-	EditMesh *em= BKE_mesh_get_editmesh(me); 
-
-	int selcount = similar_edge_select__internal(scene, em, RNA_int_get(op->ptr, "type"));
-	
-	if (selcount) {
-		/* here was an edge-mode only select flush case, has to be generalized */
-		EM_selectmode_flush(em);
-		WM_event_add_notifier(C, NC_OBJECT|ND_GEOM_SELECT, obedit);
-		BKE_mesh_end_editmesh(me, em);
-		return OPERATOR_FINISHED;
-	}
-	
-	BKE_mesh_end_editmesh(me, em);
-	return OPERATOR_CANCELLED;
-}
-
-/* ********************************* */
-
-/*
-VERT GROUP
- mode 1: same normal
- mode 2: same number of face users
- mode 3: same vertex groups
-*/
-
-#define SIMVERT_NORMAL	0
-#define SIMVERT_FACE	1
-#define SIMVERT_VGROUP	2
-
-static EnumPropertyItem prop_simvertex_types[] = {
-	{SIMVERT_NORMAL, "NORMAL", 0, "Normal", ""},
-	{SIMVERT_FACE, "FACE", 0, "Amount of Vertices in Face", ""},
-	{SIMVERT_VGROUP, "VGROUP", 0, "Vertex Groups", ""},
-	{0, NULL, 0, NULL, NULL}
-};
-
-
-static int similar_vert_select_exec(bContext *C, wmOperator *op)
-{
-	Scene *scene= CTX_data_scene(C);
-	Object *obedit= CTX_data_edit_object(C);
-	Mesh *me= obedit->data;
-	EditMesh *em= BKE_mesh_get_editmesh(me); 
-	EditVert *eve, *base_eve=NULL;
-	unsigned int selcount=0; /* count how many new edges we select*/
-	
-	/*count how many visible selected edges there are,
-	so we can return when there are none left */
-	unsigned int deselcount=0;
-	int mode= RNA_enum_get(op->ptr, "type");
-	
-	short ok=0;
-	float thresh= scene->toolsettings->select_thresh;
-	
-	for(eve= em->verts.first; eve; eve= eve->next) {
-		if (!eve->h) {
-			if (eve->f & SELECT) {
-				eve->f1=1;
-				ok=1;
-			} else {
-				eve->f1=0;
-				deselcount++;
-			}
-			/* set all eve->tmp.l to 0 we use them later.*/
-			eve->tmp.l=0;
-		}
-		
-	}
-	
-	if (!ok || !deselcount) { /* no data selected OR no more data to select*/
-		BKE_mesh_end_editmesh(me, em);
-		return 0;
-	}
-	
-	if(mode == SIMVERT_FACE) {
-		/* store face users */
-		EditFace *efa;
-		
-		/* count how many faces each edge uses use tmp->l */
-		for(efa= em->faces.first; efa; efa= efa->next) {
-			efa->v1->tmp.l++;
-			efa->v2->tmp.l++;
-			efa->v3->tmp.l++;
-			if (efa->v4) efa->v4->tmp.l++;
-		}
-	}
-	
-	
-	for(base_eve= em->verts.first; base_eve; base_eve= base_eve->next) {
-		if (base_eve->f1) {
-				
-			if(mode == SIMVERT_NORMAL) {
-				float angle;
-				for(eve= em->verts.first; eve; eve= eve->next) {
-					if (!(eve->f & SELECT) && !eve->h) {
-						angle= VecAngle2(base_eve->no, eve->no);
-						if (angle/180.0<=thresh) {
-							eve->f |= SELECT;
-							selcount++;
-							deselcount--;
-							if (!deselcount) {/*have we selected all posible faces?, if so return*/
-								BKE_mesh_end_editmesh(me, em);
-								return selcount;
-							}
-						}
-					}
-				}
-			}
-			else if(mode == SIMVERT_FACE) {
-				for(eve= em->verts.first; eve; eve= eve->next) {
-					if (
-						!(eve->f & SELECT) &&
-						!eve->h &&
-						base_eve->tmp.l==eve->tmp.l
-					) {
-						eve->f |= SELECT;
-						selcount++;
-						deselcount--;
-						if (!deselcount) {/*have we selected all posible faces?, if so return*/
-							BKE_mesh_end_editmesh(me, em);
-							return selcount;
-						}
-					}
-				}
-			} 
-			else if(mode == SIMVERT_VGROUP) {
-				MDeformVert *dvert, *base_dvert;
-				short i, j; /* weight index */
-
-				base_dvert= CustomData_em_get(&em->vdata, base_eve->data,
-					CD_MDEFORMVERT);
-
-				if (!base_dvert || base_dvert->totweight == 0) {
-					BKE_mesh_end_editmesh(me, em);
-					return selcount;
-				}
-				
-				for(eve= em->verts.first; eve; eve= eve->next) {
-					dvert= CustomData_em_get(&em->vdata, eve->data,
-						CD_MDEFORMVERT);
-
-					if (dvert && !(eve->f & SELECT) && !eve->h && dvert->totweight) {
-						/* do the extra check for selection in the following if, so were not
-						checking verts that may be alredy selected */
-						for (i=0; base_dvert->totweight >i && !(eve->f & SELECT); i++) { 
-							for (j=0; dvert->totweight >j; j++) {
-								if (base_dvert->dw[i].def_nr==dvert->dw[j].def_nr) {
-									eve->f |= SELECT;
-									selcount++;
-									deselcount--;
-									if (!deselcount) { /*have we selected all posible faces?, if so return*/
-										BKE_mesh_end_editmesh(me, em);
-										return selcount;
-									}
-									break;
-								}
-							}
-						}
-					}
-				}
-			}
-		}
-	} /* end basevert loop */
-
-	if(selcount) {
-		WM_event_add_notifier(C, NC_OBJECT|ND_GEOM_SELECT, obedit);
-		BKE_mesh_end_editmesh(me, em);
-		return OPERATOR_FINISHED;
-	}
-
-	BKE_mesh_end_editmesh(me, em);
-	return OPERATOR_CANCELLED;
-}
-
-static int select_similar_exec(bContext *C, wmOperator *op)
-{
-	int type= RNA_enum_get(op->ptr, "type");
-
-	if(type < 100)
-		return similar_vert_select_exec(C, op);
-	else if(type < 200)
-		return similar_edge_select_exec(C, op);
-	else
-		return similar_face_select_exec(C, op);
-}
-
-static EnumPropertyItem *select_similar_type_itemf(bContext *C, PointerRNA *ptr, int *free)
-{
-	Object *obedit;
-	EnumPropertyItem *item= NULL;
-	int totitem= 0;
-	
-	if(C==NULL) {
-		/* needed for doc generation */
-		RNA_enum_items_add(&item, &totitem, prop_simvertex_types);
-		RNA_enum_items_add(&item, &totitem, prop_simedge_types);
-		RNA_enum_items_add(&item, &totitem, prop_simface_types);
-		RNA_enum_item_end(&item, &totitem);
-		*free= 1;
-		
-		return item;
-	}
-	
-	obedit= CTX_data_edit_object(C);
-	
-	if(obedit && obedit->type == OB_MESH) {
-		EditMesh *em= BKE_mesh_get_editmesh(obedit->data); 
-
-		if(em->selectmode & SCE_SELECT_VERTEX)
-			RNA_enum_items_add(&item, &totitem, prop_simvertex_types);
-		else if(em->selectmode & SCE_SELECT_EDGE)
-			RNA_enum_items_add(&item, &totitem, prop_simedge_types);
-		else if(em->selectmode & SCE_SELECT_FACE)
-			RNA_enum_items_add(&item, &totitem, prop_simface_types);
-		RNA_enum_item_end(&item, &totitem);
-
-		*free= 1;
-
-		return item;
-	}
-	
-	return NULL;
-}
-
-void MESH_OT_select_similar(wmOperatorType *ot)
-{
-	PropertyRNA *prop;
-
-	/* identifiers */
-	ot->name= "Select Similar";
-	ot->description= "Select similar vertices, edges or faces by property types.";
-	ot->idname= "MESH_OT_select_similar";
-	
-	/* api callbacks */
-	ot->invoke= WM_menu_invoke;
-	ot->exec= select_similar_exec;
-	ot->poll= ED_operator_editmesh;
-	
-	/* flags */
-	ot->flag= OPTYPE_REGISTER|OPTYPE_UNDO;
-	
-	/* properties */
-	prop= RNA_def_enum(ot->srna, "type", prop_simvertex_types, 0, "Type", "");
-	RNA_def_enum_funcs(prop, select_similar_type_itemf);
-}
->>>>>>> d893b0f9
 
 /* ******************************************* */
 
@@ -1996,8 +1033,6 @@
 	}
 	MEM_freeN(edarray);
 //	if (EM_texFaceCheck())
-<<<<<<< HEAD
-=======
 	
 	WM_event_add_notifier(C, NC_OBJECT|ND_GEOM_SELECT, obedit);
 
@@ -2005,6 +1040,7 @@
 	return OPERATOR_FINISHED;	
 }
 
+#if 0 //moved to bmeshutils_mods.c
 void MESH_OT_loop_multi_select(wmOperatorType *ot)
 {
 	/* identifiers */
@@ -2022,197 +1058,10 @@
 	/* properties */
 	RNA_def_boolean(ot->srna, "ring", 0, "Ring", "");
 }
-
+#endif
 		
 /* ***************** MAIN MOUSE SELECTION ************** */
 
-
-/* ***************** loop select (non modal) ************** */
-
-static void mouse_mesh_loop(bContext *C, short mval[2], short extend, short ring)
-{
-	ViewContext vc;
-	EditMesh *em;
-	EditEdge *eed;
-	int select= 1;
-	int dist= 50;
-	
-	em_setup_viewcontext(C, &vc);
-	vc.mval[0]= mval[0];
-	vc.mval[1]= mval[1];
-	em= vc.em;
-	
-	eed= findnearestedge(&vc, &dist);
-	if(eed) {
-		if(extend==0) EM_clear_flag_all(em, SELECT);
-	
-		if((eed->f & SELECT)==0) select=1;
-		else if(extend) select=0;
-
-		if(em->selectmode & SCE_SELECT_FACE) {
-			faceloop_select(em, eed, select);
-		}
-		else if(em->selectmode & SCE_SELECT_EDGE) {
-			if(ring)
-				edgering_select(em, eed, select);
-			else
-				edgeloop_select(em, eed, select);
-		}
-		else if(em->selectmode & SCE_SELECT_VERTEX) {
-			if(ring)
-				edgering_select(em, eed, select);
-			else 
-				edgeloop_select(em, eed, select);
-		}
-
-		EM_selectmode_flush(em);
-//			if (EM_texFaceCheck())
-		
-		WM_event_add_notifier(C, NC_OBJECT|ND_GEOM_SELECT, vc.obedit);
-	}
-}
-
-static int mesh_select_loop_invoke(bContext *C, wmOperator *op, wmEvent *event)
-{
-	
-	view3d_operator_needs_opengl(C);
-	
-	mouse_mesh_loop(C, event->mval, RNA_boolean_get(op->ptr, "extend"),
-					RNA_boolean_get(op->ptr, "ring"));
-	
-	/* cannot do tweaks for as long this keymap is after transform map */
-	return OPERATOR_FINISHED;
-}
-
-void MESH_OT_loop_select(wmOperatorType *ot)
-{
-	/* identifiers */
-	ot->name= "Loop Select";
-	ot->description= "Select a loop of connected edges.";
-	ot->idname= "MESH_OT_loop_select";
-	
-	/* api callbacks */
-	ot->invoke= mesh_select_loop_invoke;
-	ot->poll= ED_operator_editmesh;
-	
-	/* flags */
-	ot->flag= OPTYPE_REGISTER|OPTYPE_UNDO;
-	
-	/* properties */
-	RNA_def_boolean(ot->srna, "extend", 0, "Extend Select", "");
-	RNA_def_boolean(ot->srna, "ring", 0, "Select Ring", "");
-}
-
-/* ******************* mesh shortest path select, uses prev-selected edge ****************** */
-
-/* since you want to create paths with multiple selects, it doesn't have extend option */
-static void mouse_mesh_shortest_path(bContext *C, short mval[2])
-{
-	ViewContext vc;
-	EditMesh *em;
-	EditEdge *eed;
-	int dist= 50;
-	
-	em_setup_viewcontext(C, &vc);
-	vc.mval[0]= mval[0];
-	vc.mval[1]= mval[1];
-	em= vc.em;
-	
-	eed= findnearestedge(&vc, &dist);
-	if(eed) {
-		Mesh *me= vc.obedit->data;
-		int path = 0;
-		
-		if (em->selected.last) {
-			EditSelection *ese = em->selected.last;
-			
-			if(ese && ese->type == EDITEDGE) {
-				EditEdge *eed_act;
-				eed_act = (EditEdge*)ese->data;
-				if (eed_act != eed) {
-					if (edgetag_shortest_path(vc.scene, em, eed_act, eed)) {
-						EM_remove_selection(em, eed_act, EDITEDGE);
-						path = 1;
-					}
-				}
-			}
-		}
-		if (path==0) {
-			int act = (edgetag_context_check(vc.scene, eed)==0);
-			edgetag_context_set(vc.scene, eed, act); /* switch the edge option */
-		}
-		
-		EM_selectmode_flush(em);
-
-		/* even if this is selected it may not be in the selection list */
-		if(edgetag_context_check(vc.scene, eed)==0)
-			EM_remove_selection(em, eed, EDITEDGE);
-		else
-			EM_store_selection(em, eed, EDITEDGE);
-	
-		/* force drawmode for mesh */
-		switch (vc.scene->toolsettings->edge_mode) {
-			
-			case EDGE_MODE_TAG_SEAM:
-				me->drawflag |= ME_DRAWSEAMS;
-				break;
-			case EDGE_MODE_TAG_SHARP:
-				me->drawflag |= ME_DRAWSHARP;
-				break;
-			case EDGE_MODE_TAG_CREASE:	
-				me->drawflag |= ME_DRAWCREASES;
-				break;
-			case EDGE_MODE_TAG_BEVEL:
-				me->drawflag |= ME_DRAWBWEIGHTS;
-				break;
-		}
-		
-		DAG_object_flush_update(vc.scene, vc.obedit, OB_RECALC_DATA);
-	
-		WM_event_add_notifier(C, NC_OBJECT|ND_GEOM_SELECT, vc.obedit);
-	}
-}
-
-
-static int mesh_shortest_path_select_invoke(bContext *C, wmOperator *op, wmEvent *event)
-{
->>>>>>> d893b0f9
-	
-	WM_event_add_notifier(C, NC_OBJECT|ND_GEOM_SELECT, obedit);
-
-	BKE_mesh_end_editmesh(obedit->data, em);
-	return OPERATOR_FINISHED;	
-}
-
-#if 0 //moved to bmeshutils_mods.c
-void MESH_OT_loop_multi_select(wmOperatorType *ot)
-{
-	/* identifiers */
-<<<<<<< HEAD
-	ot->name= "Multi Select Loops";
-	ot->idname= "MESH_OT_loop_multi_select";
-=======
-	ot->name= "Shortest Path Select";
-	ot->description= "Select shortest path between two selections.";
-	ot->idname= "MESH_OT_select_shortest_path";
->>>>>>> d893b0f9
-	
-	/* api callbacks */
-	ot->exec= loop_multiselect;
-	ot->poll= ED_operator_editmesh;
-	
-	/* flags */
-	ot->flag= OPTYPE_REGISTER|OPTYPE_UNDO;
-	
-	/* properties */
-	RNA_def_boolean(ot->srna, "ring", 0, "Ring", "");
-}
-#endif
-		
-/* ***************** MAIN MOUSE SELECTION ************** */
-
-
-/* ******************* mesh shortest path select, uses prev-selected edge ****************** */
 
 /* ************************************************** */
 
@@ -2295,8 +1144,6 @@
 					face_tag(efa);
 					done= 1;
 				}
-<<<<<<< HEAD
-=======
 			}
 		}
 	}
@@ -2326,120 +1173,13 @@
 				EM_select_face(efa, 1);
 	
 	//	if (EM_texFaceCheck())
-	
+#endif
 	return OPERATOR_FINISHED;
 }
 
 #undef is_edge_delimit_ok
 #undef is_face_tag
 #undef face_tag
-
-static int select_linked_pick_invoke(bContext *C, wmOperator *op, wmEvent *event)
-{
-	Object *obedit= CTX_data_edit_object(C);
-	ViewContext vc;
-	EditVert *eve, *v1, *v2;
-	EditEdge *eed;
-	EditFace *efa;
-	short done=1, toggle=0;
-	int sel= !RNA_boolean_get(op->ptr, "deselect");
-	int limit= RNA_boolean_get(op->ptr, "limit");
-	
-	/* unified_finednearest needs ogl */
-	view3d_operator_needs_opengl(C);
-	
-	/* setup view context for argument to callbacks */
-	em_setup_viewcontext(C, &vc);
-	
-	if(vc.em->edges.first==0) return OPERATOR_CANCELLED;
-	
-	vc.mval[0]= event->mval[0];
-	vc.mval[1]= event->mval[1];
-	
-	/* return warning! */
-	if(limit) {
-		int retval= select_linked_limited_invoke(&vc, 0, sel);
-		WM_event_add_notifier(C, NC_OBJECT|ND_GEOM_SELECT, obedit);
-		return retval;
-	}
-	
-	if( unified_findnearest(&vc, &eve, &eed, &efa)==0 ) {
-		WM_event_add_notifier(C, NC_OBJECT|ND_GEOM_SELECT, obedit);
-	
-		return OPERATOR_CANCELLED;
-	}
-
-	/* clear test flags */
-	for(v1= vc.em->verts.first; v1; v1= v1->next) v1->f1= 0;
-	
-	/* start vertex/face/edge */
-	if(eve) eve->f1= 1;
-	else if(eed) eed->v1->f1= eed->v2->f1= 1;
-	else efa->v1->f1= efa->v2->f1= efa->v3->f1= 1;
-	
-	/* set flag f1 if affected */
-	while(done==1) {
-		done= 0;
-		toggle++;
-		
-		if(toggle & 1) eed= vc.em->edges.first;
-		else eed= vc.em->edges.last;
-		
-		while(eed) {
-			v1= eed->v1;
-			v2= eed->v2;
-			
-			if(eed->h==0) {
-				if(v1->f1 && v2->f1==0) {
-					v2->f1= 1;
-					done= 1;
-				}
-				else if(v1->f1==0 && v2->f1) {
-					v1->f1= 1;
-					done= 1;
-				}
-			}
-			
-			if(toggle & 1) eed= eed->next;
-			else eed= eed->prev;
-		}
-	}
-	
-	/* now use vertex f1 flag to select/deselect */
-	for(eed= vc.em->edges.first; eed; eed= eed->next) {
-		if(eed->v1->f1 && eed->v2->f1) 
-			EM_select_edge(eed, sel);
-	}
-	for(efa= vc.em->faces.first; efa; efa= efa->next) {
-		if(efa->v1->f1 && efa->v2->f1 && efa->v3->f1 && (efa->v4==NULL || efa->v4->f1)) 
-			EM_select_face(efa, sel);
-	}
-	/* no flush needed, connected geometry is done */
-	
-//	if (EM_texFaceCheck())
-	
-	WM_event_add_notifier(C, NC_OBJECT|ND_GEOM_SELECT, obedit);
-	return OPERATOR_FINISHED;	
-}
-
-void MESH_OT_select_linked_pick(wmOperatorType *ot)
-{
-	/* identifiers */
-	ot->name= "Select Linked";
-	ot->description= "(un)select all vertices linked to the active mesh.";
-	ot->idname= "MESH_OT_select_linked_pick";
-	
-	/* api callbacks */
-	ot->invoke= select_linked_pick_invoke;
-	ot->poll= ED_operator_editmesh;
-	
-	/* flags */
-	ot->flag= OPTYPE_REGISTER|OPTYPE_UNDO;
-	
-	RNA_def_boolean(ot->srna, "deselect", 0, "Deselect", "");
-	RNA_def_boolean(ot->srna, "limit", 0, "Limit by Seams", "");
-}
-
 
 /* ************************* */
 
@@ -2486,268 +1226,6 @@
 	//	if (EM_texFaceCheck())
 }
 
-static int select_linked_exec(bContext *C, wmOperator *op)
-{
-	Object *obedit= CTX_data_edit_object(C);
-	EditMesh *em= BKE_mesh_get_editmesh(obedit->data);
-	
-	if( RNA_boolean_get(op->ptr, "limit") ) {
-		ViewContext vc;
-		em_setup_viewcontext(C, &vc);
-		select_linked_limited_invoke(&vc, 1, 1);
-	}
-	else
-		selectconnected_mesh_all(em);
-	
-	WM_event_add_notifier(C, NC_OBJECT|ND_GEOM_SELECT, obedit);
-
-	BKE_mesh_end_editmesh(obedit->data, em);
-	return OPERATOR_FINISHED;	
-}
-
-void MESH_OT_select_linked(wmOperatorType *ot)
-{
-	/* identifiers */
-	ot->name= "Select Linked All";
-	ot->description= "Select all vertices linked to the active mesh.";
-	ot->idname= "MESH_OT_select_linked";
-	
-	/* api callbacks */
-	ot->exec= select_linked_exec;
-	ot->poll= ED_operator_editmesh;
-	
-	/* flags */
-	ot->flag= OPTYPE_REGISTER|OPTYPE_UNDO;
-	
-	RNA_def_boolean(ot->srna, "limit", 0, "Limit by Seams", "");
-}
-
-
-/* ************************* */
-
-/* swap is 0 or 1, if 1 it hides not selected */
-void EM_hide_mesh(EditMesh *em, int swap)
-{
-	EditVert *eve;
-	EditEdge *eed;
-	EditFace *efa;
-	int a;
-	
-	if(em==NULL) return;
-
-	/* hide happens on least dominant select mode, and flushes up, not down! (helps preventing errors in subsurf) */
-	/*  - vertex hidden, always means edge is hidden too
-		- edge hidden, always means face is hidden too
-		- face hidden, only set face hide
-		- then only flush back down what's absolute hidden
-	*/
-	if(em->selectmode & SCE_SELECT_VERTEX) {
-		for(eve= em->verts.first; eve; eve= eve->next) {
-			if((eve->f & SELECT)!=swap) {
-				eve->f &= ~SELECT;
-				eve->h= 1;
-			}
-		}
-	
-		for(eed= em->edges.first; eed; eed= eed->next) {
-			if(eed->v1->h || eed->v2->h) {
-				eed->h |= 1;
-				eed->f &= ~SELECT;
-			}
-		}
-	
-		for(efa= em->faces.first; efa; efa= efa->next) {
-			if(efa->e1->h & 1 || efa->e2->h & 1 || efa->e3->h & 1 || (efa->e4 && efa->e4->h & 1)) {
-				efa->h= 1;
-				efa->f &= ~SELECT;
-			}
-		}
-	}
-	else if(em->selectmode & SCE_SELECT_EDGE) {
-
-		for(eed= em->edges.first; eed; eed= eed->next) {
-			if((eed->f & SELECT)!=swap) {
-				eed->h |= 1;
-				EM_select_edge(eed, 0);
-			}
-		}
-
-		for(efa= em->faces.first; efa; efa= efa->next) {
-			if(efa->e1->h & 1 || efa->e2->h & 1 || efa->e3->h & 1 || (efa->e4 && efa->e4->h & 1)) {
-				efa->h= 1;
-				efa->f &= ~SELECT;
-			}
-		}
-	}
-	else {
-
-		for(efa= em->faces.first; efa; efa= efa->next) {
-			if((efa->f & SELECT)!=swap) {
-				efa->h= 1;
-				EM_select_face(efa, 0);
-			}
-		}
-	}
-	
-	/* flush down, only whats 100% hidden */
-	for(eve= em->verts.first; eve; eve= eve->next) eve->f1= 0;
-	for(eed= em->edges.first; eed; eed= eed->next) eed->f1= 0;
-	
-	if(em->selectmode & SCE_SELECT_FACE) {
-		for(efa= em->faces.first; efa; efa= efa->next) {
-			if(efa->h) a= 1; else a= 2;
-			efa->e1->f1 |= a;
-			efa->e2->f1 |= a;
-			efa->e3->f1 |= a;
-			if(efa->e4) efa->e4->f1 |= a;
-			/* When edges are not delt with in their own loop, we need to explicitly re-selct select edges that are joined to unselected faces */
-			if (swap && (em->selectmode == SCE_SELECT_FACE) && (efa->f & SELECT)) {
-				EM_select_face(efa, 1);
->>>>>>> d893b0f9
-			}
-		}
-	}
-	
-	for(efa= em->faces.first; efa; efa= efa->next) {
-		if (efa->tmp.l) {
-			if (sel) {
-				if (!(efa->f & SELECT)) {
-					EM_select_face(efa, 1);
-					change = 1;
-				}
-			} else {
-				if (efa->f & SELECT) {
-					EM_select_face(efa, 0);
-					change = 1;
-				}
-			}
-		}
-	}
-	
-<<<<<<< HEAD
-	if (!change)
-		return OPERATOR_CANCELLED;
-=======
-	em->totedgesel= em->totfacesel= em->totvertsel= 0;
-//	if(EM_texFaceCheck())
-
-	//	DAG_object_flush_update(scene, obedit, OB_RECALC_DATA);	
-}
-
-static int hide_mesh_exec(bContext *C, wmOperator *op)
-{
-	Object *obedit= CTX_data_edit_object(C);
-	EditMesh *em= BKE_mesh_get_editmesh(((Mesh *)obedit->data));
-	
-	EM_hide_mesh(em, RNA_boolean_get(op->ptr, "unselected"));
-		
-	WM_event_add_notifier(C, NC_OBJECT|ND_GEOM_SELECT, obedit);
-
-	BKE_mesh_end_editmesh(obedit->data, em);
-	return OPERATOR_FINISHED;	
-}
-
-void MESH_OT_hide(wmOperatorType *ot)
-{
-	/* identifiers */
-	ot->name= "Hide Selection";
-	ot->description= "Hide (un)selected vertices, edges or faces.";
-	ot->idname= "MESH_OT_hide";
-	
-	/* api callbacks */
-	ot->exec= hide_mesh_exec;
-	ot->poll= ED_operator_editmesh;
->>>>>>> d893b0f9
-	
-	if (!sel) /* make sure de-selecting faces didnt de-select the verts/edges connected to selected faces, this is common with boundries */
-		for(efa= em->faces.first; efa; efa= efa->next)
-			if (efa->f & SELECT)
-				EM_select_face(efa, 1);
-	
-	//	if (EM_texFaceCheck())
-#endif
-	return OPERATOR_FINISHED;
-}
-
-#undef is_edge_delimit_ok
-#undef is_face_tag
-#undef face_tag
-
-/* ************************* */
-
-void selectconnected_mesh_all(EditMesh *em)
-{
-	EditVert *v1,*v2;
-	EditEdge *eed;
-	short done=1, toggle=0;
-	
-	if(em->edges.first==0) return;
-	
-	while(done==1) {
-		done= 0;
-		
-		toggle++;
-		if(toggle & 1) eed= em->edges.first;
-		else eed= em->edges.last;
-		
-		while(eed) {
-			v1= eed->v1;
-			v2= eed->v2;
-			if(eed->h==0) {
-				if(v1->f & SELECT) {
-					if( (v2->f & SELECT)==0 ) {
-						v2->f |= SELECT;
-						done= 1;
-					}
-				}
-				else if(v2->f & SELECT) {
-					if( (v1->f & SELECT)==0 ) {
-						v1->f |= SELECT;
-						done= 1;
-					}
-				}
-			}
-			if(toggle & 1) eed= eed->next;
-			else eed= eed->prev;
-		}
-	}
-<<<<<<< HEAD
-=======
-
-	EM_fgon_flags(em);	/* redo flags and indices for fgons */
-	EM_selectmode_flush(em);
-
-//	if (EM_texFaceCheck())
-//	DAG_object_flush_update(scene, obedit, OB_RECALC_DATA);	
-}
-
-static int reveal_mesh_exec(bContext *C, wmOperator *op)
-{
-	Object *obedit= CTX_data_edit_object(C);
-	EditMesh *em= BKE_mesh_get_editmesh(((Mesh *)obedit->data));
-	
-	EM_reveal_mesh(em);
-
-	WM_event_add_notifier(C, NC_OBJECT|ND_GEOM_SELECT, obedit);
-
-	BKE_mesh_end_editmesh(obedit->data, em);
-	return OPERATOR_FINISHED;	
-}
-
-void MESH_OT_reveal(wmOperatorType *ot)
-{
-	/* identifiers */
-	ot->name= "Reveal Hidden";
-	ot->description= "Reveal all hidden vertices, edges and faces.";
-	ot->idname= "MESH_OT_reveal";
->>>>>>> d893b0f9
-	
-	/* now use vertex select flag to select rest */
-	EM_select_flush(em);
-	
-	//	if (EM_texFaceCheck())
-}
-
 /* ************************* */
 
 int select_by_number_vertices_exec(bContext *C, wmOperator *op)
@@ -3158,8 +1636,6 @@
 		while(eve) {
 			if (eve->f1 == 0) {
 				if (!eve->h) eve->f |= SELECT;
-<<<<<<< HEAD
-=======
 			}
 			eve= eve->next;
 		}
@@ -3197,206 +1673,23 @@
 	ot->flag= OPTYPE_REGISTER|OPTYPE_UNDO;
 }
 
-void EM_select_swap(EditMesh *em) /* exported for UV */
-{
-	EditVert *eve;
-	EditEdge *eed;
-	EditFace *efa;
-	
-	if(em->selectmode & SCE_SELECT_VERTEX) {
-
-		for(eve= em->verts.first; eve; eve= eve->next) {
-			if(eve->h==0) {
-				if(eve->f & SELECT) eve->f &= ~SELECT;
-				else eve->f|= SELECT;
-			}
-		}
-	}
-	else if(em->selectmode & SCE_SELECT_EDGE) {
-		for(eed= em->edges.first; eed; eed= eed->next) {
-			if(eed->h==0) {
-				EM_select_edge(eed, !(eed->f & SELECT));
-			}
-		}
-	}
-	else {
-		for(efa= em->faces.first; efa; efa= efa->next) {
-			if(efa->h==0) {
-				EM_select_face(efa, !(efa->f & SELECT));
-			}
-		}
-	}
-
-	EM_selectmode_flush(em);
-	
-//	if (EM_texFaceCheck())
-
-}
-
-static int select_inverse_mesh_exec(bContext *C, wmOperator *op)
-{
-	Object *obedit= CTX_data_edit_object(C);
-	EditMesh *em= BKE_mesh_get_editmesh(((Mesh *)obedit->data));
-	
-	EM_select_swap(em);
-	
-	WM_event_add_notifier(C, NC_OBJECT|ND_GEOM_SELECT, obedit);
-
-	BKE_mesh_end_editmesh(obedit->data, em);
-	return OPERATOR_FINISHED;	
-}
-
-void MESH_OT_select_inverse(wmOperatorType *ot)
+static int bmesh_test_exec(bContext *C, wmOperator *op)
+{
+	return OPERATOR_FINISHED;
+}
+
+void MESH_OT_bmesh_test(wmOperatorType *ot)
 {
 	/* identifiers */
-	ot->name= "Select Inverse";
-	ot->description= "Select inverse of (un)selected vertices, edges or faces.";
-	ot->idname= "MESH_OT_select_inverse";
-	
-	/* api callbacks */
-	ot->exec= select_inverse_mesh_exec;
-	ot->poll= ED_operator_editmesh;
-	
-	/* flags */
-	ot->flag= OPTYPE_REGISTER|OPTYPE_UNDO;
-}
-	
-/* ******************** (de)select all operator **************** */
-
-void EM_toggle_select_all(EditMesh *em) /* exported for UV */
-{
-	if(EM_nvertices_selected(em))
-		EM_clear_flag_all(em, SELECT);
-	else 
-		EM_set_flag_all(em, SELECT);
-}
-
-static int toggle_select_all_exec(bContext *C, wmOperator *op)
-{
-	Object *obedit= CTX_data_edit_object(C);
-	EditMesh *em= BKE_mesh_get_editmesh(((Mesh *)obedit->data));
-	
-	EM_toggle_select_all(em);
-	
-	WM_event_add_notifier(C, NC_OBJECT|ND_GEOM_SELECT, obedit);	
-	BKE_mesh_end_editmesh(obedit->data, em);
-
-	return OPERATOR_FINISHED;
-}
-
-void MESH_OT_select_all_toggle(wmOperatorType *ot)
-{
-	/* identifiers */
-	ot->name= "Select/Deselect All";
-	ot->description= "(de)select all vertices, edges or faces.";
-	ot->idname= "MESH_OT_select_all_toggle";
-	
-	/* api callbacks */
-	ot->exec= toggle_select_all_exec;
-	ot->poll= ED_operator_editmesh;
-	
-	/* flags */
-	ot->flag= OPTYPE_REGISTER|OPTYPE_UNDO;
-}
-
-/* ******************** **************** */
-
-void EM_select_more(EditMesh *em)
-{
-	EditVert *eve;
-	EditEdge *eed;
-	EditFace *efa;
-	
-	for(eve= em->verts.first; eve; eve= eve->next) {
-		if(eve->f & SELECT) eve->f1= 1;
-		else eve->f1 = 0;
-	}
-	
-	/* set f1 flags in vertices to select 'more' */
-	for(eed= em->edges.first; eed; eed= eed->next) {
-		if(eed->h==0) {
-			if (eed->v1->f & SELECT)
-				eed->v2->f1 = 1;
-			if (eed->v2->f & SELECT)
-				eed->v1->f1 = 1;
-		}
-	}
-
-	/* new selected edges, but not in facemode */
-	if(em->selectmode <= SCE_SELECT_EDGE) {
-		
-		for(eed= em->edges.first; eed; eed= eed->next) {
-			if(eed->h==0) {
-				if(eed->v1->f1 && eed->v2->f1) EM_select_edge(eed, 1);
->>>>>>> d893b0f9
-			}
-			eve= eve->next;
-		}
-	}
-
-//	if (EM_texFaceCheck())
-
-}
-
-static int select_non_manifold_exec(bContext *C, wmOperator *op)
-{
-	Object *obedit= CTX_data_edit_object(C);
-	EditMesh *em= BKE_mesh_get_editmesh(((Mesh *)obedit->data));
-	
-	select_non_manifold(em, op);
-	
-	WM_event_add_notifier(C, NC_OBJECT|ND_GEOM_SELECT, obedit);
-
-	BKE_mesh_end_editmesh(obedit->data, em);
-	return OPERATOR_FINISHED;	
-}
-
-void MESH_OT_select_non_manifold(wmOperatorType *ot)
-{
-	/* identifiers */
-<<<<<<< HEAD
-	ot->name= "Select Non Manifold";
-	ot->idname= "MESH_OT_select_non_manifold";
-	
-=======
-	ot->name= "Select More";
-	ot->description= "Select more vertices, edges or faces connected to initial selection.";
-	ot->idname= "MESH_OT_select_more";
-
->>>>>>> d893b0f9
-	/* api callbacks */
-	ot->exec= select_non_manifold_exec;
-	ot->poll= ED_operator_editmesh;
-	
-	/* flags */
-	ot->flag= OPTYPE_REGISTER|OPTYPE_UNDO;
-}
-
-static int bmesh_test_exec(bContext *C, wmOperator *op)
-{
-	return OPERATOR_FINISHED;
-}
-
-void MESH_OT_bmesh_test(wmOperatorType *ot)
-{
-	/* identifiers */
-<<<<<<< HEAD
 	ot->name= "bmesh test op";
 	ot->idname= "MESH_OT_bmesh_test";
 	
-=======
-	ot->name= "Select Less";
-	ot->description= "Select less vertices, edges or faces connected to initial selection.";
-	ot->idname= "MESH_OT_select_less";
-
->>>>>>> d893b0f9
 	/* api callbacks */
 	ot->exec= bmesh_test_exec;
 	ot->poll= ED_operator_editmesh;
 
 	ot->flag= OPTYPE_REGISTER|OPTYPE_UNDO;
 }
-
 
 static void selectrandom_mesh(EditMesh *em, float perc) /* randomly selects a user-set % of vertices/edges/faces */
 {
@@ -3524,165 +1817,7 @@
 	}
 }
 
-<<<<<<< HEAD
-=======
-static EnumPropertyItem prop_mesh_edit_types[] = {
-	{1, "VERT", 0, "Vertices", ""},
-	{2, "EDGE", 0, "Edges", ""},
-	{3, "FACE", 0, "Faces", ""},
-	{0, NULL, 0, NULL, NULL}
-};
-
-static int mesh_selection_type_exec(bContext *C, wmOperator *op)
-{		
-	
-	Object *obedit= CTX_data_edit_object(C);
-	EditMesh *em= BKE_mesh_get_editmesh(((Mesh *)obedit->data));
-
-	mesh_selection_type(CTX_data_scene(C), em, RNA_enum_get(op->ptr,"type"));
-
-	WM_event_add_notifier(C, NC_OBJECT|ND_GEOM_SELECT, obedit);
-	
-	BKE_mesh_end_editmesh(obedit->data, em);
-	return OPERATOR_FINISHED;
-}
-
-void MESH_OT_selection_type(wmOperatorType *ot)
-{
-	/* identifiers */
-	ot->name= "Selection Mode";
-	ot->description= "Set the selection mode type.";
-	ot->idname= "MESH_OT_selection_type";
-	
-	/* api callbacks */
-	ot->invoke= WM_menu_invoke;
-	ot->exec= mesh_selection_type_exec;
-	
-	ot->poll= ED_operator_editmesh;
-	
-	/* flags */
-	ot->flag= OPTYPE_REGISTER|OPTYPE_UNDO;
-	
-	/* props */
-	RNA_def_enum(ot->srna, "type", prop_mesh_edit_types, 0, "Type", "Set the mesh selection type");
-	
-}
-/* ************************* SEAMS AND EDGES **************** */
-
-static int editmesh_mark_seam(bContext *C, wmOperator *op)
-{
-	Scene *scene = CTX_data_scene(C);
-	Object *obedit= CTX_data_edit_object(C);
-	EditMesh *em= BKE_mesh_get_editmesh(((Mesh *)obedit->data));
-	Mesh *me= ((Mesh *)obedit->data);
-	EditEdge *eed;
-	int clear = RNA_boolean_get(op->ptr, "clear");
-	
-	/* auto-enable seams drawing */
-	if(clear==0) {
-		me->drawflag |= ME_DRAWSEAMS;
-	}
-
-	if(clear) {
-		eed= em->edges.first;
-		while(eed) {
-			if((eed->h==0) && (eed->f & SELECT)) {
-				eed->seam = 0;
-			}
-			eed= eed->next;
-		}
-	}
-	else {
-		eed= em->edges.first;
-		while(eed) {
-			if((eed->h==0) && (eed->f & SELECT)) {
-				eed->seam = 1;
-			}
-			eed= eed->next;
-		}
-	}
-
-	BKE_mesh_end_editmesh(obedit->data, em);
-
-	DAG_object_flush_update(scene, obedit, OB_RECALC_DATA);
-	WM_event_add_notifier(C, NC_OBJECT|ND_GEOM_SELECT, obedit);
-
-	return OPERATOR_FINISHED;
-}
-
-void MESH_OT_mark_seam(wmOperatorType *ot)
-{
-	/* identifiers */
-	ot->name= "Mark Seam";
-	ot->description= "(un)mark selected edges as a seam.";
-	ot->idname= "MESH_OT_mark_seam";
-	
-	/* api callbacks */
-	ot->exec= editmesh_mark_seam;
-	ot->poll= ED_operator_editmesh;
-	
-	/* flags */
-	ot->flag= OPTYPE_REGISTER|OPTYPE_UNDO;
-	
-	RNA_def_boolean(ot->srna, "clear", 0, "Clear", "");
-}
-
-static int editmesh_mark_sharp(bContext *C, wmOperator *op)
-{
-	Scene *scene = CTX_data_scene(C);
-	Object *obedit= CTX_data_edit_object(C);
-	EditMesh *em= BKE_mesh_get_editmesh(((Mesh *)obedit->data));
-	Mesh *me= ((Mesh *)obedit->data);
-	int clear = RNA_boolean_get(op->ptr, "clear");
-	EditEdge *eed;
-
-	/* auto-enable sharp edge drawing */
-	if(clear == 0) {
-		me->drawflag |= ME_DRAWSHARP;
-	}
-
-	if(!clear) {
-		eed= em->edges.first;
-		while(eed) {
-			if(!eed->h && (eed->f & SELECT)) eed->sharp = 1;
-			eed = eed->next;
-		}
-	} else {
-		eed= em->edges.first;
-		while(eed) {
-			if(!eed->h && (eed->f & SELECT)) eed->sharp = 0;
-			eed = eed->next;
-		}
-	}
-
-	BKE_mesh_end_editmesh(obedit->data, em);
-
-	DAG_object_flush_update(scene, obedit, OB_RECALC_DATA);
-	WM_event_add_notifier(C, NC_OBJECT|ND_GEOM_SELECT, obedit);
-
-	return OPERATOR_FINISHED;
-}
-
-void MESH_OT_mark_sharp(wmOperatorType *ot)
-{
-	/* identifiers */
-	ot->name= "Mark Sharp";
-	ot->description= "(un)mark selected edges as sharp.";
-	ot->idname= "MESH_OT_mark_sharp";
-	
-	/* api callbacks */
-	ot->exec= editmesh_mark_sharp;
-	ot->poll= ED_operator_editmesh;
-	
-	/* flags */
-	ot->flag= OPTYPE_REGISTER|OPTYPE_UNDO;
-	
-	RNA_def_boolean(ot->srna, "clear", 0, "Clear", "");
-}
-
->>>>>>> d893b0f9
 /* **************** NORMALS ************** */
-
 /* XXX value of select is messed up, it means two things */
 void righthandfaces(EditMesh *em, int select)	/* makes faces righthand turning */
 {
@@ -3894,46 +2029,6 @@
 	waitcursor(0);
 }
 
-<<<<<<< HEAD
-=======
-
-static int righthandfaces_exec(bContext *C, wmOperator *op)
-{
-	Scene *scene = CTX_data_scene(C);
-	Object *obedit= CTX_data_edit_object(C);
-	EditMesh *em= BKE_mesh_get_editmesh(((Mesh *)obedit->data));
-	
-	/* 'standard' behaviour - check if selected, then apply relevant selection */
-	
-	// XXX  need other args
-	righthandfaces(em, RNA_boolean_get(op->ptr, "inside"));
-	
-	BKE_mesh_end_editmesh(obedit->data, em);
-
-	DAG_object_flush_update(scene, obedit, OB_RECALC_DATA);
-	WM_event_add_notifier(C, NC_OBJECT|ND_GEOM_SELECT, obedit); //TODO is this needed ?
-
-	return OPERATOR_FINISHED;	
-}
-
-void MESH_OT_normals_make_consistent(wmOperatorType *ot)
-{
-	/* identifiers */
-	ot->name= "Make Normals Consistent";
-	ot->description= "Flip all selected vertex and face normals in a consistent direction.";
-	ot->idname= "MESH_OT_normals_make_consistent";
-	
-	/* api callbacks */
-	ot->exec= righthandfaces_exec;
-	ot->poll= ED_operator_editmesh;
-	
-	/* flags */
-	ot->flag= OPTYPE_REGISTER|OPTYPE_UNDO;
-	
-	RNA_def_boolean(ot->srna, "inside", 0, "Inside", "");
-}
-
->>>>>>> d893b0f9
 /* ********** ALIGN WITH VIEW **************** */
 static void editmesh_calc_selvert_center(EditMesh *em, float cent_r[3])
 {
@@ -4240,47 +2335,6 @@
 	MEM_freeN(adror);
 
 	recalc_editnormals(em);
-<<<<<<< HEAD
-=======
-
-	BKE_mesh_end_editmesh(obedit->data, em);
-
-	DAG_object_flush_update(scene, obedit, OB_RECALC_DATA);
-	WM_event_add_notifier(C, NC_OBJECT|ND_GEOM_SELECT, obedit);
-
-	return OPERATOR_FINISHED;
-}
-
-static int smooth_vertex_exec(bContext *C, wmOperator *op)
-{
-	int repeat = RNA_int_get(op->ptr, "repeat");
-	int i;
-
-	if (!repeat) repeat = 1;
-
-	for (i=0; i<repeat; i++) {
-		smooth_vertex(C, op);
-	}
-
-	return OPERATOR_FINISHED;
-}
-
-void MESH_OT_vertices_smooth(wmOperatorType *ot)
-{
-	/* identifiers */
-	ot->name= "Smooth Vertex";
-	ot->description= "Flatten angles of selected vertices.";
-	ot->idname= "MESH_OT_vertices_smooth";
-	
-	/* api callbacks */
-	ot->exec= smooth_vertex_exec;
-	ot->poll= ED_operator_editmesh;
-	
-	/* flags */
-	ot->flag= OPTYPE_REGISTER|OPTYPE_UNDO;
-
-	RNA_def_int(ot->srna, "repeat", 1, 1, 100, "Smooth Iterations", "", 1, INT_MAX);
->>>>>>> d893b0f9
 }
 
 void vertexnoise(Object *obedit, EditMesh *em)
@@ -4438,50 +2492,4 @@
 
 	if(efa->v4) CalcNormFloat4(efa->v1->co, efa->v2->co, efa->v3->co, efa->v4->co, efa->n);
 	else CalcNormFloat(efa->v1->co, efa->v2->co, efa->v3->co, efa->n);
-<<<<<<< HEAD
-}
-=======
-}
-
-
-static int flip_normals(bContext *C, wmOperator *op)
-{
-	Scene *scene = CTX_data_scene(C);
-	Object *obedit= CTX_data_edit_object(C);
-	EditMesh *em= BKE_mesh_get_editmesh(((Mesh *)obedit->data));
-	EditFace *efa;
-	
-	efa= em->faces.first;
-	while(efa) {
-		if( efa->f & SELECT ){
-			flipface(em, efa);
-		}
-		efa= efa->next;
-	}
-	
-	/* update vertex normals too */
-	recalc_editnormals(em);
-
-	BKE_mesh_end_editmesh(obedit->data, em);
-
-	DAG_object_flush_update(scene, obedit, OB_RECALC_DATA);
-	WM_event_add_notifier(C, NC_OBJECT|ND_GEOM_SELECT, obedit);
-
-	return OPERATOR_FINISHED;
-}
-
-void MESH_OT_flip_normals(wmOperatorType *ot)
-{
-	/* identifiers */
-	ot->name= "Flip Normals";
-	ot->description= "Toggle the direction of selected face's vertex and face normals.";
-	ot->idname= "MESH_OT_flip_normals";
-	
-	/* api callbacks */
-	ot->exec= flip_normals;
-	ot->poll= ED_operator_editmesh;
-	
-	/* flags */
-	ot->flag= OPTYPE_REGISTER|OPTYPE_UNDO;
-}
->>>>>>> d893b0f9
+}