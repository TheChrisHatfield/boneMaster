--- conflicted
+++ resolved
@@ -597,12 +597,8 @@
 	unsigned int buffer[MAXPICKBUF];
 	rcti rect;
 
-<<<<<<< HEAD
 	CTX_data_eval_ctx(C, &eval_ctx);
-	view3d_set_viewcontext(C, &vc);
-=======
 	ED_view3d_viewcontext_init(C, &vc);
->>>>>>> ecab7bef
 
 	BLI_rcti_init_pt_radius(&rect, mval, 12);
 
