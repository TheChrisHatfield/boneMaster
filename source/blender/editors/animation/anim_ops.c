/*
 * ***** BEGIN GPL LICENSE BLOCK *****
 *
 * This program is free software; you can redistribute it and/or
 * modify it under the terms of the GNU General Public License
 * as published by the Free Software Foundation; either version 2
 * of the License, or (at your option) any later version.
 *
 * This program is distributed in the hope that it will be useful,
 * but WITHOUT ANY WARRANTY; without even the implied warranty of
 * MERCHANTABILITY or FITNESS FOR A PARTICULAR PURPOSE.  See the
 * GNU General Public License for more details.
 *
 * You should have received a copy of the GNU General Public License
 * along with this program; if not, write to the Free Software Foundation,
 * Inc., 51 Franklin Street, Fifth Floor, Boston, MA 02110-1301, USA.
 *
 * The Original Code is Copyright (C) 2008 Blender Foundation.
 * All rights reserved.
 *
 *
 * Contributor(s): Blender Foundation, Joshua Leung
 *
 * ***** END GPL LICENSE BLOCK *****
 */

/** \file blender/editors/animation/anim_ops.c
 *  \ingroup edanimation
 */


#include <stdlib.h>
#include <math.h>

#include "BLI_sys_types.h"

#include "BLI_utildefines.h"
#include "BLI_math_base.h"

#include "DNA_anim_types.h"
#include "DNA_scene_types.h"

#include "BKE_context.h"
#include "BKE_sequencer.h"
#include "BKE_global.h"
#include "BKE_main.h"
#include "BKE_sound.h"

#include "UI_view2d.h"

#include "RNA_access.h"
#include "RNA_define.h"

#include "WM_api.h"
#include "WM_types.h"

#include "ED_anim_api.h"
#include "ED_screen.h"
#include "ED_sequencer.h"
#include "ED_util.h"

#include "anim_intern.h"

/* ********************** frame change operator ***************************/

/* Check if the operator can be run from the current context */
static int change_frame_poll(bContext *C)
{
	ScrArea *sa = CTX_wm_area(C);

	/* XXX temp? prevent changes during render */
	if (G.is_rendering) return false;

	/* although it's only included in keymaps for regions using ED_KEYMAP_ANIMATION,
	 * this shouldn't show up in 3D editor (or others without 2D timeline view) via search
	 */
	if (sa) {
		if (ELEM(sa->spacetype, SPACE_ACTION, SPACE_NLA, SPACE_SEQ, SPACE_CLIP)) {
			return true;
		}
		else if (sa->spacetype == SPACE_IPO) {
			/* NOTE: Graph Editor has special version which does some extra stuff.
			 * No need to show the generic error message for that case though!
			 */
			return false;
		}
	}
<<<<<<< HEAD
	
	CTX_wm_operator_poll_msg_set(C, "Expected an animation area to be active");
=======

	CTX_wm_operator_poll_msg_set(C, "Expected an timeline/animation area to be active");
>>>>>>> 44505b38
	return false;
}

/* Set the new frame number */
static void change_frame_apply(bContext *C, wmOperator *op)
{
	Main *bmain = CTX_data_main(C);
	Scene *scene = CTX_data_scene(C);
	float frame = RNA_float_get(op->ptr, "frame");
	bool do_snap = RNA_boolean_get(op->ptr, "snap");

	if (do_snap && CTX_wm_space_seq(C)) {
		frame = BKE_sequencer_find_next_prev_edit(scene, frame, SEQ_SIDE_BOTH, true, false, false);
	}

	/* set the new frame number */
	if (scene->r.flag & SCER_SHOW_SUBFRAME) {
		CFRA = (int)frame;
		SUBFRA = frame - (int)frame;
	}
	else {
		CFRA = round_fl_to_int(frame);
		SUBFRA = 0.0f;
	}
	FRAMENUMBER_MIN_CLAMP(CFRA);

	/* do updates */
	BKE_sound_seek_scene(bmain, scene);
	WM_event_add_notifier(C, NC_SCENE | ND_FRAME, scene);
}

/* ---- */

/* Non-modal callback for running operator without user input */
static int change_frame_exec(bContext *C, wmOperator *op)
{
	change_frame_apply(C, op);

	return OPERATOR_FINISHED;
}

/* ---- */

/* Get frame from mouse coordinates */
static float frame_from_event(bContext *C, const wmEvent *event)
{
	ARegion *region = CTX_wm_region(C);
	Scene *scene = CTX_data_scene(C);
	float frame;

	/* convert from region coordinates to View2D 'tot' space */
	frame = UI_view2d_region_to_view_x(&region->v2d, event->mval[0]);

	/* respect preview range restrictions (if only allowed to move around within that range) */
	if (scene->r.flag & SCER_LOCK_FRAME_SELECTION) {
		CLAMP(frame, PSFRA, PEFRA);
	}

	return frame;
}

static void change_frame_seq_preview_begin(bContext *C, const wmEvent *event)
{
	ScrArea *sa = CTX_wm_area(C);
	bScreen *screen = CTX_wm_screen(C);
	if (sa && sa->spacetype == SPACE_SEQ) {
		SpaceSeq *sseq = sa->spacedata.first;
		if (ED_space_sequencer_check_show_strip(sseq)) {
			ED_sequencer_special_preview_set(C, event->mval);
		}
	}
	if (screen)
		screen->scrubbing = true;
}

static void change_frame_seq_preview_end(bContext *C)
{
	bScreen *screen = CTX_wm_screen(C);
	bool notify = false;

	if (screen->scrubbing) {
		screen->scrubbing = false;
		notify = true;
	}

	if (ED_sequencer_special_preview_get() != NULL) {
		ED_sequencer_special_preview_clear();
		notify = true;
	}

	if (notify) {
		Scene *scene = CTX_data_scene(C);
		WM_event_add_notifier(C, NC_SCENE | ND_FRAME, scene);
	}
}

/* Modal Operator init */
static int change_frame_invoke(bContext *C, wmOperator *op, const wmEvent *event)
{
	/* Change to frame that mouse is over before adding modal handler,
	 * as user could click on a single frame (jump to frame) as well as
	 * click-dragging over a range (modal scrubbing).
	 */
	RNA_float_set(op->ptr, "frame", frame_from_event(C, event));

	change_frame_seq_preview_begin(C, event);

	change_frame_apply(C, op);

	/* add temp handler */
	WM_event_add_modal_handler(C, op);

	return OPERATOR_RUNNING_MODAL;
}

static void change_frame_cancel(bContext *C, wmOperator *UNUSED(op))
{
	change_frame_seq_preview_end(C);
}

/* Modal event handling of frame changing */
static int change_frame_modal(bContext *C, wmOperator *op, const wmEvent *event)
{
	int ret = OPERATOR_RUNNING_MODAL;
	/* execute the events */
	switch (event->type) {
		case ESCKEY:
			ret = OPERATOR_FINISHED;
			break;

		case MOUSEMOVE:
			RNA_float_set(op->ptr, "frame", frame_from_event(C, event));
			change_frame_apply(C, op);
			break;

		case LEFTMOUSE:
		case RIGHTMOUSE:
		case MIDDLEMOUSE:
			/* we check for either mouse-button to end, as checking for ACTIONMOUSE (which is used to init
			 * the modal op) doesn't work for some reason
			 */
			if (event->val == KM_RELEASE)
				ret = OPERATOR_FINISHED;
			break;

		case LEFTCTRLKEY:
		case RIGHTCTRLKEY:
			if (event->val == KM_RELEASE) {
				RNA_boolean_set(op->ptr, "snap", false);
			}
			else if (event->val == KM_PRESS) {
				RNA_boolean_set(op->ptr, "snap", true);
			}
			break;
	}

	if (ret != OPERATOR_RUNNING_MODAL) {
		change_frame_seq_preview_end(C);
	}

	return ret;
}

static void ANIM_OT_change_frame(wmOperatorType *ot)
{
	PropertyRNA *prop;

	/* identifiers */
	ot->name = "Change Frame";
	ot->idname = "ANIM_OT_change_frame";
	ot->description = "Interactively change the current frame number";

	/* api callbacks */
	ot->exec = change_frame_exec;
	ot->invoke = change_frame_invoke;
	ot->cancel = change_frame_cancel;
	ot->modal = change_frame_modal;
	ot->poll = change_frame_poll;

	/* flags */
	ot->flag = OPTYPE_BLOCKING | OPTYPE_GRAB_CURSOR | OPTYPE_UNDO_GROUPED;
	ot->undo_group = "FRAME_CHANGE";

	/* rna */
	ot->prop = RNA_def_float(ot->srna, "frame", 0, MINAFRAME, MAXFRAME, "Frame", "", MINAFRAME, MAXFRAME);
	prop = RNA_def_boolean(ot->srna, "snap", false, "Snap", "");
	RNA_def_property_flag(prop, PROP_SKIP_SAVE);
}


/* ****************** Start/End Frame Operators *******************************/

static int anim_set_end_frames_poll(bContext *C)
{
	ScrArea *sa = CTX_wm_area(C);
	
	/* XXX temp? prevent changes during render */
	if (G.is_rendering) return false;
	
	/* although it's only included in keymaps for regions using ED_KEYMAP_ANIMATION,
	 * this shouldn't show up in 3D editor (or others without 2D timeline view) via search
	 */
	if (sa) {
		if (ELEM(sa->spacetype, SPACE_ACTION, SPACE_IPO, SPACE_NLA, SPACE_SEQ, SPACE_CLIP)) {
			return true;
		}
	}
	
	CTX_wm_operator_poll_msg_set(C, "Expected an animation area to be active");
	return false;
}

static int anim_set_sfra_exec(bContext *C, wmOperator *UNUSED(op))
{
	Scene *scene = CTX_data_scene(C);
	int frame;

	if (scene == NULL)
		return OPERATOR_CANCELLED;

	frame = CFRA;

	/* if Preview Range is defined, set the 'start' frame for that */
	if (PRVRANGEON)
		scene->r.psfra = frame;
	else
		scene->r.sfra = frame;
	
	if (PEFRA < frame) {
		if (PRVRANGEON)
			scene->r.pefra = frame;
		else
			scene->r.efra = frame;
	}
	
	WM_event_add_notifier(C, NC_SCENE | ND_FRAME, scene);
	
	return OPERATOR_FINISHED;
}

static void ANIM_OT_start_frame_set(wmOperatorType *ot)
{
	/* identifiers */
	ot->name = "Set Start Frame";
	ot->idname = "ANIM_OT_start_frame_set";
	ot->description = "Set the start frame";
	
	/* api callbacks */
	ot->exec = anim_set_sfra_exec;
	ot->poll = anim_set_end_frames_poll;
	
	/* flags */
	ot->flag = OPTYPE_REGISTER | OPTYPE_UNDO;
}	


static int anim_set_efra_exec(bContext *C, wmOperator *UNUSED(op))
{
	Scene *scene = CTX_data_scene(C);
	int frame;

	if (scene == NULL)
		return OPERATOR_CANCELLED;

	frame = CFRA;

	/* if Preview Range is defined, set the 'end' frame for that */
	if (PRVRANGEON)
		scene->r.pefra = frame;
	else
		scene->r.efra = frame;

	if (PSFRA > frame) {
		if (PRVRANGEON)
			scene->r.psfra = frame;
		else
			scene->r.sfra = frame;
	}
	
	WM_event_add_notifier(C, NC_SCENE | ND_FRAME, scene);
	
	return OPERATOR_FINISHED;
}

static void ANIM_OT_end_frame_set(wmOperatorType *ot)
{
	/* identifiers */
	ot->name = "Set End Frame";
	ot->idname = "ANIM_OT_end_frame_set";
	ot->description = "Set the end frame";
	
	/* api callbacks */
	ot->exec = anim_set_efra_exec;
	ot->poll = anim_set_end_frames_poll;
	
	/* flags */
	ot->flag = OPTYPE_REGISTER | OPTYPE_UNDO;
}

/* ****************** set preview range operator ****************************/

static int previewrange_define_exec(bContext *C, wmOperator *op)
{
	Scene *scene = CTX_data_scene(C);
	ARegion *ar = CTX_wm_region(C);
	float sfra, efra;
	rcti rect;

	/* get min/max values from border select rect (already in region coordinates, not screen) */
	WM_operator_properties_border_to_rcti(op, &rect);

	/* convert min/max values to frames (i.e. region to 'tot' rect) */
	sfra = UI_view2d_region_to_view_x(&ar->v2d, rect.xmin);
	efra = UI_view2d_region_to_view_x(&ar->v2d, rect.xmax);

	/* set start/end frames for preview-range
	 *	- must clamp within allowable limits
	 *	- end must not be before start (though this won't occur most of the time)
	 */
	FRAMENUMBER_MIN_CLAMP(sfra);
	FRAMENUMBER_MIN_CLAMP(efra);
	if (efra < sfra) efra = sfra;

	scene->r.flag |= SCER_PRV_RANGE;
	scene->r.psfra = round_fl_to_int(sfra);
	scene->r.pefra = round_fl_to_int(efra);

	/* send notifiers */
	WM_event_add_notifier(C, NC_SCENE | ND_FRAME, scene);

	return OPERATOR_FINISHED;
}

static void ANIM_OT_previewrange_set(wmOperatorType *ot)
{
	/* identifiers */
	ot->name = "Set Preview Range";
	ot->idname = "ANIM_OT_previewrange_set";
	ot->description = "Interactively define frame range used for playback";

	/* api callbacks */
	ot->invoke = WM_gesture_border_invoke;
	ot->exec = previewrange_define_exec;
	ot->modal = WM_gesture_border_modal;
	ot->cancel = WM_gesture_border_cancel;

	ot->poll = ED_operator_animview_active;

	/* flags */
	ot->flag = OPTYPE_REGISTER | OPTYPE_UNDO;

	/* rna */
	/* used to define frame range.
	 *
	 * note: border Y values are not used,
	 * but are needed by borderselect gesture operator stuff */
	WM_operator_properties_border(ot);
}

/* ****************** clear preview range operator ****************************/

static int previewrange_clear_exec(bContext *C, wmOperator *UNUSED(op))
{
	Scene *scene = CTX_data_scene(C);
	ScrArea *curarea = CTX_wm_area(C);

	/* sanity checks */
	if (ELEM(NULL, scene, curarea))
		return OPERATOR_CANCELLED;

	/* simply clear values */
	scene->r.flag &= ~SCER_PRV_RANGE;
	scene->r.psfra = 0;
	scene->r.pefra = 0;

	ED_area_tag_redraw(curarea);

	/* send notifiers */
	WM_event_add_notifier(C, NC_SCENE | ND_FRAME, scene);

	return OPERATOR_FINISHED;
}

static void ANIM_OT_previewrange_clear(wmOperatorType *ot)
{
	/* identifiers */
	ot->name = "Clear Preview Range";
	ot->idname = "ANIM_OT_previewrange_clear";
	ot->description = "Clear Preview Range";

	/* api callbacks */
	ot->exec = previewrange_clear_exec;

	ot->poll = ED_operator_animview_active;

	/* flags */
	ot->flag = OPTYPE_REGISTER | OPTYPE_UNDO;
}

/* ************************** registration **********************************/

void ED_operatortypes_anim(void)
{
	/* Animation Editors only -------------------------- */
	WM_operatortype_append(ANIM_OT_change_frame);
<<<<<<< HEAD
	
	WM_operatortype_append(ANIM_OT_start_frame_set);
	WM_operatortype_append(ANIM_OT_end_frame_set);
	
=======

>>>>>>> 44505b38
	WM_operatortype_append(ANIM_OT_previewrange_set);
	WM_operatortype_append(ANIM_OT_previewrange_clear);

	/* Entire UI --------------------------------------- */
	WM_operatortype_append(ANIM_OT_keyframe_insert);
	WM_operatortype_append(ANIM_OT_keyframe_delete);
	WM_operatortype_append(ANIM_OT_keyframe_insert_menu);
	WM_operatortype_append(ANIM_OT_keyframe_delete_v3d);
	WM_operatortype_append(ANIM_OT_keyframe_clear_v3d);
	WM_operatortype_append(ANIM_OT_keyframe_insert_button);
	WM_operatortype_append(ANIM_OT_keyframe_delete_button);
	WM_operatortype_append(ANIM_OT_keyframe_clear_button);


	WM_operatortype_append(ANIM_OT_driver_button_add);
	WM_operatortype_append(ANIM_OT_driver_button_remove);
	WM_operatortype_append(ANIM_OT_driver_button_edit);
	WM_operatortype_append(ANIM_OT_copy_driver_button);
	WM_operatortype_append(ANIM_OT_paste_driver_button);


	WM_operatortype_append(ANIM_OT_keyingset_button_add);
	WM_operatortype_append(ANIM_OT_keyingset_button_remove);

	WM_operatortype_append(ANIM_OT_keying_set_add);
	WM_operatortype_append(ANIM_OT_keying_set_remove);
	WM_operatortype_append(ANIM_OT_keying_set_path_add);
	WM_operatortype_append(ANIM_OT_keying_set_path_remove);

	WM_operatortype_append(ANIM_OT_keying_set_active_set);
}

void ED_keymap_anim(wmKeyConfig *keyconf)
{
	wmKeyMap *keymap = WM_keymap_find(keyconf, "Animation", 0, 0);
	wmKeyMapItem *kmi;

	/* frame management */
	/* NOTE: 'ACTIONMOUSE' not 'LEFTMOUSE', as user may have swapped mouse-buttons */
	WM_keymap_add_item(keymap, "ANIM_OT_change_frame", ACTIONMOUSE, KM_PRESS, 0, 0);

	kmi = WM_keymap_add_item(keymap, "WM_OT_context_toggle", TKEY, KM_PRESS, KM_CTRL, 0);
	RNA_string_set(kmi->ptr, "data_path", "space_data.show_seconds");

	/* preview range */
	WM_keymap_verify_item(keymap, "ANIM_OT_previewrange_set", PKEY, KM_PRESS, 0, 0);
	WM_keymap_verify_item(keymap, "ANIM_OT_previewrange_clear", PKEY, KM_PRESS, KM_ALT, 0);
}<|MERGE_RESOLUTION|>--- conflicted
+++ resolved
@@ -85,13 +85,8 @@
 			return false;
 		}
 	}
-<<<<<<< HEAD
-	
+
 	CTX_wm_operator_poll_msg_set(C, "Expected an animation area to be active");
-=======
-
-	CTX_wm_operator_poll_msg_set(C, "Expected an timeline/animation area to be active");
->>>>>>> 44505b38
 	return false;
 }
 
@@ -287,10 +282,10 @@
 static int anim_set_end_frames_poll(bContext *C)
 {
 	ScrArea *sa = CTX_wm_area(C);
-	
+
 	/* XXX temp? prevent changes during render */
 	if (G.is_rendering) return false;
-	
+
 	/* although it's only included in keymaps for regions using ED_KEYMAP_ANIMATION,
 	 * this shouldn't show up in 3D editor (or others without 2D timeline view) via search
 	 */
@@ -299,7 +294,7 @@
 			return true;
 		}
 	}
-	
+
 	CTX_wm_operator_poll_msg_set(C, "Expected an animation area to be active");
 	return false;
 }
@@ -319,16 +314,16 @@
 		scene->r.psfra = frame;
 	else
 		scene->r.sfra = frame;
-	
+
 	if (PEFRA < frame) {
 		if (PRVRANGEON)
 			scene->r.pefra = frame;
 		else
 			scene->r.efra = frame;
 	}
-	
+
 	WM_event_add_notifier(C, NC_SCENE | ND_FRAME, scene);
-	
+
 	return OPERATOR_FINISHED;
 }
 
@@ -338,14 +333,14 @@
 	ot->name = "Set Start Frame";
 	ot->idname = "ANIM_OT_start_frame_set";
 	ot->description = "Set the start frame";
-	
+
 	/* api callbacks */
 	ot->exec = anim_set_sfra_exec;
 	ot->poll = anim_set_end_frames_poll;
-	
+
 	/* flags */
 	ot->flag = OPTYPE_REGISTER | OPTYPE_UNDO;
-}	
+}
 
 
 static int anim_set_efra_exec(bContext *C, wmOperator *UNUSED(op))
@@ -370,9 +365,9 @@
 		else
 			scene->r.sfra = frame;
 	}
-	
+
 	WM_event_add_notifier(C, NC_SCENE | ND_FRAME, scene);
-	
+
 	return OPERATOR_FINISHED;
 }
 
@@ -382,11 +377,11 @@
 	ot->name = "Set End Frame";
 	ot->idname = "ANIM_OT_end_frame_set";
 	ot->description = "Set the end frame";
-	
+
 	/* api callbacks */
 	ot->exec = anim_set_efra_exec;
 	ot->poll = anim_set_end_frames_poll;
-	
+
 	/* flags */
 	ot->flag = OPTYPE_REGISTER | OPTYPE_UNDO;
 }
@@ -497,14 +492,10 @@
 {
 	/* Animation Editors only -------------------------- */
 	WM_operatortype_append(ANIM_OT_change_frame);
-<<<<<<< HEAD
-	
+
 	WM_operatortype_append(ANIM_OT_start_frame_set);
 	WM_operatortype_append(ANIM_OT_end_frame_set);
-	
-=======
-
->>>>>>> 44505b38
+
 	WM_operatortype_append(ANIM_OT_previewrange_set);
 	WM_operatortype_append(ANIM_OT_previewrange_clear);
 
