/**
 *
 * ***** BEGIN GPL LICENSE BLOCK *****
 *
 * This program is free software; you can redistribute it and/or
 * modify it under the terms of the GNU General Public License
 * as published by the Free Software Foundation; either version 2
 * of the License, or (at your option) any later version.
 *
 * This program is distributed in the hope that it will be useful,
 * but WITHOUT ANY WARRANTY; without even the implied warranty of
 * MERCHANTABILITY or FITNESS FOR A PARTICULAR PURPOSE.  See the
 * GNU General Public License for more details.
 *
 * You should have received a copy of the GNU General Public License
 * along with this program; if not, write to the Free Software Foundation,
 * Inc., 51 Franklin Street, Fifth Floor, Boston, MA 02110-1301, USA.
 *
 * The Original Code is Copyright (C) 2001-2002 by NaN Holding BV.
 * All rights reserved.
 *
 * The Original Code is: all of this file.
 *
 * Contributor(s): Campbell barton
 *
 * ***** END GPL LICENSE BLOCK *****
 */

#include <sys/stat.h>

#include <string.h>
#include <assert.h>

/* path/file handeling stuff */
#ifndef WIN32
  #include <dirent.h>
  #include <unistd.h>
#else
  #include <io.h>
  #include "BLI_winstuff.h"
#endif

#include "MEM_guardedalloc.h"

#include "DNA_mesh_types.h"
#include "DNA_scene_types.h" /* to get the current frame */
#include "DNA_image_types.h"
#include "DNA_texture_types.h"
#include "DNA_text_types.h"
#include "DNA_sound_types.h"
#include "DNA_sequence_types.h"
#include "DNA_vfont_types.h"
#include "DNA_windowmanager_types.h"
#include "DNA_freestyle_types.h"

#include "BLI_blenlib.h"
#include "BLI_bpath.h"
#include "BLI_utildefines.h"

#include "BKE_global.h"
#include "BKE_image.h" /* so we can check the image's type */
#include "BKE_sequencer.h"
#include "BKE_main.h"
#include "BKE_utildefines.h"
#include "BKE_report.h"

//XXX #include "BIF_screen.h" /* only for wait cursor */
//
/* for sequence */
//XXX #include "BSE_sequence.h"
//XXX define below from BSE_sequence.h - otherwise potentially odd behaviour


typedef struct BPathIteratorSeqData {
	int totseq;
	int seq;
	struct Sequence **seqar; /* Sequence */
	struct Scene *scene;			/* Current scene */
} BPathIteratorSeqData;

typedef struct BPathIteratorFrsModuleData {
	struct Scene *scene;			/* Current scene */
	struct SceneRenderLayer *layer;	/* Scene render layer */
	struct FreestyleModuleConfig *module;
} BPathIteratorFrsModuleData;

typedef struct BPathIterator {
	char*	_path; /* never access directly, use BLI_bpathIterator_getPath */
	const char*	_lib;
	const char*	_name;
	void*	data;
	int		len;
	int		type;
	int		flag; /* iterator options */

	void (*setpath_callback)(struct BPathIterator *, const char *);
	void (*getpath_callback)(struct BPathIterator *, char *);

	const char*	base_path; /* base path, the directry the blend file is in - normally bmain->name */

	Main *bmain;

	/* only for seq data */
	struct BPathIteratorSeqData seqdata;
	/* only for Freestyle module data */
	struct BPathIteratorFrsModuleData frsmoduledata;
} BPathIterator;

#define FILE_MAX			240


/* TODO - BPATH_PLUGIN, BPATH_SEQ */
enum BPathTypes {
	BPATH_IMAGE= 0,
	BPATH_TEXTURE,
	BPATH_TEXT,
	BPATH_SOUND,
	BPATH_FONT,
	BPATH_LIB,
	BPATH_SEQ,
	BPATH_CDATA,
	BPATH_FRS_MODULE,

	 BPATH_DONE
};

void BLI_bpathIterator_init(struct BPathIterator **bpi_pt, Main *bmain, const char *basedir, const int flag)
{
	BPathIterator *bpi;

	bpi= MEM_mallocN(sizeof(BPathIterator), "BLI_bpathIterator_init");
	*bpi_pt= bpi;

	bpi->type= BPATH_IMAGE;
	bpi->data= NULL;
	
	bpi->getpath_callback= NULL;
	bpi->setpath_callback= NULL;
	
	/* Sequencer specific */
	bpi->seqdata.totseq= 0;
	bpi->seqdata.seq= 0;
	bpi->seqdata.seqar= NULL;
	bpi->seqdata.scene= NULL;
<<<<<<< HEAD
	
	/* Freestyle module specific */
	bpi->frsmoduledata.scene= NULL;
	bpi->frsmoduledata.layer= NULL;
	bpi->frsmoduledata.module= NULL;
=======

	bpi->flag= flag;
>>>>>>> f39c794c

	bpi->base_path= basedir; /* normally bmain->name */
	bpi->bmain= bmain;

	BLI_bpathIterator_step(bpi);
}

void BLI_bpathIterator_alloc(struct BPathIterator **bpi) {
	*bpi= MEM_mallocN(sizeof(BPathIterator), "BLI_bpathIterator_alloc");
}

void BLI_bpathIterator_free( struct BPathIterator *bpi ) {
	if (bpi->seqdata.seqar)
		MEM_freeN((void *)bpi->seqdata.seqar);
	bpi->seqdata.seqar= NULL;
	bpi->seqdata.scene= NULL;
	bpi->frsmoduledata.scene= NULL;
	bpi->frsmoduledata.layer= NULL;
	bpi->frsmoduledata.module= NULL;
	
	MEM_freeN(bpi);
}

void BLI_bpathIterator_getPath( struct BPathIterator *bpi, char *path) {
	if (bpi->getpath_callback) {
		bpi->getpath_callback( bpi, path );
	} else {
		strcpy(path, bpi->_path); /* warning, we assume 'path' are long enough */
	}
}

void BLI_bpathIterator_setPath( struct BPathIterator *bpi, const char *path) {
	if (bpi->setpath_callback) {
		bpi->setpath_callback( bpi, path );
	} else {
		strcpy(bpi->_path, path); /* warning, we assume 'path' are long enough */
	}
}

void BLI_bpathIterator_getPathExpanded( struct BPathIterator *bpi, char *path_expanded) {
	const char *libpath;
	
	BLI_bpathIterator_getPath(bpi, path_expanded);
	libpath= BLI_bpathIterator_getLib(bpi);
	
	if (libpath) { /* check the files location relative to its library path */
		BLI_path_abs(path_expanded, libpath);
	} else { /* local data, use the blend files path */
		BLI_path_abs(path_expanded, bpi->base_path);
	}
	BLI_cleanup_file(NULL, path_expanded);
}
const char* BLI_bpathIterator_getLib( struct BPathIterator *bpi) {
	return bpi->_lib;
}
const char* BLI_bpathIterator_getName( struct BPathIterator *bpi) {
	return bpi->_name;
}
int	BLI_bpathIterator_getType( struct BPathIterator *bpi) {
	return bpi->type;
}
int	BLI_bpathIterator_getPathMaxLen( struct BPathIterator *bpi) {
	return bpi->len;
}
const char* BLI_bpathIterator_getBasePath( struct BPathIterator *bpi) {
	return bpi->base_path;
}

/* gets the first or the next image that has a path - not a viewer node or generated image */
static struct Image *ima_stepdata__internal(struct Image *ima, const int step_next, const int flag)
{
	if (ima==NULL)
		return NULL;
	
	if (step_next)
		ima= ima->id.next;
	
	while (ima) {
		if (ELEM3(ima->source, IMA_SRC_FILE, IMA_SRC_MOVIE, IMA_SRC_SEQUENCE)) {
			if(ima->packedfile==NULL || (flag & BPATH_USE_PACKED)) {
				break;
			}
		}
		/* image is not a image with a path, skip it */
		ima= ima->id.next;
	}	
	return ima;
}

static struct Tex *tex_stepdata__internal(struct Tex *tex, const int step_next, const int UNUSED(flag))
{
	if (tex==NULL)
		return NULL;

	if (step_next)
		tex= tex->id.next;

	while (tex) {
		if (tex->type == TEX_VOXELDATA && TEX_VD_IS_SOURCE_PATH(tex->vd->file_format))
			break;
		/* image is not a image with a path, skip it */
		tex= tex->id.next;
	}	
	return tex;
}

static struct Text *text_stepdata__internal(struct Text *text, const int step_next, const int UNUSED(flag))
{
	if (text==NULL)
		return NULL;

	if (step_next)
		text= text->id.next;

	while (text) {
		if (text->name)
			break;
		/* image is not a image with a path, skip it */
		text= text->id.next;
	}	
	return text;
}

static struct VFont *vf_stepdata__internal(struct VFont *vf, const int step_next, const int flag)
{
	if (vf==NULL)
		return NULL;
	
	if (step_next)
		vf= vf->id.next;
	
	while (vf) {
		if (strcmp(vf->name, FO_BUILTIN_NAME)!=0) {
			if(vf->packedfile==NULL || (flag & BPATH_USE_PACKED)) {
				break;
			}
		}
		
		/* font with no path, skip it */
		vf= vf->id.next;
	}	
	return vf;
}

static struct bSound *snd_stepdata__internal(struct bSound *snd, int step_next, const int flag)
{
	if (snd==NULL)
		return NULL;
	
	if (step_next)
		snd= snd->id.next;
	
	while (snd) {
		if(snd->packedfile==NULL || (flag & BPATH_USE_PACKED)) {
			break;
		}

		/* font with no path, skip it */
		snd= snd->id.next;
	}	
	return snd;
}

static struct Sequence *seq_stepdata__internal(struct BPathIterator *bpi, int step_next)
{
	Editing *ed;
	Sequence *seq;
	
	/* Initializing */
	if (bpi->seqdata.scene==NULL) {
		bpi->seqdata.scene= bpi->bmain->scene.first;
	}
	
	if (step_next) {
		bpi->seqdata.seq++;
	}
	
	while (bpi->seqdata.scene) {
		ed= seq_give_editing(bpi->seqdata.scene, 0);
		if (ed) {
			if (bpi->seqdata.seqar == NULL) {
				/* allocate the sequencer array */
				seq_array(ed, &bpi->seqdata.seqar, &bpi->seqdata.totseq, 0);
				bpi->seqdata.seq= 0;
			}
			
			if (bpi->seqdata.seq >= bpi->seqdata.totseq) {
				seq= NULL;
			} else {
				seq= bpi->seqdata.seqar[bpi->seqdata.seq];
				while (!SEQ_HAS_PATH(seq) && seq->plugin==NULL) {
					bpi->seqdata.seq++;
					if (bpi->seqdata.seq >= bpi->seqdata.totseq) {
						seq= NULL;
						break;
					}
					seq= bpi->seqdata.seqar[bpi->seqdata.seq];
				}
			}
			if (seq) {
				return seq;
			} else {
				/* keep looking through the next scene, reallocate seq array */
				if (bpi->seqdata.seqar) {
					MEM_freeN((void *)bpi->seqdata.seqar);
					bpi->seqdata.seqar= NULL;
				}
				bpi->seqdata.scene= bpi->seqdata.scene->id.next;
			}
		} else {
			/* no seq data in this scene, next */
			bpi->seqdata.scene= bpi->seqdata.scene->id.next;
		}
	}
	
	return NULL;
}

static struct FreestyleModuleConfig *frs_module_stepdata__internal(struct BPathIterator *bpi, int step_next)
{
	struct FreestyleModuleConfig *module;

	/* Initializing */
	if (bpi->frsmoduledata.scene==NULL) {
		bpi->frsmoduledata.scene= G.main->scene.first;
		bpi->frsmoduledata.layer= (bpi->frsmoduledata.scene) ? bpi->frsmoduledata.scene->r.layers.first : NULL;
		bpi->frsmoduledata.module= (bpi->frsmoduledata.layer) ? bpi->frsmoduledata.layer->freestyleConfig.modules.first : NULL;
	}

	while (bpi->frsmoduledata.scene) {
		while (bpi->frsmoduledata.layer) {
			while (bpi->frsmoduledata.module) {
				module= bpi->frsmoduledata.module;
				bpi->frsmoduledata.module= module->next;
				return module;
			}
			bpi->frsmoduledata.layer= bpi->frsmoduledata.layer->next;
			bpi->frsmoduledata.module= (bpi->frsmoduledata.layer) ? bpi->frsmoduledata.layer->freestyleConfig.modules.first : NULL;
		}
		bpi->frsmoduledata.scene= bpi->frsmoduledata.scene->id.next;
		bpi->frsmoduledata.layer= (bpi->frsmoduledata.scene) ? bpi->frsmoduledata.scene->r.layers.first : NULL;
		bpi->frsmoduledata.module= (bpi->frsmoduledata.layer) ? bpi->frsmoduledata.layer->freestyleConfig.modules.first : NULL;
	}

	return NULL;
}

static void seq_getpath(struct BPathIterator *bpi, char *path) {
	Sequence *seq= (Sequence *)bpi->data;

	
	path[0]= '\0'; /* incase we cant get the path */
	if (seq==NULL) return;
	if (SEQ_HAS_PATH(seq)) {
		if (ELEM3(seq->type, SEQ_IMAGE, SEQ_MOVIE, SEQ_SOUND)) {
			BLI_strncpy(path, seq->strip->dir, FILE_MAX);
			BLI_add_slash(path); /* incase its missing */
			if (seq->strip->stripdata) { /* should always be true! */
				/* Using the first image is weak for image sequences */
				strcat(path, seq->strip->stripdata->name);
			} 
		}
		else {
			/* simple case */
			BLI_strncpy(seq->strip->dir, path, sizeof(seq->strip->dir));
		}
	}
	else if (seq->plugin) {
		BLI_strncpy(seq->plugin->name, path, sizeof(seq->plugin->name));
	}
}

static void seq_setpath(struct BPathIterator *bpi, const char *path) {
	Sequence *seq= (Sequence *)bpi->data;
	if (seq==NULL) return; 
	
	if (SEQ_HAS_PATH(seq)) {
		if (ELEM3(seq->type, SEQ_IMAGE, SEQ_MOVIE, SEQ_SOUND)) {
			BLI_split_dirfile(path, seq->strip->dir, seq->strip->stripdata->name);
		}
		else {
			/* simple case */
			BLI_strncpy(seq->strip->dir, path, sizeof(seq->strip->dir));
		}
	}
	else if (seq->plugin) {
		BLI_strncpy(seq->plugin->name, path, sizeof(seq->plugin->name));
	}
}

static void text_getpath(struct BPathIterator *bpi, char *path) {
	Text *text= (Text *)bpi->data;
	path[0]= '\0'; /* incase we cant get the path */
	if(text->name) {
		strcpy(path, text->name);
	}
}

static void text_setpath(struct BPathIterator *bpi, const char *path) {
	Text *text= (Text *)bpi->data;
	if (text==NULL) return; 

	if(text->name) {
		MEM_freeN(text->name);
	}

	text->name= BLI_strdup(path);
}

static struct Mesh *cdata_stepdata__internal(struct Mesh *me, int step_next) {
	if (me==NULL)
		return NULL;
	
	if (step_next)
		me= me->id.next;
	
	while (me) {
		if (me->fdata.external) {
			break;
		}
		
		me= me->id.next;
	}	
	return me;
}

static void bpi_type_step__internal( struct BPathIterator *bpi) {
	bpi->type++; /* advance to the next type */
	bpi->data= NULL;
	
	switch (bpi->type) {
	case BPATH_SEQ:
		bpi->getpath_callback= seq_getpath;
		bpi->setpath_callback= seq_setpath;
		break;
	case BPATH_TEXT: /* path is malloc'd */
		bpi->getpath_callback= text_getpath;
		bpi->setpath_callback= text_setpath;
		break;
	default:
		bpi->getpath_callback= NULL;
		bpi->setpath_callback= NULL;
		break;
	}
}

void BLI_bpathIterator_step( struct BPathIterator *bpi) {
	while (bpi->type != BPATH_DONE) {
		
		if  ((bpi->type) == BPATH_IMAGE) {
			/*if (bpi->data)	bpi->data= ((ID *)bpi->data)->next;*/
			if (bpi->data)	bpi->data= ima_stepdata__internal((Image *)bpi->data, 1, bpi->flag); /* must skip images that have no path */
			else 			bpi->data= ima_stepdata__internal(bpi->bmain->image.first, 0, bpi->flag);
			
			if (bpi->data) {
				/* get the path info from this datatype */
				Image *ima= (Image *)bpi->data;
				
				bpi->_lib= ima->id.lib ? ima->id.lib->filepath : NULL;
				bpi->_path= ima->name;
				bpi->_name= ima->id.name+2;
				bpi->len= sizeof(ima->name);
				
				/* we are done, advancing to the next item, this type worked fine */
				break;

			} else {
				bpi_type_step__internal(bpi);
			}
		}

		if  ((bpi->type) == BPATH_TEXTURE) {
			/*if (bpi->data)	bpi->data= ((ID *)bpi->data)->next;*/
			if (bpi->data)	bpi->data= tex_stepdata__internal( (Tex *)bpi->data, 1, bpi->flag); /* must skip images that have no path */
			else 			bpi->data= tex_stepdata__internal(bpi->bmain->tex.first, 0, bpi->flag);

			if (bpi->data) {
				/* get the path info from this datatype */
				Tex *tex= (Tex *)bpi->data;

				if(tex->type == TEX_VOXELDATA) {
					bpi->_lib= tex->id.lib ? tex->id.lib->filepath : NULL;
					bpi->_path= tex->vd->source_path;
					bpi->_name= tex->id.name+2;
					bpi->len= sizeof(tex->vd->source_path);
				}
				else {
					assert(!"Texture has no path, incorrect step 'tex_stepdata__internal'");
				}

				/* we are done, advancing to the next item, this type worked fine */
				break;

			} else {
				bpi_type_step__internal(bpi);
			}
		}

		if  ((bpi->type) == BPATH_TEXT) {
			/*if (bpi->data)	bpi->data= ((ID *)bpi->data)->next;*/
			if (bpi->data)	bpi->data= text_stepdata__internal((Text *)bpi->data, 1, bpi->flag); /* must skip images that have no path */
			else 			bpi->data= text_stepdata__internal(bpi->bmain->text.first, 0, bpi->flag);

			if (bpi->data) {
				/* get the path info from this datatype */
				Text *text= (Text *)bpi->data;

				bpi->_lib= text->id.lib ? text->id.lib->filepath : NULL;
				bpi->_path= NULL; /* bpi->path= text->name; */ /* get/set functions override. */
				bpi->_name= text->id.name+2;
				bpi->len= FILE_MAX; /* malloc'd but limit anyway since large paths may mess up other areas */

				/* we are done, advancing to the next item, this type worked fine */
				break;

			} else {
				bpi_type_step__internal(bpi);
			}
		}

		else if  ((bpi->type) == BPATH_SOUND) {
			if (bpi->data)	bpi->data= snd_stepdata__internal((bSound *)bpi->data, 1, bpi->flag); /* must skip images that have no path */
			else 			bpi->data= snd_stepdata__internal(bpi->bmain->sound.first, 0, bpi->flag);

			if (bpi->data) {
				/* get the path info from this datatype */
				bSound *snd= (bSound *)bpi->data;

				bpi->_lib= snd->id.lib ? snd->id.lib->filepath : NULL;
				bpi->_path= snd->name;
				bpi->_name= snd->id.name+2;
				bpi->len= sizeof(snd->name);

				/* we are done, advancing to the next item, this type worked fine */
				break;
			} else {
				bpi_type_step__internal(bpi);
			}
			
			
		} else if  ((bpi->type) == BPATH_FONT) {
			
			if (bpi->data)	bpi->data= vf_stepdata__internal((VFont *)bpi->data, 1, bpi->flag);
			else 			bpi->data= vf_stepdata__internal(bpi->bmain->vfont.first, 0, bpi->flag);
			
			if (bpi->data) {
				/* get the path info from this datatype */
				VFont *vf= (VFont *)bpi->data;

				bpi->_lib= vf->id.lib ? vf->id.lib->filepath : NULL;
				bpi->_path= vf->name;
				bpi->_name= vf->id.name+2;
				bpi->len= sizeof(vf->name);

				/* we are done, advancing to the next item, this type worked fine */
				break;
			} else {
				bpi_type_step__internal(bpi);
			}

		} else if  ((bpi->type) == BPATH_LIB) {
			if (bpi->data)	bpi->data= ((ID *)bpi->data)->next;
			else 			bpi->data= bpi->bmain->library.first;
			
			if (bpi->data) {
				/* get the path info from this datatype */
				Library *lib= (Library *)bpi->data;
				
				bpi->_lib= NULL;
				bpi->_path= lib->name;
				bpi->_name= NULL;
				bpi->len= sizeof(lib->name);
				
				/* we are done, advancing to the next item, this type worked fine */
				break;
			} else {
				bpi_type_step__internal(bpi);
			}
		} else if  ((bpi->type) == BPATH_SEQ) {
			if (bpi->data)	bpi->data= seq_stepdata__internal( bpi, 1 );
			else 			bpi->data= seq_stepdata__internal( bpi, 0 );
			if (bpi->data) {
				Sequence *seq= (Sequence *)bpi->data;
				bpi->_lib= NULL;
				bpi->_name= seq->name+2;
				bpi->len= seq->plugin ? sizeof(seq->plugin->name) : sizeof(seq->strip->dir) + sizeof(seq->strip->stripdata->name);
				break;
			} else {
				bpi_type_step__internal(bpi);
			}
		} else if  ((bpi->type) == BPATH_CDATA) {
			if (bpi->data)	bpi->data= cdata_stepdata__internal( bpi->data, 1 );
			else 			bpi->data= cdata_stepdata__internal( bpi->bmain->mesh.first, 0 );

			if (bpi->data) {
				Mesh *me= (Mesh *)bpi->data;
				bpi->_lib= me->id.lib ? me->id.lib->filepath : NULL;
				bpi->_path= me->fdata.external->filename;
				bpi->_name= me->id.name+2;
				bpi->len= sizeof(me->fdata.external->filename);
				break;
			} else {
				bpi_type_step__internal(bpi);
			}
		} else if  ((bpi->type) == BPATH_FRS_MODULE) {
			if (bpi->data)	bpi->data= frs_module_stepdata__internal( bpi, 1 );
			else 			bpi->data= frs_module_stepdata__internal( bpi, 0 );

			if (bpi->data) {
				FreestyleModuleConfig *module= (FreestyleModuleConfig *)bpi->data;
				bpi->_lib= NULL;
				bpi->_path= module->module_path;
				bpi->_name= NULL;
				bpi->len= sizeof(module->module_path);
				break;
			} else {
				bpi_type_step__internal(bpi);
			}
		}
	}
}

int BLI_bpathIterator_isDone( struct BPathIterator *bpi) {
	return bpi->type==BPATH_DONE;
}

/* include the path argument */
static void bpath_as_report(struct BPathIterator *bpi, const char *message, ReportList *reports)
{
	const char *prefix;
	const char *name;
	char path_expanded[FILE_MAXDIR*2];
	
	if(reports==NULL)
		return;

	switch(BLI_bpathIterator_getType(bpi)) {
	case BPATH_IMAGE:
		prefix= "Image";
		break;
	case BPATH_TEXTURE:
		prefix= "Texture";
		break;
	case BPATH_TEXT:
		prefix= "Text";
		break;
	case BPATH_SOUND:
		prefix= "Sound";
		break;
	case BPATH_FONT:
		prefix= "Font";
		break;
	case BPATH_LIB:
		prefix= "Library";
		break;
	case BPATH_SEQ:
		prefix= "Sequence";
		break;
	case BPATH_CDATA:
		prefix= "Mesh Data";
		break;
	case BPATH_FRS_MODULE:
		prefix= "Freestyle Module";
		break;
	default:
		prefix= "Unknown";
		break;
	}
	
	name= BLI_bpathIterator_getName(bpi);
	BLI_bpathIterator_getPathExpanded(bpi, path_expanded);

	if(reports) {
		if (name)	BKE_reportf(reports, RPT_WARNING, "%s \"%s\", \"%s\": %s", prefix, name, path_expanded, message);
		else		BKE_reportf(reports, RPT_WARNING, "%s \"%s\": %s", prefix, path_expanded, message);
	}

}

/* high level function */
void checkMissingFiles(Main *bmain, ReportList *reports) {
	struct BPathIterator *bpi;
	
	/* be sure there is low chance of the path being too short */
	char filepath_expanded[FILE_MAXDIR*2]; 
	
	BLI_bpathIterator_init(&bpi, bmain, bmain->name, 0);
	while (!BLI_bpathIterator_isDone(bpi)) {
		BLI_bpathIterator_getPathExpanded(bpi, filepath_expanded);
		
		if (!BLI_exists(filepath_expanded))
			bpath_as_report(bpi, "file not found", reports);

		BLI_bpathIterator_step(bpi);
	}
	BLI_bpathIterator_free(bpi);
}

/* dont log any errors at the moment, should probably do this */
void makeFilesRelative(Main *bmain, const char *basedir, ReportList *reports) {
	int tot= 0, changed= 0, failed= 0, linked= 0;
	struct BPathIterator *bpi;
	char filepath[FILE_MAX];
	const char *libpath;
	
	/* be sure there is low chance of the path being too short */
	char filepath_relative[(FILE_MAXDIR * 2) + FILE_MAXFILE];
	
	BLI_bpathIterator_init(&bpi, bmain, basedir, 0);
	while (!BLI_bpathIterator_isDone(bpi)) {
		BLI_bpathIterator_getPath(bpi, filepath);
		libpath= BLI_bpathIterator_getLib(bpi);
		
		if(strncmp(filepath, "//", 2)) {
			if (libpath) { /* cant make relative if we are library - TODO, LOG THIS */
				linked++;
			} else { /* local data, use the blend files path */
				BLI_strncpy(filepath_relative, filepath, sizeof(filepath_relative));
				/* Important BLI_cleanup_dir runs before the path is made relative
				 * because it wont work for paths that start with "//../" */ 
				BLI_cleanup_file(bpi->base_path, filepath_relative); /* fix any /foo/../foo/ */
				BLI_path_rel(filepath_relative, bpi->base_path);
				/* be safe and check the length */
				if (BLI_bpathIterator_getPathMaxLen(bpi) <= strlen(filepath_relative)) {
					bpath_as_report(bpi, "couldn't make path relative (too long)", reports);
					failed++;
				} else {
					if(strncmp(filepath_relative, "//", 2)==0) {
						BLI_bpathIterator_setPath(bpi, filepath_relative);
						changed++;
					} else {
						bpath_as_report(bpi, "couldn't make path relative", reports);
						failed++;
					}
				}
			}
		}
		BLI_bpathIterator_step(bpi);
		tot++;
	}
	BLI_bpathIterator_free(bpi);

	if(reports)
		BKE_reportf(reports, failed ? RPT_ERROR : RPT_INFO, "Total files %i|Changed %i|Failed %i|Linked %i", tot, changed, failed, linked);
}

/* dont log any errors at the moment, should probably do this -
 * Verry similar to makeFilesRelative - keep in sync! */
void makeFilesAbsolute(Main *bmain, const char *basedir, ReportList *reports)
{
	int tot= 0, changed= 0, failed= 0, linked= 0;

	struct BPathIterator *bpi;
	char filepath[FILE_MAX];
	const char *libpath;
	
	/* be sure there is low chance of the path being too short */
	char filepath_absolute[(FILE_MAXDIR * 2) + FILE_MAXFILE];
	
	BLI_bpathIterator_init(&bpi, bmain, basedir, 0);
	while (!BLI_bpathIterator_isDone(bpi)) {
		BLI_bpathIterator_getPath(bpi, filepath);
		libpath= BLI_bpathIterator_getLib(bpi);
		
		if(strncmp(filepath, "//", 2)==0) {
			if (libpath) { /* cant make absolute if we are library - TODO, LOG THIS */
				linked++;
			} else { /* get the expanded path and check it is relative or too long */
				BLI_bpathIterator_getPathExpanded(bpi, filepath_absolute);
				BLI_cleanup_file(bpi->base_path, filepath_absolute); /* fix any /foo/../foo/ */
				/* to be safe, check the length */
				if (BLI_bpathIterator_getPathMaxLen(bpi) <= strlen(filepath_absolute)) {
					bpath_as_report(bpi, "couldn't make absolute (too long)", reports);
					failed++;
				} else {
					if(strncmp(filepath_absolute, "//", 2)) {
						BLI_bpathIterator_setPath(bpi, filepath_absolute);
						changed++;
					} else {
						bpath_as_report(bpi, "couldn't make absolute", reports);
						failed++;
					}
				}
			}
		}
		BLI_bpathIterator_step(bpi);
		tot++;
	}
	BLI_bpathIterator_free(bpi);

	if(reports)
		BKE_reportf(reports, failed ? RPT_ERROR : RPT_INFO, "Total files %i|Changed %i|Failed %i|Linked %i", tot, changed, failed, linked);
}


/* find this file recursively, use the biggest file so thumbnails dont get used by mistake
 - dir: subdir to search
 - filename: set this filename
 - filesize: filesize for the file
*/
#define MAX_RECUR 16
static int findFileRecursive(char *filename_new, const char *dirname, const char *filename, int *filesize, int *recur_depth)
{
	/* file searching stuff */
	DIR *dir;
	struct dirent *de;
	struct stat status;
	char path[FILE_MAX];
	int size;
	
	dir= opendir(dirname);
	
	if (dir==0)
		return 0;
	
	if (*filesize == -1)
		*filesize= 0; /* dir opened fine */
	
	while ((de= readdir(dir)) != NULL) {
		
		if (strcmp(".", de->d_name)==0 || strcmp("..", de->d_name)==0)
			continue;
		
		BLI_join_dirfile(path, dirname, de->d_name);
		
		if (stat(path, &status) != 0)
			continue; /* cant stat, dont bother with this file, could print debug info here */
		
		if (S_ISREG(status.st_mode)) { /* is file */
			if (strncmp(filename, de->d_name, FILE_MAX)==0) { /* name matches */
				/* open the file to read its size */
				size= status.st_size;
				if ((size > 0) && (size > *filesize)) { /* find the biggest file */
					*filesize= size;
					BLI_strncpy(filename_new, path, FILE_MAX);
				}
			}
		} else if (S_ISDIR(status.st_mode)) { /* is subdir */
			if (*recur_depth <= MAX_RECUR) {
				(*recur_depth)++;
				findFileRecursive(filename_new, path, filename, filesize, recur_depth);
				(*recur_depth)--;
			}
		}
	}
	closedir(dir);
	return 1;
}

/* high level function - call from fileselector */
void findMissingFiles(Main *bmain, const char *str) {
	struct BPathIterator *bpi;
	
	/* be sure there is low chance of the path being too short */
	char filepath_expanded[FILE_MAXDIR*2]; 
	char filepath[FILE_MAX];
	const char *libpath;
	int filesize, recur_depth;
	
	char dirname[FILE_MAX], filename_new[FILE_MAX];
	
	//XXX waitcursor( 1 );
	
	BLI_split_dirfile(str, dirname, NULL);
	
	BLI_bpathIterator_init(&bpi, bmain, bmain->name, 0);
	
	while (!BLI_bpathIterator_isDone(bpi)) {
		BLI_bpathIterator_getPath(bpi, filepath);
		libpath= BLI_bpathIterator_getLib(bpi);
		
		/* Check if esc was pressed because searching files can be slow */
		/*XXX if (blender_test_break()) {
			break;
		}*/
		
		if (libpath==NULL) {
			
			BLI_bpathIterator_getPathExpanded(bpi, filepath_expanded);
			
			if (!BLI_exists(filepath_expanded)) {
				/* can the dir be opened? */
				filesize= -1;
				recur_depth= 0;
				
				findFileRecursive(filename_new, dirname, BLI_path_basename(filepath), &filesize, &recur_depth);
				if (filesize == -1) { /* could not open dir */
					printf("Could not open dir \"%s\"\n", dirname);
					return;
				}
				
				if (filesize > 0) {
					
					if (BLI_bpathIterator_getPathMaxLen(bpi) < strlen(filename_new)) { 
						printf("cannot set path \"%s\" too long!", filename_new);
					} else {
						/* copy the found path into the old one */
						if (G.relbase_valid)
							BLI_path_rel(filename_new, bpi->base_path);
						
						BLI_bpathIterator_setPath(bpi, filename_new);
					}
				}
			}
		}
		BLI_bpathIterator_step(bpi);
	}
	BLI_bpathIterator_free(bpi);
	
	//XXX waitcursor( 0 );
}<|MERGE_RESOLUTION|>--- conflicted
+++ resolved
@@ -142,16 +142,13 @@
 	bpi->seqdata.seq= 0;
 	bpi->seqdata.seqar= NULL;
 	bpi->seqdata.scene= NULL;
-<<<<<<< HEAD
-	
+
+	bpi->flag= flag;
+
 	/* Freestyle module specific */
 	bpi->frsmoduledata.scene= NULL;
 	bpi->frsmoduledata.layer= NULL;
 	bpi->frsmoduledata.module= NULL;
-=======
-
-	bpi->flag= flag;
->>>>>>> f39c794c
 
 	bpi->base_path= basedir; /* normally bmain->name */
 	bpi->bmain= bmain;
