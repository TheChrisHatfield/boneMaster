/*
 * ***** BEGIN GPL LICENSE BLOCK *****
 *
 * This program is free software; you can redistribute it and/or
 * modify it under the terms of the GNU General Public License
 * as published by the Free Software Foundation; either version 2
 * of the License, or (at your option) any later version.
 *
 * This program is distributed in the hope that it will be useful,
 * but WITHOUT ANY WARRANTY; without even the implied warranty of
 * MERCHANTABILITY or FITNESS FOR A PARTICULAR PURPOSE.  See the
 * GNU General Public License for more details.
 *
 * You should have received a copy of the GNU General Public License
 * along with this program; if not, write to the Free Software Foundation,
 * Inc., 51 Franklin Street, Fifth Floor, Boston, MA 02110-1301, USA.
 *
 * The Original Code is Copyright (C) 2018 Blender Foundation.
 * All rights reserved.
 *
 * Original Author: Sergey Sharybin
 * Contributor(s): None Yet
 *
 * ***** END GPL LICENSE BLOCK *****
 */

/** \file blender/depsgraph/intern/builder/deg_builder_map.cc
 *  \ingroup depsgraph
 */

#include "intern/builder/deg_builder_map.h"

#include "BLI_utildefines.h"
#include "BLI_ghash.h"

#include "DNA_ID.h"

namespace DEG {

BuilderMap::BuilderMap()
{
	set = BLI_gset_ptr_new("deg builder gset");
}

<<<<<<< HEAD

=======
>>>>>>> 1be265af
BuilderMap::~BuilderMap()
{
	BLI_gset_free(set, NULL);
}

bool BuilderMap::checkIsBuilt(ID *id)
{
	return BLI_gset_haskey(set, id);
}

void BuilderMap::tagBuild(ID *id)
{
	BLI_gset_insert(set, id);
}

bool BuilderMap::checkIsBuiltAndTag(ID *id)
{
	void **key_p;
	if (!BLI_gset_ensure_p_ex(set, id, &key_p)) {
		*key_p = id;
		return false;
	}
	return true;
}

}  // namespace DEG<|MERGE_RESOLUTION|>--- conflicted
+++ resolved
@@ -42,10 +42,6 @@
 	set = BLI_gset_ptr_new("deg builder gset");
 }
 
-<<<<<<< HEAD
-
-=======
->>>>>>> 1be265af
 BuilderMap::~BuilderMap()
 {
 	BLI_gset_free(set, NULL);
